/* @java.file.header */

/*  _________        _____ __________________        _____
 *  __  ____/___________(_)______  /__  ____/______ ____(_)_______
 *  _  / __  __  ___/__  / _  __  / _  / __  _  __ `/__  / __  __ \
 *  / /_/ /  _  /    _  /  / /_/ /  / /_/ /  / /_/ / _  /  _  / / /
 *  \____/   /_/     /_/   \_,__/   \____/   \__,_/  /_/   /_/ /_/
 */

package org.gridgain.examples.compute;

import org.gridgain.grid.*;

/**
 * Starts up an empty node with example compute configuration.
 */
public class ComputeNodeStartup {
    /**
<<<<<<< HEAD
     * Start up an empty node with specified configuration.
=======
     * Start up an empty node with example compute configuration.
>>>>>>> d5c527e4
     *
     * @param args Command line arguments, none required.
     * @throws GridException If failed.
     */
    public static void main(String[] args) throws GridException {
        GridGain.start("examples/config/example-compute.xml");
    }
}<|MERGE_RESOLUTION|>--- conflicted
+++ resolved
@@ -16,11 +16,7 @@
  */
 public class ComputeNodeStartup {
     /**
-<<<<<<< HEAD
-     * Start up an empty node with specified configuration.
-=======
      * Start up an empty node with example compute configuration.
->>>>>>> d5c527e4
      *
      * @param args Command line arguments, none required.
      * @throws GridException If failed.
