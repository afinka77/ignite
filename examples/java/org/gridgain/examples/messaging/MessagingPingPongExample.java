// @java.file.header

/*  _________        _____ __________________        _____
 *  __  ____/___________(_)______  /__  ____/______ ____(_)_______
 *  _  / __  __  ___/__  / _  __  / _  / __  _  __ `/__  / __  __ \
 *  / /_/ /  _  /    _  /  / /_/ /  / /_/ /  / /_/ / _  /  _  / / /
 *  \____/   /_/     /_/   \_,__/   \____/   \__,_/  /_/   /_/ /_/
 */

package org.gridgain.examples.messaging;

import org.gridgain.grid.*;
import org.gridgain.grid.lang.*;
import org.gridgain.grid.resources.*;
import org.gridgain.grid.util.lang.*;
import org.gridgain.examples.compute.*;

import java.util.*;
import java.util.concurrent.*;

/**
 * Demonstrates various messaging APIs.
 * <p>
 * <h1 class="header">Starting Remote Nodes</h1>
 * To try this example you need to start at least one remote grid instance.
 * You can start as many as you like by executing the following script:
 * <pre class="snippet">{GRIDGAIN_HOME}/bin/ggstart.{bat|sh} examples/config/example-compute.xml</pre>
 * Once remote instances are started, you can execute this example from
 * Eclipse, IntelliJ IDEA, or NetBeans (and any other Java IDE) by simply hitting run
 * button. You will see that all nodes discover each other and
 * some of the nodes will participate in task execution (check node
 * output).
 * <p>
 * Alternatively you can run {@link ComputeNodeStartup} in another JVM which will start GridGain node
 * with {@code examples/config/example-compute.xml} configuration.
 *
 * @author @java.author
 * @version @java.version
 */
public class MessagingPingPongExample {
    /**
     * This example demonstrates simple protocol-based exchange in playing a ping-pong between
     * two nodes.
     *
     * @param args Command line arguments (none required).
     * @throws GridException Thrown in case of any errors.
     */
    public static void main(String[] args) throws GridException {
        // Game is played over the default grid.
        try (Grid g = GridGain.start("examples/config/example-compute.xml")) {
            if (g.forRemotes().nodes().size() < 1) {
                System.err.println("I need a partner to play a ping pong!");

                return;
            }

            // Pick random remote node as a partner.
            GridProjection nodeB = g.forRemotes().forRandom();

            // Note that both nodeA and nodeB will always point to
            // same nodes regardless of whether they were implicitly
            // serialized and deserialized on another node as part of
            // anonymous closure's state during its remote execution.

            // Set up remote player.
            nodeB.message().remoteListen(null, new GridBiPredicate<UUID, String>() {
                /** This will be injected on node listener comes to. */
                @GridInstanceResource
                private Grid grid;

                @Override public boolean apply(UUID nodeId, String rcvMsg) {
<<<<<<< HEAD
                    System.out.println(nodeId + ": " + rcvMsg);
=======
                    System.out.println("Received message [msg=" + rcvMsg + ", sender=" + nodeId + ']');
>>>>>>> 8f66e9ad

                    try {
                        if ("PING".equals(rcvMsg)) {
                            grid.forNodeId(nodeId).message().send(null, "PONG");

                            return true; // Continue listening.
                        }

                        return false; // Unsubscribe.
                    }
                    catch (GridException e) {
                        throw new GridClosureException(e);
                    }
                }
            }).get();

            int MAX_PLAYS = 10;

            final CountDownLatch cnt = new CountDownLatch(MAX_PLAYS);

            // Set up local player.
            g.message().localListen(null, new GridBiPredicate<UUID, String>() {
                @Override public boolean apply(UUID nodeId, String rcvMsg) {
<<<<<<< HEAD
                    System.out.println(nodeId + ": " + rcvMsg);
=======
                    System.out.println("Received message [msg=" + rcvMsg + ", sender=" + nodeId + ']');
>>>>>>> 8f66e9ad

                    try {
                        if (cnt.getCount() == 1) {
                            g.forNodeId(nodeId).message().send(null, "STOP");

                            cnt.countDown();

                            return false; // Stop listening.
                        }
                        else if ("PONG".equals(rcvMsg))
                            g.forNodeId(nodeId).message().send(null, "PING");
                        else
                            throw new RuntimeException("Received unexpected message: " + rcvMsg);

                        cnt.countDown();

                        return true; // Continue listening.
                    }
                    catch (GridException e) {
                        throw new GridClosureException(e);
                    }
                }
            });

            // Serve!
            nodeB.message().send(null, "PING");

            // Wait til the game is over.
            try {
                cnt.await();
            }
            catch (InterruptedException e) {
                System.err.println("Hm... let us finish the game!\n" + e);
            }
        }
    }
}<|MERGE_RESOLUTION|>--- conflicted
+++ resolved
@@ -69,11 +69,7 @@
                 private Grid grid;
 
                 @Override public boolean apply(UUID nodeId, String rcvMsg) {
-<<<<<<< HEAD
-                    System.out.println(nodeId + ": " + rcvMsg);
-=======
                     System.out.println("Received message [msg=" + rcvMsg + ", sender=" + nodeId + ']');
->>>>>>> 8f66e9ad
 
                     try {
                         if ("PING".equals(rcvMsg)) {
@@ -97,11 +93,7 @@
             // Set up local player.
             g.message().localListen(null, new GridBiPredicate<UUID, String>() {
                 @Override public boolean apply(UUID nodeId, String rcvMsg) {
-<<<<<<< HEAD
-                    System.out.println(nodeId + ": " + rcvMsg);
-=======
                     System.out.println("Received message [msg=" + rcvMsg + ", sender=" + nodeId + ']');
->>>>>>> 8f66e9ad
 
                     try {
                         if (cnt.getCount() == 1) {
