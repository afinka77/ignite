--- conflicted
+++ resolved
@@ -1620,7 +1620,27 @@
     }
 
     /**
-<<<<<<< HEAD
+     * @param node Node.
+     * @return {@code True} if given node is client node (has flag {@link IgniteConfiguration#isClientMode()} set).
+     */
+    public static boolean clientNode(ClusterNode node) {
+        Boolean clientModeAttr = node.attribute(IgniteNodeAttributes.ATTR_CLIENT_MODE);
+
+        assert clientModeAttr != null : node;
+
+        return clientModeAttr != null && clientModeAttr;
+    }
+
+    /**
+     * @param node Node.
+     * @param filter Node filter.
+     * @return {@code True} if node is not client node and pass given filter.
+     */
+    public static boolean affinityNode(ClusterNode node, IgnitePredicate<ClusterNode> filter) {
+        return !clientNode(node) && filter.apply(node);
+    }
+
+    /**
      * Creates and starts store session listeners.
      *
      * @param ctx Kernal context.
@@ -1669,25 +1689,5 @@
 
             ctx.resource().cleanupGeneric(lsnr);
         }
-=======
-     * @param node Node.
-     * @return {@code True} if given node is client node (has flag {@link IgniteConfiguration#isClientMode()} set).
-     */
-    public static boolean clientNode(ClusterNode node) {
-        Boolean clientModeAttr = node.attribute(IgniteNodeAttributes.ATTR_CLIENT_MODE);
-
-        assert clientModeAttr != null : node;
-
-        return clientModeAttr != null && clientModeAttr;
-    }
-
-    /**
-     * @param node Node.
-     * @param filter Node filter.
-     * @return {@code True} if node is not client node and pass given filter.
-     */
-    public static boolean affinityNode(ClusterNode node, IgnitePredicate<ClusterNode> filter) {
-        return !clientNode(node) && filter.apply(node);
->>>>>>> 97d0b04e
     }
 }