--- conflicted
+++ resolved
@@ -517,11 +517,7 @@
 
                 return cctx.discovery().cacheAffinityNode(n, cctx.name()) &&
                     (prj == null || prj.node(n.id()) != null) &&
-<<<<<<< HEAD
                     (part == null || owners.contains(n));
-=======
-                    (part == null || cctx.affinity().primary(n, part.intValue(), topVer));
->>>>>>> b58bb122
             }
         });
     }
