/*
 * Licensed to the Apache Software Foundation (ASF) under one or more
 * contributor license agreements.  See the NOTICE file distributed with
 * this work for additional information regarding copyright ownership.
 * The ASF licenses this file to You under the Apache License, Version 2.0
 * (the "License"); you may not use this file except in compliance with
 * the License.  You may obtain a copy of the License at
 *
 *      http://www.apache.org/licenses/LICENSE-2.0
 *
 * Unless required by applicable law or agreed to in writing, software
 * distributed under the License is distributed on an "AS IS" BASIS,
 * WITHOUT WARRANTIES OR CONDITIONS OF ANY KIND, either express or implied.
 * See the License for the specific language governing permissions and
 * limitations under the License.
 */

package org.apache.ignite.internal.managers.discovery;

import org.apache.ignite.*;
import org.apache.ignite.cache.*;
import org.apache.ignite.cluster.*;
import org.apache.ignite.events.*;
import org.apache.ignite.internal.*;
import org.apache.ignite.internal.events.*;
import org.apache.ignite.internal.managers.*;
import org.apache.ignite.internal.managers.communication.*;
import org.apache.ignite.internal.managers.eventstorage.*;
import org.apache.ignite.internal.processors.affinity.*;
import org.apache.ignite.internal.processors.cache.*;
import org.apache.ignite.internal.processors.jobmetrics.*;
import org.apache.ignite.internal.processors.security.*;
import org.apache.ignite.internal.processors.timeout.*;
import org.apache.ignite.internal.util.*;
import org.apache.ignite.internal.util.future.*;
import org.apache.ignite.internal.util.lang.*;
import org.apache.ignite.internal.util.tostring.*;
import org.apache.ignite.internal.util.typedef.*;
import org.apache.ignite.internal.util.typedef.internal.*;
import org.apache.ignite.internal.util.worker.*;
import org.apache.ignite.lang.*;
import org.apache.ignite.plugin.security.*;
import org.apache.ignite.plugin.segmentation.*;
import org.apache.ignite.spi.*;
import org.apache.ignite.spi.discovery.*;
import org.apache.ignite.thread.*;
import org.jetbrains.annotations.*;
import org.jsr166.*;

import java.io.*;
import java.lang.management.*;
import java.util.*;
import java.util.concurrent.*;
import java.util.concurrent.atomic.*;
import java.util.zip.*;

import static java.util.concurrent.TimeUnit.*;
import static org.apache.ignite.events.EventType.*;
import static org.apache.ignite.internal.IgniteNodeAttributes.*;
import static org.apache.ignite.internal.IgniteVersionUtils.*;
import static org.apache.ignite.plugin.segmentation.SegmentationPolicy.*;

/**
 * Discovery SPI manager.
 */
public class GridDiscoveryManager extends GridManagerAdapter<DiscoverySpi> {
    /** Fake key for {@code null}-named caches. Used inside {@link DiscoCache}. */
    private static final String NULL_CACHE_NAME = UUID.randomUUID().toString();

    /** Metrics update frequency. */
    private static final long METRICS_UPDATE_FREQ = 3000;

    /** */
    private static final MemoryMXBean mem = ManagementFactory.getMemoryMXBean();

    /** */
    private static final OperatingSystemMXBean os = ManagementFactory.getOperatingSystemMXBean();

    /** */
    private static final RuntimeMXBean rt = ManagementFactory.getRuntimeMXBean();

    /** */
    private static final ThreadMXBean threads = ManagementFactory.getThreadMXBean();

    /** */
    private static final Collection<GarbageCollectorMXBean> gc = ManagementFactory.getGarbageCollectorMXBeans();

    /** */
    private static final String PREFIX = "Topology snapshot";

    /** Discovery cached history size. */
    protected static final int DISCOVERY_HISTORY_SIZE = 100;

    /** Predicate filtering out daemon nodes. */
    private static final IgnitePredicate<ClusterNode> daemonFilter = new P1<ClusterNode>() {
        @Override public boolean apply(ClusterNode n) {
            return !n.isDaemon();
        }
    };

    /** Predicate filtering client nodes. */
    private static final IgnitePredicate<ClusterNode> clientFilter = new P1<ClusterNode>() {
        @Override public boolean apply(ClusterNode n) {
            return CU.clientNode(n);
        }
    };

    /** Disco history entries comparator. */
    private static final Comparator<Map.Entry<AffinityTopologyVersion, DiscoCache>> histCmp =
        new Comparator<Map.Entry<AffinityTopologyVersion, DiscoCache>>() {
            @Override public int compare(Map.Entry<AffinityTopologyVersion, DiscoCache> o1, Map.Entry<AffinityTopologyVersion, DiscoCache> o2) {
                return o1.getKey().compareTo(o2.getKey());
            }
        };

    /** Discovery event worker. */
    private final DiscoveryWorker discoWrk = new DiscoveryWorker();

    /** Network segment check worker. */
    private SegmentCheckWorker segChkWrk;

    /** Network segment check thread. */
    private IgniteThread segChkThread;

    /** Last logged topology. */
    private final AtomicLong lastLoggedTop = new AtomicLong();

    /** Local node. */
    private ClusterNode locNode;

    /** Local node daemon flag. */
    private boolean isLocDaemon;

    /** {@code True} if resolvers were configured and network segment check is enabled. */
    private boolean hasRslvrs;

    /** Last segment check result. */
    private final AtomicBoolean lastSegChkRes = new AtomicBoolean(true);

    /** Topology cache history. */
    private final Map<AffinityTopologyVersion, DiscoCache> discoCacheHist =
        new GridBoundedConcurrentLinkedHashMap<>(DISCOVERY_HISTORY_SIZE, DISCOVERY_HISTORY_SIZE, 0.7f, 1);

    /** Topology snapshots history. */
    private volatile Map<Long, Collection<ClusterNode>> topHist = new HashMap<>();

    /** Topology version. */
    private final AtomicReference<Snapshot> topSnap =
        new AtomicReference<>(new Snapshot(AffinityTopologyVersion.ZERO, null));

    /** Minor topology version. */
    private int minorTopVer;

    /** Order supported flag. */
    private boolean discoOrdered;

    /** Topology snapshots history supported flag. */
    private boolean histSupported;

    /** Configured network segment check frequency. */
    private long segChkFreq;

    /** Local node join to topology event. */
    private GridFutureAdapter<DiscoveryEvent> locJoinEvt = new GridFutureAdapter<>();

    /** GC CPU load. */
    private volatile double gcCpuLoad;

    /** CPU load. */
    private volatile double cpuLoad;

    /** Metrics. */
    private final GridLocalMetrics metrics = createMetrics();

    /** Metrics update worker. */
    private GridTimeoutProcessor.CancelableTask metricsUpdateTask;

    /** Custom event listener. */
    private ConcurrentMap<Class<?>, List<CustomEventListener<DiscoveryCustomMessage>>> customEvtLsnrs =
        new ConcurrentHashMap8<>();

    /** Map of dynamic cache filters. */
    private Map<String, CachePredicate> registeredCaches = new HashMap<>();

    /** */
    private final GridSpinBusyLock busyLock = new GridSpinBusyLock();

    /** Received custom messages history. */
    private final ArrayDeque<IgniteUuid> rcvdCustomMsgs = new ArrayDeque<>();

    /** */
    private final CountDownLatch startLatch = new CountDownLatch(1);

    /** @param ctx Context. */
    public GridDiscoveryManager(GridKernalContext ctx) {
        super(ctx, ctx.config().getDiscoverySpi());
    }

    /**
     * @return Memory usage of non-heap memory.
     */
    private MemoryUsage nonHeapMemoryUsage() {
        // Workaround of exception in WebSphere.
        // We received the following exception:
        // java.lang.IllegalArgumentException: used value cannot be larger than the committed value
        // at java.lang.management.MemoryUsage.<init>(MemoryUsage.java:105)
        // at com.ibm.lang.management.MemoryMXBeanImpl.getNonHeapMemoryUsageImpl(Native Method)
        // at com.ibm.lang.management.MemoryMXBeanImpl.getNonHeapMemoryUsage(MemoryMXBeanImpl.java:143)
        // at org.apache.ignite.spi.metrics.jdk.GridJdkLocalMetricsSpi.getMetrics(GridJdkLocalMetricsSpi.java:242)
        //
        // We so had to workaround this with exception handling, because we can not control classes from WebSphere.
        try {
            return mem.getNonHeapMemoryUsage();
        }
        catch (IllegalArgumentException ignored) {
            return new MemoryUsage(0, 0, 0, 0);
        }
    }

    /** {@inheritDoc} */
    @Override public void onBeforeSpiStart() {
        DiscoverySpi spi = getSpi();

        spi.setNodeAttributes(ctx.nodeAttributes(), VER);
    }

    /**
     * Adds dynamic cache filter.
     *
     * @param cacheName Cache name.
     * @param filter Cache filter.
     * @param nearEnabled Near enabled flag.
     * @param loc {@code True} if cache is local.
     */
    public void setCacheFilter(
        String cacheName,
        IgnitePredicate<ClusterNode> filter,
        boolean nearEnabled,
        boolean loc
    ) {
        if (!registeredCaches.containsKey(cacheName))
            registeredCaches.put(cacheName, new CachePredicate(filter, nearEnabled, loc));
    }

    /**
     * Removes dynamic cache filter.
     *
     * @param cacheName Cache name.
     */
    public void removeCacheFilter(String cacheName) {
        registeredCaches.remove(cacheName);
    }

    /**
     * Adds near node ID to cache filter.
     *
     * @param cacheName Cache name.
     * @param clientNodeId Near node ID.
     * @param nearEnabled Near enabled flag.
     */
    public void addClientNode(String cacheName, UUID clientNodeId, boolean nearEnabled) {
        CachePredicate pred = registeredCaches.get(cacheName);

        if (pred != null)
            pred.addClientNode(clientNodeId, nearEnabled);
    }

    /**
     * Removes near node ID from cache filter.
     *
     * @param cacheName Cache name.
     * @param clientNodeId Near node ID.
     */
    public void onClientCacheClose(String cacheName, UUID clientNodeId) {
        CachePredicate predicate = registeredCaches.get(cacheName);

        if (predicate != null)
            predicate.onNodeLeft(clientNodeId);
    }

    /**
     * @return Client nodes map.
     */
    public Map<String, Map<UUID, Boolean>> clientNodesMap() {
        Map<String, Map<UUID, Boolean>> res = null;

        for (Map.Entry<String, CachePredicate> entry : registeredCaches.entrySet()) {
            CachePredicate pred = entry.getValue();

            if (!F.isEmpty(pred.clientNodes)) {
                if (res == null)
                    res = U.newHashMap(registeredCaches.size());

                res.put(entry.getKey(), new HashMap<>(pred.clientNodes));
            }
        }

        return res;
    }

    /**
     * @param leftNodeId Left node ID.
     */
    private void updateClientNodes(UUID leftNodeId) {
        for (Map.Entry<String, CachePredicate> entry : registeredCaches.entrySet()) {
            CachePredicate pred = entry.getValue();

            pred.onNodeLeft(leftNodeId);
        }
    }

    /** {@inheritDoc} */
    @Override protected void onKernalStart0() throws IgniteCheckedException {
        if (Boolean.TRUE.equals(ctx.config().isClientMode()) && !getSpi().isClientMode())
            ctx.performance().add("Enable client mode for TcpDiscoverySpi " +
                    "(set TcpDiscoverySpi.forceServerMode to false)");
    }

    /** {@inheritDoc} */
    @Override public void start() throws IgniteCheckedException {
        long totSysMemory = -1;

        try {
            totSysMemory = U.<Long>property(os, "totalPhysicalMemorySize");
        }
        catch (RuntimeException ignored) {
            // No-op.
        }

        ctx.addNodeAttribute(IgniteNodeAttributes.ATTR_PHY_RAM, totSysMemory);

        DiscoverySpi spi = getSpi();

        discoOrdered = discoOrdered();

        histSupported = historySupported();

        isLocDaemon = ctx.isDaemon();

        hasRslvrs = !ctx.config().isClientMode() && !F.isEmpty(ctx.config().getSegmentationResolvers());

        segChkFreq = ctx.config().getSegmentCheckFrequency();

        if (hasRslvrs) {
            if (segChkFreq < 0)
                throw new IgniteCheckedException("Segment check frequency cannot be negative: " + segChkFreq);

            if (segChkFreq > 0 && segChkFreq < 2000)
                U.warn(log, "Configuration parameter 'segmentCheckFrequency' is too low " +
                    "(at least 2000 ms recommended): " + segChkFreq);

            int segResAttemp = ctx.config().getSegmentationResolveAttempts();

            if (segResAttemp < 1)
                throw new IgniteCheckedException(
                    "Segment resolve attempts cannot be negative or zero: " + segResAttemp);

            checkSegmentOnStart();
        }

        metricsUpdateTask = ctx.timeout().schedule(new MetricsUpdater(), METRICS_UPDATE_FREQ, METRICS_UPDATE_FREQ);

        spi.setMetricsProvider(createMetricsProvider());

        if (ctx.security().enabled()) {
            spi.setAuthenticator(new DiscoverySpiNodeAuthenticator() {
                @Override public SecurityContext authenticateNode(ClusterNode node, SecurityCredentials cred) {
                    try {
                        return ctx.security().authenticateNode(node, cred);
                    }
                    catch (IgniteCheckedException e) {
                        throw U.convertException(e);
                    }
                }

                @Override public boolean isGlobalNodeAuthentication() {
                    return ctx.security().isGlobalNodeAuthentication();
                }
            });
        }

        spi.setListener(new DiscoverySpiListener() {
            private long gridStartTime;

            @Override public void onDiscovery(
                final int type,
                final long topVer,
                final ClusterNode node,
                final Collection<ClusterNode> topSnapshot,
                final Map<Long, Collection<ClusterNode>> snapshots,
                @Nullable DiscoverySpiCustomMessage spiCustomMsg
            ) {
                if (type == EVT_NODE_JOINED && node.isLocal() && ctx.clientDisconnected()) {
                    discoCacheHist.clear();

                    topHist.clear();

                    topSnap.set(new Snapshot(AffinityTopologyVersion.ZERO, null));
                }

                DiscoveryCustomMessage customMsg = spiCustomMsg == null ? null
                    : ((CustomMessageWrapper)spiCustomMsg).delegate();

                if (skipMessage(type, customMsg))
                    return;

                final ClusterNode locNode = localNode();

                if (snapshots != null)
                    topHist = snapshots;

                boolean verChanged;

                if (type == EVT_NODE_METRICS_UPDATED)
                    verChanged = false;
                else if (type == DiscoveryCustomEvent.EVT_DISCOVERY_CUSTOM_EVT) {
                    assert customMsg != null;

                    if (customMsg.incrementMinorTopologyVersion()) {
                        minorTopVer++;

                        verChanged = true;
                    }
                    else
                        verChanged = false;
                }
                else {
                    if (type != EVT_NODE_SEGMENTED &&
                        type != EVT_CLIENT_NODE_DISCONNECTED &&
                        type != EVT_CLIENT_NODE_RECONNECTED) {
                        minorTopVer = 0;

                        verChanged = true;
                    }
                    else
                        verChanged = false;
                }

                final AffinityTopologyVersion nextTopVer = new AffinityTopologyVersion(topVer, minorTopVer);

                if (type == EVT_NODE_FAILED || type == EVT_NODE_LEFT) {
                    for (DiscoCache c : discoCacheHist.values())
                        c.updateAlives(node);

                    updateClientNodes(node.id());
                }

                if (type == DiscoveryCustomEvent.EVT_DISCOVERY_CUSTOM_EVT) {
                    for (Class cls = customMsg.getClass(); cls != null; cls = cls.getSuperclass()) {
                        List<CustomEventListener<DiscoveryCustomMessage>> list = customEvtLsnrs.get(cls);

                        if (list != null) {
                            for (CustomEventListener<DiscoveryCustomMessage> lsnr : list) {
                                try {
                                    lsnr.onCustomEvent(node, customMsg);
                                }
                                catch (Exception e) {
                                    U.error(log, "Failed to notify direct custom event listener: " + customMsg, e);
                                }
                            }
                        }
                    }
                }

                // Put topology snapshot into discovery history.
                // There is no race possible between history maintenance and concurrent discovery
                // event notifications, since SPI notifies manager about all events from this listener.
                if (verChanged) {
                    DiscoCache cache = new DiscoCache(locNode, F.view(topSnapshot, F.remoteNodes(locNode.id())));

                    discoCacheHist.put(nextTopVer, cache);

                    boolean set = updateTopologyVersionIfGreater(nextTopVer, cache);

                    assert set || topVer == 0 : "Topology version has not been updated [this.topVer=" +
                        topSnap + ", topVer=" + topVer + ", node=" + node +
                        ", evt=" + U.gridEventName(type) + ']';
                }

                // If this is a local join event, just save it and do not notify listeners.
                if (type == EVT_NODE_JOINED && node.id().equals(locNode.id())) {
                    if (gridStartTime == 0)
                        gridStartTime = getSpi().getGridStartTime();

                    updateTopologyVersionIfGreater(new AffinityTopologyVersion(locNode.order()),
                        new DiscoCache(localNode(), getSpi().getRemoteNodes()));

                    startLatch.countDown();

                    DiscoveryEvent discoEvt = new DiscoveryEvent();

                    discoEvt.node(ctx.discovery().localNode());
                    discoEvt.eventNode(node);
                    discoEvt.type(EVT_NODE_JOINED);

                    discoEvt.topologySnapshot(topVer, new ArrayList<>(
                        F.viewReadOnly(topSnapshot, new C1<ClusterNode, ClusterNode>() {
                            @Override public ClusterNode apply(ClusterNode e) {
                                return e;
                            }
                        }, daemonFilter)));

                    locJoinEvt.onDone(discoEvt);

                    return;
                }
                else if (type == EVT_CLIENT_NODE_DISCONNECTED) {
                    /*
                     * Notify all components from discovery thread to avoid concurrent
                     * reconnect while disconnect handling is in progress.
                     */

                    assert locNode.isClient() : locNode;
                    assert node.isClient() : node;

                    ((IgniteKernal)ctx.grid()).onDisconnected();

                    locJoinEvt = new GridFutureAdapter<>();

                    registeredCaches.clear();
                }
                else if (type == EVT_CLIENT_NODE_RECONNECTED) {
                    assert locNode.isClient() : locNode;
                    assert node.isClient() : node;

                    boolean clusterRestarted = gridStartTime != getSpi().getGridStartTime();

                    gridStartTime = getSpi().getGridStartTime();

                    ((IgniteKernal)ctx.grid()).onReconnected(clusterRestarted);

                    ctx.cluster().clientReconnectFuture().listen(new CI1<IgniteFuture<?>>() {
                        @Override public void apply(IgniteFuture<?> fut) {
                            try {
                                fut.get();

                                discoWrk.addEvent(type, nextTopVer, node, topSnapshot, null);
                            }
                            catch (IgniteException ignore) {
                                // No-op.
                            }
                        }
                    });

                    return;
                }

                discoWrk.addEvent(type, nextTopVer, node, topSnapshot, customMsg);
            }
        });

        spi.setDataExchange(new DiscoverySpiDataExchange() {
            @Override public Map<Integer, Serializable> collect(UUID nodeId) {
                assert nodeId != null;

                Map<Integer, Serializable> data = new HashMap<>();

                for (GridComponent comp : ctx.components()) {
                    Serializable compData = comp.collectDiscoveryData(nodeId);

                    if (compData != null) {
                        assert comp.discoveryDataType() != null;

                        data.put(comp.discoveryDataType().ordinal(), compData);
                    }
                }

                return data;
            }

            @Override public void onExchange(UUID joiningNodeId, UUID nodeId, Map<Integer, Serializable> data) {
                for (Map.Entry<Integer, Serializable> e : data.entrySet()) {
                    GridComponent comp = null;

                    for (GridComponent c : ctx.components()) {
                        if (c.discoveryDataType() != null && c.discoveryDataType().ordinal() == e.getKey()) {
                            comp = c;

                            break;
                        }
                    }

                    if (comp != null)
                        comp.onDiscoveryDataReceived(joiningNodeId, nodeId, e.getValue());
                    else
                        U.warn(log, "Received discovery data for unknown component: " + e.getKey());
                }
            }
        });

        startSpi();

        try {
            U.await(startLatch);
        }
        catch (IgniteInterruptedException e) {
            throw new IgniteCheckedException("Failed to start discovery manager (thread has been interrupted).", e);
        }

        // Start segment check worker only if frequency is greater than 0.
        if (hasRslvrs && segChkFreq > 0) {
            segChkWrk = new SegmentCheckWorker();

            segChkThread = new IgniteThread(segChkWrk);

            segChkThread.start();
        }

        locNode = spi.getLocalNode();

        checkAttributes(discoCache().remoteNodes());

        // Start discovery worker.
        new IgniteThread(discoWrk).start();

        if (log.isDebugEnabled())
            log.debug(startInfo());
    }

    /**
     * @param type Message type.
     * @param customMsg Custom message.
     * @return {@code True} if should not process message.
     */
    private boolean skipMessage(int type, @Nullable DiscoveryCustomMessage customMsg) {
        if (type == DiscoveryCustomEvent.EVT_DISCOVERY_CUSTOM_EVT) {
            assert customMsg != null && customMsg.id() != null : customMsg;

            if (rcvdCustomMsgs.contains(customMsg.id())) {
                if (log.isDebugEnabled())
                    log.debug("Received duplicated custom message, will ignore [msg=" + customMsg + "]");

                return true;
            }

            rcvdCustomMsgs.addLast(customMsg.id());

            while (rcvdCustomMsgs.size() > DISCOVERY_HISTORY_SIZE)
                rcvdCustomMsgs.pollFirst();
        }

        return false;
    }

    /**
     * @param msgCls Message class.
     * @param lsnr Custom event listener.
     */
    public <T extends DiscoveryCustomMessage> void setCustomEventListener(Class<T> msgCls, CustomEventListener<T> lsnr) {
        List<CustomEventListener<DiscoveryCustomMessage>> list = customEvtLsnrs.get(msgCls);

        if (list == null) {
            list = F.addIfAbsent(customEvtLsnrs, msgCls,
                new CopyOnWriteArrayList<CustomEventListener<DiscoveryCustomMessage>>());
        }

        list.add((CustomEventListener<DiscoveryCustomMessage>)lsnr);
    }

    /**
     * @return Metrics.
     */
    private GridLocalMetrics createMetrics() {
        return new GridLocalMetrics() {
            @Override public int getAvailableProcessors() {
                return os.getAvailableProcessors();
            }

            @Override public double getCurrentCpuLoad() {
                return cpuLoad;
            }

            @Override public double getCurrentGcCpuLoad() {
                return gcCpuLoad;
            }

            @Override public long getHeapMemoryInitialized() {
                return mem.getHeapMemoryUsage().getInit();
            }

            @Override public long getHeapMemoryUsed() {
                return mem.getHeapMemoryUsage().getUsed();
            }

            @Override public long getHeapMemoryCommitted() {
                return mem.getHeapMemoryUsage().getCommitted();
            }

            @Override public long getHeapMemoryMaximum() {
                return mem.getHeapMemoryUsage().getMax();
            }

            @Override public long getNonHeapMemoryInitialized() {
                return nonHeapMemoryUsage().getInit();
            }

            @Override public long getNonHeapMemoryUsed() {
                return nonHeapMemoryUsage().getUsed();
            }

            @Override public long getNonHeapMemoryCommitted() {
                return nonHeapMemoryUsage().getCommitted();
            }

            @Override public long getNonHeapMemoryMaximum() {
                return nonHeapMemoryUsage().getMax();
            }

            @Override public long getUptime() {
                return rt.getUptime();
            }

            @Override public long getStartTime() {
                return rt.getStartTime();
            }

            @Override public int getThreadCount() {
                return threads.getThreadCount();
            }

            @Override public int getPeakThreadCount() {
                return threads.getPeakThreadCount();
            }

            @Override public long getTotalStartedThreadCount() {
                return threads.getTotalStartedThreadCount();
            }

            @Override public int getDaemonThreadCount() {
                return threads.getDaemonThreadCount();
            }
        };
    }

    /**
     * @return Metrics provider.
     */
    private DiscoveryMetricsProvider createMetricsProvider() {
        return new DiscoveryMetricsProvider() {
            /** */
            private final long startTime = U.currentTimeMillis();

            /** {@inheritDoc} */
            @Override public ClusterMetrics metrics() {
                GridJobMetrics jm = ctx.jobMetric().getJobMetrics();

                ClusterMetricsSnapshot nm = new ClusterMetricsSnapshot();

                nm.setLastUpdateTime(U.currentTimeMillis());

                // Job metrics.
                nm.setMaximumActiveJobs(jm.getMaximumActiveJobs());
                nm.setCurrentActiveJobs(jm.getCurrentActiveJobs());
                nm.setAverageActiveJobs(jm.getAverageActiveJobs());
                nm.setMaximumWaitingJobs(jm.getMaximumWaitingJobs());
                nm.setCurrentWaitingJobs(jm.getCurrentWaitingJobs());
                nm.setAverageWaitingJobs(jm.getAverageWaitingJobs());
                nm.setMaximumRejectedJobs(jm.getMaximumRejectedJobs());
                nm.setCurrentRejectedJobs(jm.getCurrentRejectedJobs());
                nm.setAverageRejectedJobs(jm.getAverageRejectedJobs());
                nm.setMaximumCancelledJobs(jm.getMaximumCancelledJobs());
                nm.setCurrentCancelledJobs(jm.getCurrentCancelledJobs());
                nm.setAverageCancelledJobs(jm.getAverageCancelledJobs());
                nm.setTotalRejectedJobs(jm.getTotalRejectedJobs());
                nm.setTotalCancelledJobs(jm.getTotalCancelledJobs());
                nm.setTotalExecutedJobs(jm.getTotalExecutedJobs());
                nm.setMaximumJobWaitTime(jm.getMaximumJobWaitTime());
                nm.setCurrentJobWaitTime(jm.getCurrentJobWaitTime());
                nm.setAverageJobWaitTime(jm.getAverageJobWaitTime());
                nm.setMaximumJobExecuteTime(jm.getMaximumJobExecuteTime());
                nm.setCurrentJobExecuteTime(jm.getCurrentJobExecuteTime());
                nm.setAverageJobExecuteTime(jm.getAverageJobExecuteTime());
                nm.setCurrentIdleTime(jm.getCurrentIdleTime());
                nm.setTotalIdleTime(jm.getTotalIdleTime());
                nm.setAverageCpuLoad(jm.getAverageCpuLoad());

                // Job metrics.
                nm.setTotalExecutedTasks(ctx.task().getTotalExecutedTasks());

                // VM metrics.
                nm.setAvailableProcessors(metrics.getAvailableProcessors());
                nm.setCurrentCpuLoad(metrics.getCurrentCpuLoad());
                nm.setCurrentGcCpuLoad(metrics.getCurrentGcCpuLoad());
                nm.setHeapMemoryInitialized(metrics.getHeapMemoryInitialized());
                nm.setHeapMemoryUsed(metrics.getHeapMemoryUsed());
                nm.setHeapMemoryCommitted(metrics.getHeapMemoryCommitted());
                nm.setHeapMemoryMaximum(metrics.getHeapMemoryMaximum());
                nm.setHeapMemoryTotal(metrics.getHeapMemoryMaximum());
                nm.setNonHeapMemoryInitialized(metrics.getNonHeapMemoryInitialized());
                nm.setNonHeapMemoryUsed(metrics.getNonHeapMemoryUsed());
                nm.setNonHeapMemoryCommitted(metrics.getNonHeapMemoryCommitted());
                nm.setNonHeapMemoryMaximum(metrics.getNonHeapMemoryMaximum());
                nm.setNonHeapMemoryTotal(metrics.getNonHeapMemoryMaximum());
                nm.setUpTime(metrics.getUptime());
                nm.setStartTime(metrics.getStartTime());
                nm.setNodeStartTime(startTime);
                nm.setCurrentThreadCount(metrics.getThreadCount());
                nm.setMaximumThreadCount(metrics.getPeakThreadCount());
                nm.setTotalStartedThreadCount(metrics.getTotalStartedThreadCount());
                nm.setCurrentDaemonThreadCount(metrics.getDaemonThreadCount());
                nm.setTotalNodes(1);

                // Data metrics.
                nm.setLastDataVersion(ctx.cache().lastDataVersion());

                GridIoManager io = ctx.io();

                // IO metrics.
                nm.setSentMessagesCount(io.getSentMessagesCount());
                nm.setSentBytesCount(io.getSentBytesCount());
                nm.setReceivedMessagesCount(io.getReceivedMessagesCount());
                nm.setReceivedBytesCount(io.getReceivedBytesCount());
                nm.setOutboundMessagesQueueSize(io.getOutboundMessagesQueueSize());

                return nm;
            }

            /** {@inheritDoc} */
            @Override public Map<Integer, CacheMetrics> cacheMetrics() {
                Collection<GridCacheAdapter<?, ?>> caches = ctx.cache().internalCaches();

                if (F.isEmpty(caches))
                    return Collections.emptyMap();

                Map<Integer, CacheMetrics> metrics = null;

                for (GridCacheAdapter<?, ?> cache : caches) {
                    if (cache.configuration().isStatisticsEnabled() &&
                        cache.context().started() &&
                        cache.context().affinity().affinityTopologyVersion().topologyVersion() > 0) {
                        if (metrics == null)
                            metrics = U.newHashMap(caches.size());

                        metrics.put(cache.context().cacheId(), cache.metrics());
                    }
                }

                return metrics == null ? Collections.<Integer, CacheMetrics>emptyMap() : metrics;
            }
        };
    }

    /**
     * @return Local metrics.
     */
    public GridLocalMetrics metrics() {
        return metrics;
    }

    /** @return {@code True} if ordering is supported. */
    private boolean discoOrdered() {
        DiscoverySpiOrderSupport ann = U.getAnnotation(ctx.config().getDiscoverySpi().getClass(),
            DiscoverySpiOrderSupport.class);

        return ann != null && ann.value();
    }

    /** @return {@code True} if topology snapshots history is supported. */
    private boolean historySupported() {
        DiscoverySpiHistorySupport ann = U.getAnnotation(ctx.config().getDiscoverySpi().getClass(),
            DiscoverySpiHistorySupport.class);

        return ann != null && ann.value();
    }

    /**
     * Checks segment on start waiting for correct segment if necessary.
     *
     * @throws IgniteCheckedException If check failed.
     */
    private void checkSegmentOnStart() throws IgniteCheckedException {
        assert hasRslvrs;

        if (log.isDebugEnabled())
            log.debug("Starting network segment check.");

        while (true) {
            if (ctx.segmentation().isValidSegment())
                break;

            if (ctx.config().isWaitForSegmentOnStart()) {
                LT.warn(log, null, "Failed to check network segment (retrying every 2000 ms).");

                // Wait and check again.
                U.sleep(2000);
            }
            else
                throw new IgniteCheckedException("Failed to check network segment.");
        }

        if (log.isDebugEnabled())
            log.debug("Finished network segment check successfully.");
    }

    /**
     * Checks whether attributes of the local node are consistent with remote nodes.
     *
     * @param nodes List of remote nodes to check attributes on.
     * @throws IgniteCheckedException In case of error.
     */
    private void checkAttributes(Iterable<ClusterNode> nodes) throws IgniteCheckedException {
        ClusterNode locNode = getSpi().getLocalNode();

        assert locNode != null;

        // Fetch local node attributes once.
        String locPreferIpV4 = locNode.attribute("java.net.preferIPv4Stack");

        Object locMode = locNode.attribute(ATTR_DEPLOYMENT_MODE);

        int locJvmMajVer = nodeJavaMajorVersion(locNode);

        boolean locP2pEnabled = locNode.attribute(ATTR_PEER_CLASSLOADING);

        boolean warned = false;

        for (ClusterNode n : nodes) {
            int rmtJvmMajVer = nodeJavaMajorVersion(n);

            if (locJvmMajVer != rmtJvmMajVer)
                throw new IgniteCheckedException("Local node's java major version is different from remote node's one" +
                    " [locJvmMajVer=" + locJvmMajVer + ", rmtJvmMajVer=" + rmtJvmMajVer + "]");

            String rmtPreferIpV4 = n.attribute("java.net.preferIPv4Stack");

            if (!F.eq(rmtPreferIpV4, locPreferIpV4)) {
                if (!warned)
                    U.warn(log, "Local node's value of 'java.net.preferIPv4Stack' " +
                        "system property differs from remote node's " +
                        "(all nodes in topology should have identical value) " +
                        "[locPreferIpV4=" + locPreferIpV4 + ", rmtPreferIpV4=" + rmtPreferIpV4 +
                        ", locId8=" + U.id8(locNode.id()) + ", rmtId8=" + U.id8(n.id()) +
                        ", rmtAddrs=" + U.addressesAsString(n) + ']',
                        "Local and remote 'java.net.preferIPv4Stack' system properties do not match.");

                warned = true;
            }

            // Daemon nodes are allowed to have any deployment they need.
            // Skip data center ID check for daemon nodes.
            if (!isLocDaemon && !n.isDaemon()) {
                Object rmtMode = n.attribute(ATTR_DEPLOYMENT_MODE);

                if (!locMode.equals(rmtMode))
                    throw new IgniteCheckedException("Remote node has deployment mode different from local " +
                        "[locId8=" + U.id8(locNode.id()) + ", locMode=" + locMode +
                        ", rmtId8=" + U.id8(n.id()) + ", rmtMode=" + rmtMode +
                        ", rmtAddrs=" + U.addressesAsString(n) + ']');

                boolean rmtP2pEnabled = n.attribute(ATTR_PEER_CLASSLOADING);

                if (locP2pEnabled != rmtP2pEnabled)
                    throw new IgniteCheckedException("Remote node has peer class loading enabled flag different from local " +
                        "[locId8=" + U.id8(locNode.id()) + ", locPeerClassLoading=" + locP2pEnabled +
                        ", rmtId8=" + U.id8(n.id()) + ", rmtPeerClassLoading=" + rmtP2pEnabled +
                        ", rmtAddrs=" + U.addressesAsString(n) + ']');
            }
        }

        if (log.isDebugEnabled())
            log.debug("Finished node attributes consistency check.");
    }

    /**
     * Gets Java major version running on the node.
     *
     * @param node Cluster node.
     * @return Java major version.
     * @throws IgniteCheckedException If failed to get the version.
     */
    private int nodeJavaMajorVersion(ClusterNode node) throws IgniteCheckedException {
        try {
            // The format is identical for Oracle JDK, OpenJDK and IBM JDK.
            return Integer.parseInt(node.<String>attribute("java.version").split("\\.")[1]);
        }
        catch (Exception e) {
            U.error(log, "Failed to get java major version (unknown 'java.version' format) [ver=" +
                node.<String>attribute("java.version") + "]", e);

            return 0;
        }
    }

    /**
     * @param nodes Nodes.
     * @return Total CPUs.
     */
    private static int cpus(Collection<ClusterNode> nodes) {
        Collection<String> macSet = new HashSet<>(nodes.size(), 1.0f);

        int cpus = 0;

        for (ClusterNode n : nodes) {
            String macs = n.attribute(ATTR_MACS);

            if (macSet.add(macs))
                cpus += n.metrics().getTotalCpus();
        }

        return cpus;
    }

    /**
     * Prints the latest topology info into log taking into account logging/verbosity settings.
     */
    public void ackTopology() {
        ackTopology(topSnap.get().topVer.topologyVersion(), false);
    }

    /**
     * Logs grid size for license compliance.
     *
     * @param topVer Topology version.
     * @param throttle Suppress printing if this topology was already printed.
     */
    private void ackTopology(long topVer, boolean throttle) {
        assert !isLocDaemon;

        DiscoCache discoCache = discoCache();

        Collection<ClusterNode> rmtNodes = discoCache.remoteNodes();

        Collection<ClusterNode> srvNodes = F.view(discoCache.allNodes(), F.not(clientFilter));

        Collection<ClusterNode> clientNodes = F.view(discoCache.allNodes(), clientFilter);

        ClusterNode locNode = discoCache.localNode();

        Collection<ClusterNode> allNodes = discoCache.allNodes();

        long hash = topologyHash(allNodes);

        // Prevent ack-ing topology for the same topology.
        // Can happen only during node startup.
        if (throttle && lastLoggedTop.getAndSet(hash) == hash)
            return;

        int totalCpus = cpus(allNodes);

        double heap = U.heapSize(allNodes, 2);

        if (log.isQuiet())
            U.quiet(false, topologySnapshotMessage(srvNodes.size(), clientNodes.size(), totalCpus, heap));

        if (log.isDebugEnabled()) {
            String dbg = "";

            dbg += U.nl() + U.nl() +
                ">>> +----------------+" + U.nl() +
                ">>> " + PREFIX + "." + U.nl() +
                ">>> +----------------+" + U.nl() +
                ">>> Grid name: " + (ctx.gridName() == null ? "default" : ctx.gridName()) + U.nl() +
                ">>> Number of server nodes: " + srvNodes.size() + U.nl() +
                ">>> Number of client nodes: " + clientNodes.size() + U.nl() +
                (discoOrdered ? ">>> Topology version: " + topVer + U.nl() : "") +
                ">>> Topology hash: 0x" + Long.toHexString(hash).toUpperCase() + U.nl();

            dbg += ">>> Local: " +
                locNode.id().toString().toUpperCase() + ", " +
                U.addressesAsString(locNode) + ", " +
                locNode.order() + ", " +
                locNode.attribute("os.name") + ' ' +
                locNode.attribute("os.arch") + ' ' +
                locNode.attribute("os.version") + ", " +
                System.getProperty("user.name") + ", " +
                locNode.attribute("java.runtime.name") + ' ' +
                locNode.attribute("java.runtime.version") + U.nl();

            for (ClusterNode node : rmtNodes)
                dbg += ">>> Remote: " +
                    node.id().toString().toUpperCase() + ", " +
                    U.addressesAsString(node) + ", " +
                    node.order() + ", " +
                    node.attribute("os.name") + ' ' +
                    node.attribute("os.arch") + ' ' +
                    node.attribute("os.version") + ", " +
                    node.attribute(ATTR_USER_NAME) + ", " +
                    node.attribute("java.runtime.name") + ' ' +
                    node.attribute("java.runtime.version") + U.nl();

            dbg += ">>> Total number of CPUs: " + totalCpus + U.nl();
            dbg += ">>> Total heap size: " + heap + "GB" + U.nl();

            log.debug(dbg);
        }
        else if (log.isInfoEnabled())
            log.info(topologySnapshotMessage(srvNodes.size(), clientNodes.size(), totalCpus, heap));
    }

    /**
     * @param srvNodesNum Server nodes number.
     * @param clientNodesNum Client nodes number.
     * @param totalCpus Total cpu number.
     * @param heap Heap size.
     * @return Topology snapshot message.
     */
    private String topologySnapshotMessage(int srvNodesNum, int clientNodesNum, int totalCpus, double heap) {
        return PREFIX + " [" +
            (discoOrdered ? "ver=" + topSnap.get().topVer.topologyVersion() + ", " : "") +
<<<<<<< HEAD
            "server nodes=" + srvNodesNum +
            ", client nodes=" + clientNodesNum +
=======
            "servers=" + serverNodesNum +
            ", clients=" + clientNodesNum +
>>>>>>> 5082d63a
            ", CPUs=" + totalCpus +
            ", heap=" + heap + "GB]";
    }

    /** {@inheritDoc} */
    @Override public void onKernalStop0(boolean cancel) {
        startLatch.countDown();

        // Stop segment check worker.
        if (segChkWrk != null) {
            segChkWrk.cancel();

            U.join(segChkThread, log);
        }

        if (!locJoinEvt.isDone())
            locJoinEvt.onDone(
                new IgniteCheckedException("Failed to wait for local node joined event (grid is stopping)."));
    }

    /** {@inheritDoc} */
    @Override public void stop(boolean cancel) throws IgniteCheckedException {
        busyLock.block();

        // Stop receiving notifications.
        getSpi().setListener(null);

        // Stop discovery worker and metrics updater.
        U.closeQuiet(metricsUpdateTask);

        U.cancel(discoWrk);

        U.join(discoWrk, log);

        // Stop SPI itself.
        stopSpi();

        if (log.isDebugEnabled())
            log.debug(stopInfo());
    }

    /**
     * @param nodeIds Node IDs to check.
     * @return {@code True} if at least one ID belongs to an alive node.
     */
    public boolean aliveAll(@Nullable Collection<UUID> nodeIds) {
        if (nodeIds == null || nodeIds.isEmpty())
            return false;

        for (UUID id : nodeIds)
            if (!alive(id))
                return false;

        return true;
    }

    /**
     * @param nodeId Node ID.
     * @return {@code True} if node for given ID is alive.
     */
    public boolean alive(UUID nodeId) {
        return getAlive(nodeId) != null;
    }

    /**
     * @param nodeId Node ID.
     * @return Node if node is alive.
     */
    @Nullable public ClusterNode getAlive(UUID nodeId) {
        assert nodeId != null;

        return getSpi().getNode(nodeId); // Go directly to SPI without checking disco cache.
    }

    /**
     * @param node Node.
     * @return {@code True} if node is alive.
     */
    public boolean alive(ClusterNode node) {
        assert node != null;

        return alive(node.id());
    }

    /**
     * @param nodeId ID of the node.
     * @return {@code True} if ping succeeded.
     * @throws IgniteClientDisconnectedCheckedException If ping failed.
     */
    public boolean pingNode(UUID nodeId) throws IgniteClientDisconnectedCheckedException {
        assert nodeId != null;

        if (!busyLock.enterBusy())
            return false;

        try {
            return getSpi().pingNode(nodeId);
        }
        catch (IgniteException e) {
            if (e.hasCause(IgniteClientDisconnectedCheckedException.class)) {
                IgniteFuture<?> reconnectFut = ctx.cluster().clientReconnectFuture();

                throw new IgniteClientDisconnectedCheckedException(reconnectFut, e.getMessage());
            }

            throw e;
        }
        finally {
            busyLock.leaveBusy();
        }
    }

    /**
     * @param nodeId ID of the node.
     * @return {@code True} if ping succeeded.
     */
    public boolean pingNodeNoError(UUID nodeId) {
        assert nodeId != null;

        if (!busyLock.enterBusy())
            return false;

        try {
            return getSpi().pingNode(nodeId);
        }
        catch (IgniteException e) {
            return false;
        }
        finally {
            busyLock.leaveBusy();
        }
    }

    /**
     * @param nodeId ID of the node.
     * @return Node for ID.
     */
    @Nullable public ClusterNode node(UUID nodeId) {
        assert nodeId != null;

        return discoCache().node(nodeId);
    }

    /**
     * Gets collection of node for given node IDs and predicates.
     *
     * @param ids Ids to include.
     * @param p Filter for IDs.
     * @return Collection with all alive nodes for given IDs.
     */
    public Collection<ClusterNode> nodes(@Nullable Collection<UUID> ids, IgnitePredicate<UUID>... p) {
        return F.isEmpty(ids) ? Collections.<ClusterNode>emptyList() :
            F.view(
                F.viewReadOnly(ids, U.id2Node(ctx), p),
                F.notNull());
    }

    /**
     * Gets topology hash for given set of nodes.
     *
     * @param nodes Subset of grid nodes for hashing.
     * @return Hash for given topology.
     */
    public long topologyHash(Iterable<? extends ClusterNode> nodes) {
        assert nodes != null;

        Iterator<? extends ClusterNode> iter = nodes.iterator();

        if (!iter.hasNext())
            return 0; // Special case.

        List<String> uids = new ArrayList<>();

        for (ClusterNode node : nodes)
            uids.add(node.id().toString());

        Collections.sort(uids);

        CRC32 hash = new CRC32();

        for (String uuid : uids)
            hash.update(uuid.getBytes());

        return hash.getValue();
    }

    /**
     * Gets future that will be completed when current topology version becomes greater or equal to argument passed.
     *
     * @param awaitVer Topology version to await.
     * @return Future.
     */
    public IgniteInternalFuture<Long> topologyFuture(final long awaitVer) {
        long topVer = topologyVersion();

        if (topVer >= awaitVer)
            return new GridFinishedFuture<>(topVer);

        DiscoTopologyFuture fut = new DiscoTopologyFuture(ctx, awaitVer);

        fut.init();

        return fut;
    }

    /**
     * Gets discovery collection cache from SPI safely guarding against "floating" collections.
     *
     * @return Discovery collection cache.
     */
    public DiscoCache discoCache() {
        Snapshot cur = topSnap.get();

        assert cur != null;

        return cur.discoCache;
    }

    /**
     * Gets discovery collection cache from SPI safely guarding against "floating" collections.
     *
     * @return Discovery collection cache.
     */
    public DiscoCache discoCache(AffinityTopologyVersion topVer) {
        return discoCacheHist.get(topVer);
    }

    /** @return All non-daemon remote nodes in topology. */
    public Collection<ClusterNode> remoteNodes() {
        return discoCache().remoteNodes();
    }

    /** @return All non-daemon nodes in topology. */
    public Collection<ClusterNode> allNodes() {
        return discoCache().allNodes();
    }

    /**
     * Gets topology grouped by node versions.
     *
     * @return Version to collection of nodes map.
     */
    public NavigableMap<IgniteProductVersion, Collection<ClusterNode>> topologyVersionMap() {
        return discoCache().versionsMap();
    }

    /** @return Full topology size. */
    public int size() {
        return discoCache().allNodes().size();
    }

    /**
     * Gets all nodes for given topology version.
     *
     * @param topVer Topology version.
     * @return Collection of cache nodes.
     */
    public Collection<ClusterNode> nodes(long topVer) {
        return resolveDiscoCache(null, new AffinityTopologyVersion(topVer)).allNodes();
    }

    /**
     * Gets cache nodes for cache with given name.
     *
     * @param cacheName Cache name.
     * @param topVer Topology version.
     * @return Collection of cache nodes.
     */
    public Collection<ClusterNode> cacheNodes(@Nullable String cacheName, AffinityTopologyVersion topVer) {
        return resolveDiscoCache(cacheName, topVer).cacheNodes(cacheName, topVer.topologyVersion());
    }

    /**
     * Gets all nodes with at least one cache configured.
     *
     * @param topVer Topology version.
     * @return Collection of cache nodes.
     */
    public Collection<ClusterNode> cacheNodes(AffinityTopologyVersion topVer) {
        return resolveDiscoCache(null, topVer).allNodesWithCaches(topVer.topologyVersion());
    }

    /**
     * Gets cache remote nodes for cache with given name.
     *
     * @param cacheName Cache name.
     * @param topVer Topology version.
     * @return Collection of cache nodes.
     */
    public Collection<ClusterNode> remoteCacheNodes(@Nullable String cacheName, AffinityTopologyVersion topVer) {
        return resolveDiscoCache(cacheName, topVer).remoteCacheNodes(cacheName, topVer.topologyVersion());
    }

    /**
     * Gets cache remote nodes for cache with given name.
     *
     * @param topVer Topology version.
     * @return Collection of cache nodes.
     */
    public Collection<ClusterNode> remoteCacheNodes(AffinityTopologyVersion topVer) {
        return resolveDiscoCache(null, topVer).remoteCacheNodes(topVer.topologyVersion());
    }

    /**
     * Gets cache nodes for cache with given name.
     *
     * @param cacheName Cache name.
     * @param topVer Topology version.
     * @return Collection of cache nodes.
     */
    public Collection<ClusterNode> aliveCacheNodes(@Nullable String cacheName, AffinityTopologyVersion topVer) {
        return resolveDiscoCache(cacheName, topVer).aliveCacheNodes(cacheName, topVer.topologyVersion());
    }

    /**
     * Gets cache remote nodes for cache with given name.
     *
     * @param cacheName Cache name.
     * @param topVer Topology version.
     * @return Collection of cache nodes.
     */
    public Collection<ClusterNode> aliveRemoteCacheNodes(@Nullable String cacheName, AffinityTopologyVersion topVer) {
        return resolveDiscoCache(cacheName, topVer).aliveRemoteCacheNodes(cacheName, topVer.topologyVersion());
    }

    /**
     * Gets alive remote server nodes with at least one cache configured.
     *
     * @param topVer Topology version (maximum allowed node order).
     * @return Collection of alive cache nodes.
     */
    public Collection<ClusterNode> aliveRemoteServerNodesWithCaches(AffinityTopologyVersion topVer) {
        return resolveDiscoCache(null, topVer).aliveRemoteServerNodesWithCaches(topVer.topologyVersion());
    }

    /**
     * Gets alive server nodes with at least one cache configured.
     *
     * @param topVer Topology version (maximum allowed node order).
     * @return Collection of alive cache nodes.
     */
    public Collection<ClusterNode> aliveServerNodesWithCaches(AffinityTopologyVersion topVer) {
        return resolveDiscoCache(null, topVer).aliveServerNodesWithCaches(topVer.topologyVersion());
    }

    /**
     * Gets alive nodes with at least one cache configured.
     *
     * @param topVer Topology version (maximum allowed node order).
     * @return Collection of alive cache nodes.
     */
    public Collection<ClusterNode> aliveNodesWithCaches(AffinityTopologyVersion topVer) {
        return resolveDiscoCache(null, topVer).aliveNodesWithCaches(topVer.topologyVersion());
    }

    /**
     * Gets cache nodes for cache with given name that participate in affinity calculation.
     *
     * @param cacheName Cache name.
     * @param topVer Topology version.
     * @return Collection of cache affinity nodes.
     */
    public Collection<ClusterNode> cacheAffinityNodes(@Nullable String cacheName, AffinityTopologyVersion topVer) {
        return resolveDiscoCache(cacheName, topVer).cacheAffinityNodes(cacheName, topVer.topologyVersion());
    }

    /**
     * Checks if node is a data node for the given cache.
     *
     * @param node Node to check.
     * @param cacheName Cache name.
     * @return {@code True} if node is a cache data node.
     */
    public boolean cacheAffinityNode(ClusterNode node, String cacheName) {
        CachePredicate pred = registeredCaches.get(cacheName);

        return pred != null && pred.dataNode(node);
    }

    /**
     * @param node Node to check.
     * @param cacheName Cache name.
     * @return {@code True} if node has near cache enabled.
     */
    public boolean cacheNearNode(ClusterNode node, String cacheName) {
        CachePredicate pred = registeredCaches.get(cacheName);

        return pred != null && pred.nearNode(node);
    }

    /**
     * @param node Node to check.
     * @param cacheName Cache name.
     * @return {@code True} if node has client cache (without near cache).
     */
    public boolean cacheClientNode(ClusterNode node, String cacheName) {
        CachePredicate pred = registeredCaches.get(cacheName);

        return pred != null && pred.clientNode(node);
    }

    /**
     * @param node Node to check.
     * @param cacheName Cache name.
     * @return If cache with the given name is accessible on the given node.
     */
    public boolean cacheNode(ClusterNode node, String cacheName) {
        CachePredicate pred = registeredCaches.get(cacheName);

        return pred != null && pred.cacheNode(node);
    }

    /**
     * Checks if cache with given name has at least one node with near cache enabled.
     *
     * @param cacheName Cache name.
     * @param topVer Topology version.
     * @return {@code True} if cache with given name has at least one node with near cache enabled.
     */
    public boolean hasNearCache(@Nullable String cacheName, AffinityTopologyVersion topVer) {
        return resolveDiscoCache(cacheName, topVer).hasNearCache(cacheName);
    }

    /**
     * Gets discovery cache for given topology version.
     *
     * @param cacheName Cache name (participates in exception message).
     * @param topVer Topology version.
     * @return Discovery cache.
     */
    private DiscoCache resolveDiscoCache(@Nullable String cacheName, AffinityTopologyVersion topVer) {
        Snapshot snap = topSnap.get();

        DiscoCache cache = AffinityTopologyVersion.NONE.equals(topVer) || topVer.equals(snap.topVer) ?
            snap.discoCache : discoCacheHist.get(topVer);

        if (cache == null) {
            // Find the eldest acceptable discovery cache.
            Map.Entry<AffinityTopologyVersion, DiscoCache> eldest = Collections.min(discoCacheHist.entrySet(), histCmp);

            if (topVer.compareTo(eldest.getKey()) < 0)
                cache = eldest.getValue();
        }

        if (cache == null) {
            throw new IgniteException("Failed to resolve nodes topology [cacheName=" + cacheName +
                ", topVer=" + topVer + ", history=" + discoCacheHist.keySet() +
                ", locNode=" + ctx.discovery().localNode() + ']');
        }

        return cache;
    }

    /**
     * Gets topology by specified version from history storage.
     *
     * @param topVer Topology version.
     * @return Topology nodes or {@code null} if there are no nodes for passed in version.
     */
    @Nullable public Collection<ClusterNode> topology(long topVer) {
        if (!histSupported)
            throw new UnsupportedOperationException("Current discovery SPI does not support " +
                "topology snapshots history (consider using TCP discovery SPI).");

        Map<Long, Collection<ClusterNode>> snapshots = topHist;

        return snapshots.get(topVer);
    }

    /** @return All daemon nodes in topology. */
    public Collection<ClusterNode> daemonNodes() {
        return discoCache().daemonNodes();
    }

    /** @return Local node. */
    public ClusterNode localNode() {
        return locNode == null ? getSpi().getLocalNode() : locNode;
    }

    /** @return Topology version. */
    public long topologyVersion() {
        return topSnap.get().topVer.topologyVersion();
    }

    /**
     * @return Topology version.
     */
    public AffinityTopologyVersion topologyVersionEx() {
        return topSnap.get().topVer;
    }

    /** @return Event that represents a local node joined to topology. */
    public DiscoveryEvent localJoinEvent() {
        try {
            return locJoinEvt.get();
        }
        catch (IgniteCheckedException e) {
            throw new IgniteException(e);
        }
    }

    /**
     * @param msg Custom message.
     * @throws IgniteCheckedException If failed.
     */
    public void sendCustomEvent(DiscoveryCustomMessage msg) throws IgniteCheckedException {
        try {
            getSpi().sendCustomEvent(new CustomMessageWrapper(msg));
        }
        catch (IgniteClientDisconnectedException e) {
            IgniteFuture<?> reconnectFut = ctx.cluster().clientReconnectFuture();

            throw new IgniteClientDisconnectedCheckedException(reconnectFut, e.getMessage());
        }
        catch (IgniteException e) {
            throw new IgniteCheckedException(e);
        }
    }

    /**
     * Gets first grid node start time, see {@link DiscoverySpi#getGridStartTime()}.
     *
     * @return Start time of the first grid node.
     */
    public long gridStartTime() {
        return getSpi().getGridStartTime();
    }

    /**
     * @param nodeId Node ID.
     * @param warning Warning message to be shown on all nodes.
     * @return Whether node is failed.
     */
    public boolean tryFailNode(UUID nodeId, @Nullable String warning) {
        if (!busyLock.enterBusy())
            return false;

        try {
            if (!getSpi().pingNode(nodeId)) {
                getSpi().failNode(nodeId, warning);

                return true;
            }

            return false;
        }
        finally {
            busyLock.leaveBusy();
        }
    }

    /**
     * @param nodeId Node ID to fail.
     * @param warning Warning message to be shown on all nodes.
     */
    public void failNode(UUID nodeId, @Nullable String warning) {
        if (!busyLock.enterBusy())
            return;

        try {
            getSpi().failNode(nodeId, warning);
        }
        finally {
            busyLock.leaveBusy();
        }
    }

    /**
     * Updates topology version if current version is smaller than updated.
     *
     * @param updated Updated topology version.
     * @param discoCache Discovery cache.
     * @return {@code True} if topology was updated.
     */
    private boolean updateTopologyVersionIfGreater(AffinityTopologyVersion updated, DiscoCache discoCache) {
        while (true) {
            Snapshot cur = topSnap.get();

            if (updated.compareTo(cur.topVer) >= 0) {
                if (topSnap.compareAndSet(cur, new Snapshot(updated, discoCache)))
                    return true;
            }
            else
                return false;
        }
    }

    /** Stops local node. */
    private void stopNode() {
        new Thread(
            new Runnable() {
                @Override public void run() {
                    ctx.markSegmented();

                    G.stop(ctx.gridName(), true);
                }
            }
        ).start();
    }

    /** Restarts JVM. */
    private void restartJvm() {
        new Thread(
            new Runnable() {
                @Override public void run() {
                    ctx.markSegmented();

                    G.restart(true);
                }
            }
        ).start();
    }

    /** Worker for network segment checks. */
    private class SegmentCheckWorker extends GridWorker {
        /** */
        private final BlockingQueue<Object> queue = new LinkedBlockingQueue<>();

        /**
         *
         */
        private SegmentCheckWorker() {
            super(ctx.gridName(), "disco-net-seg-chk-worker", GridDiscoveryManager.this.log);

            assert hasRslvrs;
            assert segChkFreq > 0;
        }

        /**
         *
         */
        public void scheduleSegmentCheck() {
            queue.add(new Object());
        }

        /** {@inheritDoc} */
        @SuppressWarnings("StatementWithEmptyBody")
        @Override protected void body() throws InterruptedException {
            long lastChk = 0;

            while (!isCancelled()) {
                Object req = queue.poll(2000, MILLISECONDS);

                long now = U.currentTimeMillis();

                // Check frequency if segment check has not been requested.
                if (req == null && (segChkFreq == 0 || lastChk + segChkFreq >= now)) {
                    if (log.isDebugEnabled())
                        log.debug("Skipping segment check as it has not been requested and it is not time to check.");

                    continue;
                }

                // We should always check segment if it has been explicitly
                // requested (on any node failure or leave).
                assert req != null || lastChk + segChkFreq < now;

                // Drain queue.
                while (queue.poll() != null) {
                    // No-op.
                }

                if (lastSegChkRes.get()) {
                    boolean segValid = ctx.segmentation().isValidSegment();

                    lastChk = now;

                    if (!segValid) {
                        discoWrk.addEvent(EVT_NODE_SEGMENTED, AffinityTopologyVersion.NONE, getSpi().getLocalNode(),
                            Collections.<ClusterNode>emptyList(), null);

                        lastSegChkRes.set(false);
                    }

                    if (log.isDebugEnabled())
                        log.debug("Segment has been checked [requested=" + (req != null) + ", valid=" + segValid + ']');
                }
            }
        }

        /** {@inheritDoc} */
        @Override public String toString() {
            return S.toString(SegmentCheckWorker.class, this);
        }
    }

    /** Worker for discovery events. */
    private class DiscoveryWorker extends GridWorker {
        /** Event queue. */
        private final BlockingQueue<GridTuple5<Integer, AffinityTopologyVersion, ClusterNode, Collection<ClusterNode>,
            DiscoveryCustomMessage>> evts = new LinkedBlockingQueue<>();

        /** Node segmented event fired flag. */
        private boolean nodeSegFired;

        /**
         *
         */
        private DiscoveryWorker() {
            super(ctx.gridName(), "disco-event-worker", GridDiscoveryManager.this.log);
        }

        /**
         * Method is called when any discovery event occurs.
         *
         * @param type Discovery event type. See {@link DiscoveryEvent} for more details.
         * @param topVer Topology version.
         * @param node Remote node this event is connected with.
         * @param topSnapshot Topology snapshot.
         */
        @SuppressWarnings("RedundantTypeArguments")
        private void recordEvent(int type, long topVer, ClusterNode node, Collection<ClusterNode> topSnapshot) {
            assert node != null;

            if (ctx.event().isRecordable(type)) {
                DiscoveryEvent evt = new DiscoveryEvent();

                evt.node(ctx.discovery().localNode());
                evt.eventNode(node);
                evt.type(type);

                evt.topologySnapshot(topVer, U.<ClusterNode, ClusterNode>arrayList(topSnapshot, daemonFilter));

                if (type == EVT_NODE_METRICS_UPDATED)
                    evt.message("Metrics were updated: " + node);

                else if (type == EVT_NODE_JOINED)
                    evt.message("Node joined: " + node);

                else if (type == EVT_NODE_LEFT)
                    evt.message("Node left: " + node);

                else if (type == EVT_NODE_FAILED)
                    evt.message("Node failed: " + node);

                else if (type == EVT_NODE_SEGMENTED)
                    evt.message("Node segmented: " + node);

                else if (type == EVT_CLIENT_NODE_DISCONNECTED)
                    evt.message("Client node disconnected: " + node);

                else if (type == EVT_CLIENT_NODE_RECONNECTED)
                    evt.message("Client node reconnected: " + node);

                else
                    assert false;

                ctx.event().record(evt);
            }
        }

        /**
         * @param type Event type.
         * @param topVer Topology version.
         * @param node Node.
         * @param topSnapshot Topology snapshot.
         * @param data Custom message.
         */
        void addEvent(
            int type,
            AffinityTopologyVersion topVer,
            ClusterNode node,
            Collection<ClusterNode> topSnapshot,
            @Nullable DiscoveryCustomMessage data
        ) {
            assert node != null : data;

            evts.add(F.t(type, topVer, node, topSnapshot, data));
        }

        /**
         * @param node Node to get a short description for.
         * @return Short description for the node to be used in 'quiet' mode.
         */
        private String quietNode(ClusterNode node) {
            assert node != null;

            return "nodeId8=" + node.id().toString().substring(0, 8) + ", " +
                "addrs=" + U.addressesAsString(node) + ", " +
                "order=" + node.order() + ", " +
                "CPUs=" + node.metrics().getTotalCpus();
        }

        /** {@inheritDoc} */
        @Override protected void body() throws InterruptedException {
            while (!isCancelled()) {
                try {
                    body0();
                }
                catch (InterruptedException e) {
                    throw e;
                }
                catch (Throwable t) {
                    U.error(log, "Unexpected exception in discovery worker thread (ignored).", t);

                    if (t instanceof Error)
                        throw (Error)t;
                }
            }
        }

        /** @throws InterruptedException If interrupted. */
        @SuppressWarnings("DuplicateCondition")
        private void body0() throws InterruptedException {
            GridTuple5<Integer, AffinityTopologyVersion, ClusterNode, Collection<ClusterNode>,
                DiscoveryCustomMessage> evt = evts.take();

            int type = evt.get1();

            AffinityTopologyVersion topVer = evt.get2();

            ClusterNode node = evt.get3();

            boolean isDaemon = node.isDaemon();

            boolean segmented = false;

            switch (type) {
                case EVT_NODE_JOINED: {
                    assert !discoOrdered || topVer.topologyVersion() == node.order() : "Invalid topology version [topVer=" + topVer +
                        ", node=" + node + ']';

                    try {
                        checkAttributes(F.asList(node));
                    }
                    catch (IgniteCheckedException e) {
                        U.warn(log, e.getMessage()); // We a have well-formed attribute warning here.
                    }

                    if (!isDaemon) {
                        if (!isLocDaemon) {
                            if (log.isInfoEnabled())
                                log.info("Added new node to topology: " + node);

                            ackTopology(topVer.topologyVersion(), true);
                        }
                        else if (log.isDebugEnabled())
                            log.debug("Added new node to topology: " + node);
                    }
                    else if (log.isDebugEnabled())
                        log.debug("Added new daemon node to topology: " + node);

                    break;
                }

                case EVT_NODE_LEFT: {
                    // Check only if resolvers were configured.
                    if (hasRslvrs)
                        segChkWrk.scheduleSegmentCheck();

                    if (!isDaemon) {
                        if (!isLocDaemon) {
                            if (log.isInfoEnabled())
                                log.info("Node left topology: " + node);

                            ackTopology(topVer.topologyVersion(), true);
                        }
                        else if (log.isDebugEnabled())
                            log.debug("Node left topology: " + node);
                    }
                    else if (log.isDebugEnabled())
                        log.debug("Daemon node left topology: " + node);

                    break;
                }

                case EVT_CLIENT_NODE_DISCONNECTED: {
                    // No-op.

                    break;
                }

                case EVT_CLIENT_NODE_RECONNECTED: {
                    if (log.isInfoEnabled())
                        log.info("Client node reconnected to topology: " + node);

                    ackTopology(topVer.topologyVersion(), true);

                    break;
                }

                case EVT_NODE_FAILED: {
                    // Check only if resolvers were configured.
                    if (hasRslvrs)
                        segChkWrk.scheduleSegmentCheck();

                    if (!isDaemon) {
                        if (!isLocDaemon) {
                            U.warn(log, "Node FAILED: " + node);

                            ackTopology(topVer.topologyVersion(), true);
                        }
                        else if (log.isDebugEnabled())
                            log.debug("Node FAILED: " + node);
                    }
                    else if (log.isDebugEnabled())
                        log.debug("Daemon node FAILED: " + node);

                    break;
                }

                case EVT_NODE_SEGMENTED: {
                    assert F.eqNodes(localNode(), node);

                    if (nodeSegFired) {
                        if (log.isDebugEnabled()) {
                            log.debug("Ignored node segmented event [type=EVT_NODE_SEGMENTED, " +
                                "node=" + node + ']');
                        }

                        return;
                    }

                    // Ignore all further EVT_NODE_SEGMENTED events
                    // until EVT_NODE_RECONNECTED is fired.
                    nodeSegFired = true;

                    lastLoggedTop.set(0);

                    segmented = true;

                    if (!isLocDaemon)
                        U.warn(log, "Local node SEGMENTED: " + node);
                    else if (log.isDebugEnabled())
                        log.debug("Local node SEGMENTED: " + node);

                    break;
                }

                case DiscoveryCustomEvent.EVT_DISCOVERY_CUSTOM_EVT: {
                    if (ctx.event().isRecordable(DiscoveryCustomEvent.EVT_DISCOVERY_CUSTOM_EVT)) {
                        DiscoveryCustomEvent customEvt = new DiscoveryCustomEvent();

                        customEvt.node(ctx.discovery().localNode());
                        customEvt.eventNode(node);
                        customEvt.type(type);
                        customEvt.topologySnapshot(topVer.topologyVersion(), null);
                        customEvt.affinityTopologyVersion(topVer);
                        customEvt.customMessage(evt.get5());

                        ctx.event().record(customEvt);
                    }

                    return;
                }

                // Don't log metric update to avoid flooding the log.
                case EVT_NODE_METRICS_UPDATED:
                    break;

                default:
                    assert false : "Invalid discovery event: " + type;
            }

            recordEvent(type, topVer.topologyVersion(), node, evt.get4());

            if (segmented)
                onSegmentation();
        }

        /**
         *
         */
        private void onSegmentation() {
            SegmentationPolicy segPlc = ctx.config().getSegmentationPolicy();

            // Always disconnect first.
            try {
                getSpi().disconnect();
            }
            catch (IgniteSpiException e) {
                U.error(log, "Failed to disconnect discovery SPI.", e);
            }

            switch (segPlc) {
                case RESTART_JVM:
                    U.warn(log, "Restarting JVM according to configured segmentation policy.");

                    restartJvm();

                    break;

                case STOP:
                    U.warn(log, "Stopping local node according to configured segmentation policy.");

                    stopNode();

                    break;

                default:
                    assert segPlc == NOOP : "Unsupported segmentation policy value: " + segPlc;
            }
        }

        /** {@inheritDoc} */
        @Override public String toString() {
            return S.toString(DiscoveryWorker.class, this);
        }
    }

    /**
     *
     */
    private class MetricsUpdater implements Runnable {
        /** */
        private long prevGcTime = -1;

        /** */
        private long prevCpuTime = -1;

        /** {@inheritDoc} */
        @Override public void run() {
            gcCpuLoad = getGcCpuLoad();
            cpuLoad = getCpuLoad();
        }

        /**
         * @return GC CPU load.
         */
        private double getGcCpuLoad() {
            long gcTime = 0;

            for (GarbageCollectorMXBean bean : gc) {
                long colTime = bean.getCollectionTime();

                if (colTime > 0)
                    gcTime += colTime;
            }

            gcTime /= metrics.getAvailableProcessors();

            double gc = 0;

            if (prevGcTime > 0) {
                long gcTimeDiff = gcTime - prevGcTime;

                gc = (double)gcTimeDiff / METRICS_UPDATE_FREQ;
            }

            prevGcTime = gcTime;

            return gc;
        }

        /**
         * @return CPU load.
         */
        private double getCpuLoad() {
            long cpuTime;

            try {
                cpuTime = U.<Long>property(os, "processCpuTime");
            }
            catch (IgniteException ignored) {
                return -1;
            }

            // Method reports time in nanoseconds across all processors.
            cpuTime /= 1000000 * metrics.getAvailableProcessors();

            double cpu = 0;

            if (prevCpuTime > 0) {
                long cpuTimeDiff = cpuTime - prevCpuTime;

                // CPU load could go higher than 100% because calculating of cpuTimeDiff also takes some time.
                cpu = Math.min(1.0, (double)cpuTimeDiff / METRICS_UPDATE_FREQ);
            }

            prevCpuTime = cpuTime;

            return cpu;
        }

        /** {@inheritDoc} */
        @Override public String toString() {
            return S.toString(MetricsUpdater.class, this, super.toString());
        }
    }

    /** Discovery topology future. */
    private static class DiscoTopologyFuture extends GridFutureAdapter<Long> implements GridLocalEventListener {
        /** */
        private static final long serialVersionUID = 0L;

        /** */
        private GridKernalContext ctx;

        /** Topology await version. */
        private long awaitVer;

        /** Empty constructor required by {@link Externalizable}. */
        private DiscoTopologyFuture() {
            // No-op.
        }

        /**
         * @param ctx Context.
         * @param awaitVer Await version.
         */
        private DiscoTopologyFuture(GridKernalContext ctx, long awaitVer) {
            this.ctx = ctx;
            this.awaitVer = awaitVer;
        }

        /** Initializes future. */
        private void init() {
            ctx.event().addLocalEventListener(this, EVT_NODE_JOINED, EVT_NODE_LEFT, EVT_NODE_FAILED);

            // Close potential window.
            long topVer = ctx.discovery().topologyVersion();

            if (topVer >= awaitVer)
                onDone(topVer);
        }

        /** {@inheritDoc} */
        @Override public boolean onDone(@Nullable Long res, @Nullable Throwable err) {
            if (super.onDone(res, err)) {
                ctx.event().removeLocalEventListener(this, EVT_NODE_JOINED, EVT_NODE_LEFT, EVT_NODE_FAILED);

                return true;
            }

            return false;
        }

        /** {@inheritDoc} */
        @Override public void onEvent(Event evt) {
            assert evt.type() == EVT_NODE_JOINED || evt.type() == EVT_NODE_LEFT || evt.type() == EVT_NODE_FAILED;

            DiscoveryEvent discoEvt = (DiscoveryEvent)evt;

            if (discoEvt.topologyVersion() >= awaitVer)
                onDone(discoEvt.topologyVersion());
        }
    }

    /**
     *
     */
    private static class Snapshot {
        /** */
        private final AffinityTopologyVersion topVer;

        /** */
        @GridToStringExclude
        private final DiscoCache discoCache;

        /**
         * @param topVer Topology version.
         * @param discoCache Disco cache.
         */
        private Snapshot(AffinityTopologyVersion topVer, DiscoCache discoCache) {
            this.topVer = topVer;
            this.discoCache = discoCache;
        }

        /** {@inheritDoc} */
        @Override public String toString() {
            return S.toString(Snapshot.class, this);
        }
    }

    /** Cache for discovery collections. */
    private class DiscoCache {
        /** Remote nodes. */
        private final List<ClusterNode> rmtNodes;

        /** All nodes. */
        private final List<ClusterNode> allNodes;

        /** All nodes with at least one cache configured. */
        @GridToStringInclude
        private final Collection<ClusterNode> allNodesWithCaches;

        /** All nodes with at least one cache configured. */
        @GridToStringInclude
        private final Collection<ClusterNode> rmtNodesWithCaches;

        /** Cache nodes by cache name. */
        @GridToStringInclude
        private final Map<String, Collection<ClusterNode>> allCacheNodes;

        /** Remote cache nodes by cache name. */
        @GridToStringInclude
        private final Map<String, Collection<ClusterNode>> rmtCacheNodes;

        /** Cache nodes by cache name. */
        @GridToStringInclude
        private final Map<String, Collection<ClusterNode>> affCacheNodes;

        /** Caches where at least one node has near cache enabled. */
        @GridToStringInclude
        private final Set<String> nearEnabledCaches;

        /** Nodes grouped by version. */
        private final NavigableMap<IgniteProductVersion, Collection<ClusterNode>> nodesByVer;

        /** Daemon nodes. */
        private final List<ClusterNode> daemonNodes;

        /** Node map. */
        private final Map<UUID, ClusterNode> nodeMap;

        /** Local node. */
        private final ClusterNode loc;

        /** Highest node order. */
        private final long maxOrder;

        /**
         * Cached alive nodes list. As long as this collection doesn't accept {@code null}s use {@link
         * #maskNull(String)} before passing raw cache names to it.
         */
        private final ConcurrentMap<String, Collection<ClusterNode>> aliveCacheNodes;

        /**
         * Cached alive remote nodes list. As long as this collection doesn't accept {@code null}s use {@link
         * #maskNull(String)} before passing raw cache names to it.
         */
        private final ConcurrentMap<String, Collection<ClusterNode>> aliveRmtCacheNodes;

        /**
         * Cached alive remote nodes with caches.
         */
        private final Collection<ClusterNode> aliveNodesWithCaches;

        /**
         * Cached alive server remote nodes with caches.
         */
        private final Collection<ClusterNode> aliveSrvNodesWithCaches;

        /**
         * Cached alive remote server nodes with caches.
         */
        private final Collection<ClusterNode> aliveRmtSrvNodesWithCaches;

        /**
         * @param loc Local node.
         * @param rmts Remote nodes.
         */
        private DiscoCache(ClusterNode loc, Collection<ClusterNode> rmts) {
            this.loc = loc;

            rmtNodes = Collections.unmodifiableList(new ArrayList<>(F.view(rmts, daemonFilter)));

            assert !rmtNodes.contains(loc) : "Remote nodes collection shouldn't contain local node" +
                " [rmtNodes=" + rmtNodes + ", loc=" + loc + ']';

            List<ClusterNode> all = new ArrayList<>(rmtNodes.size() + 1);

            if (!loc.isDaemon())
                all.add(loc);

            all.addAll(rmtNodes);

            Collections.sort(all, GridNodeOrderComparator.INSTANCE);

            allNodes = Collections.unmodifiableList(all);

            Map<String, Collection<ClusterNode>> cacheMap = new HashMap<>(allNodes.size(), 1.0f);
            Map<String, Collection<ClusterNode>> rmtCacheMap = new HashMap<>(allNodes.size(), 1.0f);
            Map<String, Collection<ClusterNode>> dhtNodesMap =new HashMap<>(allNodes.size(), 1.0f);
            Collection<ClusterNode> nodesWithCaches = new HashSet<>(allNodes.size());
            Collection<ClusterNode> rmtNodesWithCaches = new HashSet<>(allNodes.size());

            aliveCacheNodes = new ConcurrentHashMap8<>(allNodes.size(), 1.0f);
            aliveRmtCacheNodes = new ConcurrentHashMap8<>(allNodes.size(), 1.0f);
            aliveNodesWithCaches = new ConcurrentSkipListSet<>();
            aliveSrvNodesWithCaches = new ConcurrentSkipListSet<>();
            aliveRmtSrvNodesWithCaches = new ConcurrentSkipListSet<>();
            nodesByVer = new TreeMap<>();

            long maxOrder0 = 0;

            Set<String> nearEnabledSet = new HashSet<>();

            for (ClusterNode node : allNodes) {
                assert node.order() != 0 : "Invalid node order [locNode=" + loc + ", node=" + node + ']';

                if (node.order() > maxOrder0)
                    maxOrder0 = node.order();

                boolean hasCaches = false;

                for (Map.Entry<String, CachePredicate> entry : registeredCaches.entrySet()) {
                    String cacheName = entry.getKey();

                    CachePredicate filter = entry.getValue();

                    if (filter.cacheNode(node)) {
                        nodesWithCaches.add(node);

                        if (!loc.id().equals(node.id()))
                            rmtNodesWithCaches.add(node);

                        addToMap(cacheMap, cacheName, node);

                        if (alive(node.id()))
                            addToMap(aliveCacheNodes, maskNull(cacheName), node);

                        if (filter.dataNode(node))
                            addToMap(dhtNodesMap, cacheName, node);

                        if (filter.nearNode(node))
                            nearEnabledSet.add(cacheName);

                        if (!loc.id().equals(node.id())) {
                            addToMap(rmtCacheMap, cacheName, node);

                            if (alive(node.id()))
                                addToMap(aliveRmtCacheNodes, maskNull(cacheName), node);
                        }

                        hasCaches = true;
                    }
                }

                if (hasCaches) {
                    if (alive(node.id())) {
                        aliveNodesWithCaches.add(node);

                        if (!CU.clientNode(node)) {
                            aliveSrvNodesWithCaches.add(node);

                            if (!loc.id().equals(node.id()))
                                aliveRmtSrvNodesWithCaches.add(node);
                        }
                    }
                }

                IgniteProductVersion nodeVer = U.productVersion(node);

                // Create collection for this version if it does not exist.
                Collection<ClusterNode> nodes = nodesByVer.get(nodeVer);

                if (nodes == null) {
                    nodes = new ArrayList<>(allNodes.size());

                    nodesByVer.put(nodeVer, nodes);
                }

                nodes.add(node);
            }

            // Need second iteration to add this node to all previous node versions.
            for (ClusterNode node : allNodes) {
                IgniteProductVersion nodeVer = U.productVersion(node);

                // Get all versions lower or equal node's version.
                NavigableMap<IgniteProductVersion, Collection<ClusterNode>> updateView =
                    nodesByVer.headMap(nodeVer, false);

                for (Collection<ClusterNode> prevVersions : updateView.values())
                    prevVersions.add(node);
            }

            maxOrder = maxOrder0;

            allCacheNodes = Collections.unmodifiableMap(cacheMap);
            rmtCacheNodes = Collections.unmodifiableMap(rmtCacheMap);
            affCacheNodes = Collections.unmodifiableMap(dhtNodesMap);
            allNodesWithCaches = Collections.unmodifiableCollection(nodesWithCaches);
            this.rmtNodesWithCaches = Collections.unmodifiableCollection(rmtNodesWithCaches);
            nearEnabledCaches = Collections.unmodifiableSet(nearEnabledSet);

            daemonNodes = Collections.unmodifiableList(new ArrayList<>(
                F.view(F.concat(false, loc, rmts), F0.not(daemonFilter))));

            Map<UUID, ClusterNode> nodeMap = new HashMap<>(allNodes().size() + daemonNodes.size(), 1.0f);

            for (ClusterNode n : F.concat(false, allNodes(), daemonNodes()))
                nodeMap.put(n.id(), n);

            this.nodeMap = nodeMap;
        }

        /**
         * Adds node to map.
         *
         * @param cacheMap Map to add to.
         * @param cacheName Cache name.
         * @param rich Node to add
         */
        private void addToMap(Map<String, Collection<ClusterNode>> cacheMap, String cacheName, ClusterNode rich) {
            Collection<ClusterNode> cacheNodes = cacheMap.get(cacheName);

            if (cacheNodes == null) {
                cacheNodes = new ArrayList<>(allNodes.size());

                cacheMap.put(cacheName, cacheNodes);
            }

            cacheNodes.add(rich);
        }

        /** @return Local node. */
        ClusterNode localNode() {
            return loc;
        }

        /** @return Remote nodes. */
        Collection<ClusterNode> remoteNodes() {
            return rmtNodes;
        }

        /** @return All nodes. */
        Collection<ClusterNode> allNodes() {
            return allNodes;
        }

        /**
         * Gets collection of nodes which have version equal or greater than {@code ver}.
         *
         * @param ver Version to check.
         * @return Collection of nodes with version equal or greater than {@code ver}.
         */
        Collection<ClusterNode> elderNodes(IgniteProductVersion ver) {
            Map.Entry<IgniteProductVersion, Collection<ClusterNode>> entry = nodesByVer.ceilingEntry(ver);

            if (entry == null)
                return Collections.emptyList();

            return entry.getValue();
        }

        /**
         * @return Versions map.
         */
        NavigableMap<IgniteProductVersion, Collection<ClusterNode>> versionsMap() {
            return nodesByVer;
        }

        /**
         * Gets collection of nodes with at least one cache configured.
         *
         * @param topVer Topology version (maximum allowed node order).
         * @return Collection of nodes.
         */
        Collection<ClusterNode> allNodesWithCaches(final long topVer) {
            return filter(topVer, allNodesWithCaches);
        }

        /**
         * Gets all nodes that have cache with given name.
         *
         * @param cacheName Cache name.
         * @param topVer Topology version.
         * @return Collection of nodes.
         */
        Collection<ClusterNode> cacheNodes(@Nullable String cacheName, final long topVer) {
            return filter(topVer, allCacheNodes.get(cacheName));
        }

        /**
         * Gets all remote nodes that have cache with given name.
         *
         * @param cacheName Cache name.
         * @param topVer Topology version.
         * @return Collection of nodes.
         */
        Collection<ClusterNode> remoteCacheNodes(@Nullable String cacheName, final long topVer) {
            return filter(topVer, rmtCacheNodes.get(cacheName));
        }

        /**
         * Gets all remote nodes that have at least one cache configured.
         *
         * @param topVer Topology version.
         * @return Collection of nodes.
         */
        Collection<ClusterNode> remoteCacheNodes(final long topVer) {
            return filter(topVer, rmtNodesWithCaches);
        }

        /**
         * Gets all nodes that have cache with given name and should participate in affinity calculation. With
         * partitioned cache nodes with near-only cache do not participate in affinity node calculation.
         *
         * @param cacheName Cache name.
         * @param topVer Topology version.
         * @return Collection of nodes.
         */
        Collection<ClusterNode> cacheAffinityNodes(@Nullable String cacheName, final long topVer) {
            return filter(topVer, affCacheNodes.get(cacheName));
        }

        /**
         * Gets all alive nodes that have cache with given name.
         *
         * @param cacheName Cache name.
         * @param topVer Topology version.
         * @return Collection of nodes.
         */
        Collection<ClusterNode> aliveCacheNodes(@Nullable String cacheName, final long topVer) {
            return filter(topVer, aliveCacheNodes.get(maskNull(cacheName)));
        }

        /**
         * Gets all alive remote nodes that have cache with given name.
         *
         * @param cacheName Cache name.
         * @param topVer Topology version.
         * @return Collection of nodes.
         */
        Collection<ClusterNode> aliveRemoteCacheNodes(@Nullable String cacheName, final long topVer) {
            return filter(topVer, aliveRmtCacheNodes.get(maskNull(cacheName)));
        }

        /**
         * Gets all alive remote server nodes with at least one cache configured.
         *
         * @param topVer Topology version.
         * @return Collection of nodes.
         */
        Collection<ClusterNode> aliveRemoteServerNodesWithCaches(final long topVer) {
            return filter(topVer, aliveRmtSrvNodesWithCaches);
        }

        /**
         * Gets all alive server nodes with at least one cache configured.
         *
         * @param topVer Topology version.
         * @return Collection of nodes.
         */
        Collection<ClusterNode> aliveServerNodesWithCaches(final long topVer) {
            return filter(topVer, aliveSrvNodesWithCaches);
        }

        /**
         * Gets all alive remote nodes with at least one cache configured.
         *
         * @param topVer Topology version.
         * @return Collection of nodes.
         */
        Collection<ClusterNode> aliveNodesWithCaches(final long topVer) {
            return filter(topVer, aliveNodesWithCaches);
        }

        /**
         * Checks if cache with given name has at least one node with near cache enabled.
         *
         * @param cacheName Cache name.
         * @return {@code True} if cache with given name has at least one node with near cache enabled.
         */
        boolean hasNearCache(@Nullable String cacheName) {
            return nearEnabledCaches.contains(cacheName);
        }

        /**
         * Removes left node from cached alives lists.
         *
         * @param leftNode Left node.
         */
        void updateAlives(ClusterNode leftNode) {
            if (leftNode.order() > maxOrder)
                return;

            filterNodeMap(aliveCacheNodes, leftNode);

            filterNodeMap(aliveRmtCacheNodes, leftNode);

            aliveNodesWithCaches.remove(leftNode);
            aliveSrvNodesWithCaches.remove(leftNode);
            aliveRmtSrvNodesWithCaches.remove(leftNode);
        }

        /**
         * Creates a copy of nodes map without the given node.
         *
         * @param map Map to copy.
         * @param exclNode Node to exclude.
         */
        private void filterNodeMap(ConcurrentMap<String, Collection<ClusterNode>> map, final ClusterNode exclNode) {
            for (String cacheName : registeredCaches.keySet()) {
                String maskedName = maskNull(cacheName);

                while (true) {
                    Collection<ClusterNode> oldNodes = map.get(maskedName);

                    if (oldNodes == null || oldNodes.isEmpty())
                        break;

                    Collection<ClusterNode> newNodes = new ArrayList<>(oldNodes);

                    if (!newNodes.remove(exclNode))
                        break;

                    if (map.replace(maskedName, oldNodes, newNodes))
                        break;
                }
            }
        }

        /**
         * Replaces {@code null} with {@code NULL_CACHE_NAME}.
         *
         * @param cacheName Cache name.
         * @return Masked name.
         */
        private String maskNull(@Nullable String cacheName) {
            return cacheName == null ? NULL_CACHE_NAME : cacheName;
        }

        /**
         * @param topVer Topology version.
         * @param nodes Nodes.
         * @return Filtered collection (potentially empty, but never {@code null}).
         */
        private Collection<ClusterNode> filter(final long topVer, @Nullable Collection<ClusterNode> nodes) {
            if (nodes == null)
                return Collections.emptyList();

            // If no filtering needed, return original collection.
            return nodes.isEmpty() || topVer < 0 || topVer >= maxOrder ?
                nodes :
                F.view(nodes, new P1<ClusterNode>() {
                    @Override public boolean apply(ClusterNode node) {
                        return node.order() <= topVer;
                    }
                });
        }

        /** @return Daemon nodes. */
        Collection<ClusterNode> daemonNodes() {
            return daemonNodes;
        }

        /**
         * @param id Node ID.
         * @return Node.
         */
        @Nullable ClusterNode node(UUID id) {
            return nodeMap.get(id);
        }

        /** {@inheritDoc} */
        @Override public String toString() {
            return S.toString(DiscoCache.class, this, "allNodesWithDaemons", U.toShortString(allNodes));
        }
    }

    /**
     * Cache predicate.
     */
    private static class CachePredicate {
        /** Cache filter. */
        private IgnitePredicate<ClusterNode> cacheFilter;

        /** If near cache is enabled on data nodes. */
        private boolean nearEnabled;

        /** Flag indicating if cache is local. */
        private boolean loc;

        /** Collection of client near nodes. */
        private ConcurrentHashMap<UUID, Boolean> clientNodes;

        /**
         * @param cacheFilter Cache filter.
         * @param nearEnabled Near enabled flag.
         * @param loc {@code True} if cache is local.
         */
        private CachePredicate(IgnitePredicate<ClusterNode> cacheFilter, boolean nearEnabled, boolean loc) {
            assert cacheFilter != null;

            this.cacheFilter = cacheFilter;
            this.nearEnabled = nearEnabled;
            this.loc = loc;

            clientNodes = new ConcurrentHashMap<>();
        }

        /**
         * @param nodeId Near node ID to add.
         * @param nearEnabled Near enabled flag.
         */
        public void addClientNode(UUID nodeId, boolean nearEnabled) {
            clientNodes.putIfAbsent(nodeId, nearEnabled);
        }

        /**
         * @param leftNodeId Left node ID.
         */
        public void onNodeLeft(UUID leftNodeId) {
            clientNodes.remove(leftNodeId);
        }

        /**
         * @param node Node to check.
         * @return {@code True} if this node is a data node for given cache.
         */
        public boolean dataNode(ClusterNode node) {
            return !node.isDaemon() && CU.affinityNode(node, cacheFilter);
        }

        /**
         * @param node Node to check.
         * @return {@code True} if cache is accessible on the given node.
         */
        public boolean cacheNode(ClusterNode node) {
            return !node.isDaemon() && (CU.affinityNode(node, cacheFilter) || clientNodes.containsKey(node.id()));
        }

        /**
         * @param node Node to check.
         * @return {@code True} if near cache is present on the given nodes.
         */
        public boolean nearNode(ClusterNode node) {
            if (node.isDaemon())
                return false;

            if (CU.affinityNode(node, cacheFilter))
                return nearEnabled;

            Boolean near = clientNodes.get(node.id());

            return near != null && near;
        }

        /**
         * @param node Node to check.
         * @return {@code True} if client cache is present on the given nodes.
         */
        public boolean clientNode(ClusterNode node) {
            if (node.isDaemon())
                return false;

            Boolean near = clientNodes.get(node.id());

            return near != null && !near;
        }
    }
}<|MERGE_RESOLUTION|>--- conflicted
+++ resolved
@@ -1097,13 +1097,8 @@
     private String topologySnapshotMessage(int srvNodesNum, int clientNodesNum, int totalCpus, double heap) {
         return PREFIX + " [" +
             (discoOrdered ? "ver=" + topSnap.get().topVer.topologyVersion() + ", " : "") +
-<<<<<<< HEAD
-            "server nodes=" + srvNodesNum +
-            ", client nodes=" + clientNodesNum +
-=======
-            "servers=" + serverNodesNum +
+            "servers=" + srvNodesNum +
             ", clients=" + clientNodesNum +
->>>>>>> 5082d63a
             ", CPUs=" + totalCpus +
             ", heap=" + heap + "GB]";
     }
