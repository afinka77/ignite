/*
 * Licensed to the Apache Software Foundation (ASF) under one or more
 * contributor license agreements.  See the NOTICE file distributed with
 * this work for additional information regarding copyright ownership.
 * The ASF licenses this file to You under the Apache License, Version 2.0
 * (the "License"); you may not use this file except in compliance with
 * the License.  You may obtain a copy of the License at
 *
 *      http://www.apache.org/licenses/LICENSE-2.0
 *
 * Unless required by applicable law or agreed to in writing, software
 * distributed under the License is distributed on an "AS IS" BASIS,
 * WITHOUT WARRANTIES OR CONDITIONS OF ANY KIND, either express or implied.
 * See the License for the specific language governing permissions and
 * limitations under the License.
 */

package org.apache.ignite.internal.util.offheap;

import java.util.Set;
import org.apache.ignite.internal.util.lang.GridCloseableIterator;
import org.apache.ignite.internal.util.typedef.CX2;
import org.apache.ignite.internal.util.typedef.T2;
import org.apache.ignite.lang.IgniteBiPredicate;
import org.apache.ignite.lang.IgniteBiTuple;
import org.jetbrains.annotations.Nullable;

/**
 * Off-heap map.
 */
public interface GridOffHeapPartitionedMap {
    /**
     * Gets load factor of this map.
     *
     * @return Load factor.
     */
    public float loadFactor();

    /**
     * Gets concurrency level for this map.
     *
     * @return Concurrency level.
     */
    public int concurrency();

    /**
     * Gets number of partitions.
     *
     * @return Number of partitions.
     */
    public int partitions();

    /**
     * Checks if given key is contained in the map.
     *
     * @param p Partition.
     * @param hash Hash.
     * @param keyBytes Key bytes.
     * @return {@code True} if key is contained in the map.
     */
    public boolean contains(int p, int hash, byte[] keyBytes);

    /**
     * Gets value bytes for given key.
     *
     * @param p Partition.
     * @param hash Hash.
     * @param keyBytes Key bytes.
     * @return Value bytes.
     */
    @Nullable public byte[] get(int p, int hash, byte[] keyBytes);

    /**
     * Gets value pointer for given key. While pointer is in use eviction is
     * disabled for corresponding entry. Eviction for entry is enabled when {@link #put} or
     * {@link #enableEviction} is called.
     *
     * @param p Partition.
     * @param hash Hash.
     * @param keyBytes Key bytes.
     * @return Value pointer.
     */
    @Nullable public IgniteBiTuple<Long, Integer> valuePointer(int p, int hash, byte[] keyBytes);

    /**
     * Enables eviction for entry.
     *
     * @param p Partition.
     * @param hash Hash.
     * @param keyBytes Key bytes.
     */
    public void enableEviction(int p, int hash, byte[] keyBytes);

    /**
     * Removes value from off-heap map.
     *
     * @param p Partition.
     * @param hash Hash.
     * @param keyBytes Key bytes.
     * @return Removed value bytes.
     */
    @Nullable public byte[] remove(int p, int hash, byte[] keyBytes);

    /**
     * Removes value from off-heap map without returning it.
     *
     * @param p Partition.
     * @param hash Hash.
     * @param keyBytes Key bytes.
     * @return {@code True} if value was removed.
     */
    public boolean removex(int p, int hash, byte[] keyBytes);

    /**
     * Removes value from off-heap map without returning it.
<<<<<<< HEAD
=======
     *
>>>>>>> 367d805d
     * @param part Partition.
     * @param hash Hash.
     * @param keyBytes Key bytes.
     * @param p Value predicate (arguments are value address and value length).
     * @return {@code True} if value was removed.
     */
    public boolean removex(int part, int hash, byte[] keyBytes, IgniteBiPredicate<Long, Integer> p);

    /**
     * Puts key and value bytes into the map potentially replacing
     * existing entry.
     *
     * @param p Partition.
     * @param hash Hash.
     * @param keyBytes Key bytes.
     * @param valBytes Value bytes.
     * @return {@code True} if new entry was created, {@code false} if existing value was updated.
     */
    public boolean put(int p, int hash, byte[] keyBytes, byte[] valBytes);

    /**
     * Inserts new entry into the map without comparing if there is
     * a mapping for given key already stored in map.
     * <p>
     * Use with caution whenever certain that inserting a new value
     * without current mapping.
     *
     * @param p Partition.
     * @param hash Hash.
     * @param keyBytes Key bytes.
     * @param valBytes Value bytes.
     */
    public void insert(int p, int hash, byte[] keyBytes, byte[] valBytes);

    /**
     * Gets number of elements in the map.
     *
     * @return Number of elements in the map.
     */
    public long size();


    /**
     * Gets number of elements in the map.
     *
     * @param parts Partitions.
     * @return Number of elements in the map.
     */
    public long size(Set<Integer> parts);

    /**
     * Gets total available memory size.
     *
     * @return Memory size.
     */
    public long memorySize();

    /**
     * Gets size of a memory allocated for map entries so far.
     *
     * @return Allocated memory size.
     */
    public long allocatedSize();

    /**
     * Gets memory allocated for map internal structure so far.
     *
     * @return Allocated memory.
     */
    public long systemAllocatedSize();

    /**
     * Gets available memory.
     *
     * @return Available memory.
     */
    public long freeSize();

    /**
     * Destructs this map and deallocates all memory.
     */
    public void destruct();

    /**
     * Gets iterator over the whole map.
     *
     * @return Iterator over the whole map.
     */
    public GridCloseableIterator<IgniteBiTuple<byte[], byte[]>> iterator();

    /**
     * Gets iterator over the whole map.
     *
     * @param c Key/value closure.
     * @return Iterator over the whole map.
     */
    public <T> GridCloseableIterator<T> iterator(CX2<T2<Long, Integer>, T2<Long, Integer>, T> c);

    /**
     * Gets iterator over the partition.
     *
     * @param c Key/value closure.
     * @param part Partition.
     * @return Iterator over the partition.
     */
    public <T> GridCloseableIterator<T> iterator(CX2<T2<Long, Integer>, T2<Long, Integer>, T> c, int part);

    /**
     * Gets iterator over certain partition.
     *
     * @param p Partition.
     * @return Iterator over certain partition.
     */
    public GridCloseableIterator<IgniteBiTuple<byte[], byte[]>> iterator(int p);

    /**
     * Sets callback for when entries are evicted due to memory constraints.
     * The parameter into closure is key bytes.
     *
     * @param lsnr Evict listener.
     * @return {@code True} if evict listener was added, {@code false} if
     *      another listener already exists or {@code LRU} is disabled.
     */
    public boolean evictListener(GridOffHeapEvictListener lsnr);

    /**
     * Adds off-heap event listener.
     *
     * @param lsnr Listener.
     * @return {@code True} if event listener was added, {@code false} if
     *      another listener already exists.
     */
    public boolean eventListener(GridOffHeapEventListener lsnr);
}<|MERGE_RESOLUTION|>--- conflicted
+++ resolved
@@ -113,10 +113,7 @@
 
     /**
      * Removes value from off-heap map without returning it.
-<<<<<<< HEAD
-=======
-     *
->>>>>>> 367d805d
+     *
      * @param part Partition.
      * @param hash Hash.
      * @param keyBytes Key bytes.
