/*
 * Licensed to the Apache Software Foundation (ASF) under one or more
 * contributor license agreements.  See the NOTICE file distributed with
 * this work for additional information regarding copyright ownership.
 * The ASF licenses this file to You under the Apache License, Version 2.0
 * (the "License"); you may not use this file except in compliance with
 * the License.  You may obtain a copy of the License at
 *
 *      http://www.apache.org/licenses/LICENSE-2.0
 *
 * Unless required by applicable law or agreed to in writing, software
 * distributed under the License is distributed on an "AS IS" BASIS,
 * WITHOUT WARRANTIES OR CONDITIONS OF ANY KIND, either express or implied.
 * See the License for the specific language governing permissions and
 * limitations under the License.
 */

package org.apache.ignite.internal.processors.cache.distributed.dht.atomic;

import java.io.Externalizable;
import java.nio.ByteBuffer;
import java.util.ArrayList;
import java.util.Collection;
import java.util.List;
import java.util.UUID;
import javax.cache.processor.EntryProcessor;
import org.apache.ignite.IgniteCheckedException;
import org.apache.ignite.cache.CacheWriteSynchronizationMode;
import org.apache.ignite.internal.GridDirectCollection;
import org.apache.ignite.internal.GridDirectTransient;
import org.apache.ignite.internal.processors.affinity.AffinityTopologyVersion;
import org.apache.ignite.internal.processors.cache.CacheObject;
import org.apache.ignite.internal.processors.cache.GridCacheContext;
import org.apache.ignite.internal.processors.cache.GridCacheDeployable;
import org.apache.ignite.internal.processors.cache.GridCacheMessage;
import org.apache.ignite.internal.processors.cache.GridCacheSharedContext;
import org.apache.ignite.internal.processors.cache.KeyCacheObject;
import org.apache.ignite.internal.processors.cache.version.GridCacheVersion;
import org.apache.ignite.internal.util.GridLongList;
import org.apache.ignite.internal.util.tostring.GridToStringInclude;
import org.apache.ignite.internal.util.typedef.internal.CU;
import org.apache.ignite.internal.util.typedef.internal.S;
import org.apache.ignite.plugin.extensions.communication.MessageCollectionItemType;
import org.apache.ignite.plugin.extensions.communication.MessageReader;
import org.apache.ignite.plugin.extensions.communication.MessageWriter;
import org.jetbrains.annotations.NotNull;
import org.jetbrains.annotations.Nullable;

/**
 * Lite dht cache backup update request.
 */
public class GridDhtAtomicUpdateRequest extends GridCacheMessage implements GridCacheDeployable {
    /** */
    private static final long serialVersionUID = 0L;

    /** Message index. */
    public static final int CACHE_MSG_IDX = nextIndexId();

    /** Node ID. */
    private UUID nodeId;

    /** Future version. */
    private GridCacheVersion futVer;

    /** Write version. */
    private GridCacheVersion writeVer;

    /** Topology version. */
    private AffinityTopologyVersion topVer;

    /** Keys to update. */
    @GridToStringInclude
    @GridDirectCollection(KeyCacheObject.class)
    private List<KeyCacheObject> keys;

    /** Values to update. */
    @GridToStringInclude
    @GridDirectCollection(CacheObject.class)
    private List<CacheObject> vals;

    /** Previous values. */
    @GridToStringInclude
    @GridDirectCollection(CacheObject.class)
    private List<CacheObject> prevVals;

    /** Conflict versions. */
    @GridDirectCollection(GridCacheVersion.class)
    private List<GridCacheVersion> conflictVers;

    /** TTLs. */
    private GridLongList ttls;

    /** Conflict expire time. */
    private GridLongList conflictExpireTimes;

    /** Near TTLs. */
    private GridLongList nearTtls;

    /** Near expire times. */
    private GridLongList nearExpireTimes;

    /** Write synchronization mode. */
    private CacheWriteSynchronizationMode syncMode;

    /** Near cache keys to update. */
    @GridToStringInclude
    @GridDirectCollection(KeyCacheObject.class)
    private List<KeyCacheObject> nearKeys;

    /** Values to update. */
    @GridToStringInclude
    @GridDirectCollection(CacheObject.class)
    private List<CacheObject> nearVals;

    /** Force transform backups flag. */
    private boolean forceTransformBackups;

    /** Entry processors. */
    @GridDirectTransient
    private List<EntryProcessor<Object, Object, Object>> entryProcessors;

    /** Entry processors bytes. */
    @GridDirectCollection(byte[].class)
    private List<byte[]> entryProcessorsBytes;

    /** Near entry processors. */
    @GridDirectTransient
    private List<EntryProcessor<Object, Object, Object>> nearEntryProcessors;

    /** Near entry processors bytes. */
    @GridDirectCollection(byte[].class)
    private List<byte[]> nearEntryProcessorsBytes;

    /** Optional arguments for entry processor. */
    @GridDirectTransient
    private Object[] invokeArgs;

    /** Entry processor arguments bytes. */
    private byte[][] invokeArgsBytes;

    /** Subject ID. */
    private UUID subjId;

    /** Task name hash. */
    private int taskNameHash;

<<<<<<< HEAD
    /** Keep portable flag. */
    private boolean keepBinary;
=======
    /** Partition. */
    private GridLongList updateCntrs;

    /** On response flag. Access should be synced on future. */
    @GridDirectTransient
    private boolean onRes;

    @GridDirectTransient
    private List<Integer> partIds;

    @GridDirectTransient
    private List<CacheObject> localPrevVals;
>>>>>>> 900788b6

    /**
     * Empty constructor required by {@link Externalizable}.
     */
    public GridDhtAtomicUpdateRequest() {
        // No-op.
    }

    /**
     * Constructor.
     *
     * @param cacheId Cache ID.
     * @param nodeId Node ID.
     * @param futVer Future version.
     * @param writeVer Write version for cache values.
     * @param invokeArgs Optional arguments for entry processor.
     * @param syncMode Cache write synchronization mode.
     * @param topVer Topology version.
     * @param forceTransformBackups Force transform backups flag.
     * @param subjId Subject ID.
     * @param taskNameHash Task name hash code.
     * @param addDepInfo Deployment info.
     */
    public GridDhtAtomicUpdateRequest(
        int cacheId,
        UUID nodeId,
        GridCacheVersion futVer,
        GridCacheVersion writeVer,
        CacheWriteSynchronizationMode syncMode,
        @NotNull AffinityTopologyVersion topVer,
        boolean forceTransformBackups,
        UUID subjId,
        int taskNameHash,
        Object[] invokeArgs,
        boolean addDepInfo,
        boolean keepBinary
    ) {
        assert invokeArgs == null || forceTransformBackups;

        this.cacheId = cacheId;
        this.nodeId = nodeId;
        this.futVer = futVer;
        this.writeVer = writeVer;
        this.syncMode = syncMode;
        this.topVer = topVer;
        this.forceTransformBackups = forceTransformBackups;
        this.subjId = subjId;
        this.taskNameHash = taskNameHash;
        this.invokeArgs = invokeArgs;
        this.addDepInfo = addDepInfo;
        this.keepBinary = keepBinary;

        keys = new ArrayList<>();
        partIds = new ArrayList<>();
        localPrevVals = new ArrayList<>();

        if (forceTransformBackups) {
            entryProcessors = new ArrayList<>();
            entryProcessorsBytes = new ArrayList<>();
        }
        else
            vals = new ArrayList<>();
    }

    /**
     * @return Force transform backups flag.
     */
    public boolean forceTransformBackups() {
        return forceTransformBackups;
    }

    /**
     * @param key Key to add.
     * @param val Value, {@code null} if should be removed.
     * @param entryProcessor Entry processor.
     * @param ttl TTL (optional).
     * @param conflictExpireTime Conflict expire time (optional).
     * @param conflictVer Conflict version (optional).
     * @param addPrevVal If {@code true} adds previous value.
     * @param prevVal Previous value.
     */
    public void addWriteValue(KeyCacheObject key,
        @Nullable CacheObject val,
        EntryProcessor<Object, Object, Object> entryProcessor,
        long ttl,
        long conflictExpireTime,
        @Nullable GridCacheVersion conflictVer,
        boolean addPrevVal,
        int partId,
        @Nullable CacheObject prevVal,
        @Nullable Long updateIdx) {
        keys.add(key);

        partIds.add(partId);

        localPrevVals.add(prevVal);

        if (forceTransformBackups) {
            assert entryProcessor != null;

            entryProcessors.add(entryProcessor);
        }
        else
            vals.add(val);

        if (addPrevVal) {
            if (prevVals == null)
                prevVals = new ArrayList<>();

            prevVals.add(prevVal);
        }

        if (updateIdx != null) {
            if (updateCntrs == null)
                updateCntrs = new GridLongList();

            updateCntrs.add(updateIdx);
        }

        // In case there is no conflict, do not create the list.
        if (conflictVer != null) {
            if (conflictVers == null) {
                conflictVers = new ArrayList<>();

                for (int i = 0; i < keys.size() - 1; i++)
                    conflictVers.add(null);
            }

            conflictVers.add(conflictVer);
        }
        else if (conflictVers != null)
            conflictVers.add(null);

        if (ttl >= 0) {
            if (ttls == null) {
                ttls = new GridLongList(keys.size());

                for (int i = 0; i < keys.size() - 1; i++)
                    ttls.add(CU.TTL_NOT_CHANGED);
            }
        }

        if (ttls != null)
            ttls.add(ttl);

        if (conflictExpireTime >= 0) {
            if (conflictExpireTimes == null) {
                conflictExpireTimes = new GridLongList(keys.size());

                for (int i = 0; i < keys.size() - 1; i++)
                    conflictExpireTimes.add(CU.EXPIRE_TIME_CALCULATE);
            }
        }

        if (conflictExpireTimes != null)
            conflictExpireTimes.add(conflictExpireTime);
    }

    /**
     * @param key Key to add.
     * @param val Value, {@code null} if should be removed.
     * @param entryProcessor Entry processor.
     * @param ttl TTL.
     * @param expireTime Expire time.
     */
    public void addNearWriteValue(KeyCacheObject key,
        @Nullable CacheObject val,
        EntryProcessor<Object, Object, Object> entryProcessor,
        long ttl,
        long expireTime) {
        if (nearKeys == null) {
            nearKeys = new ArrayList<>();

            if (forceTransformBackups) {
                nearEntryProcessors = new ArrayList<>();
                nearEntryProcessorsBytes = new ArrayList<>();
            }
            else
                nearVals = new ArrayList<>();
        }

        nearKeys.add(key);

        if (forceTransformBackups) {
            assert entryProcessor != null;

            nearEntryProcessors.add(entryProcessor);
        }
        else
            nearVals.add(val);

        if (ttl >= 0) {
            if (nearTtls == null) {
                nearTtls = new GridLongList(nearKeys.size());

                for (int i = 0; i < nearKeys.size() - 1; i++)
                    nearTtls.add(CU.TTL_NOT_CHANGED);
            }
        }

        if (nearTtls != null)
            nearTtls.add(ttl);

        if (expireTime >= 0) {
            if (nearExpireTimes == null) {
                nearExpireTimes = new GridLongList(nearKeys.size());

                for (int i = 0; i < nearKeys.size() - 1; i++)
                    nearExpireTimes.add(CU.EXPIRE_TIME_CALCULATE);
            }
        }

        if (nearExpireTimes != null)
            nearExpireTimes.add(expireTime);
    }

    /** {@inheritDoc} */
    @Override public int lookupIndex() {
        return CACHE_MSG_IDX;
    }

    /**
     * @return Node ID.
     */
    public UUID nodeId() {
        return nodeId;
    }

    /**
     * @return Subject ID.
     */
    public UUID subjectId() {
        return subjId;
    }

    /**
     * @return Task name.
     */
    public int taskNameHash() {
        return taskNameHash;
    }

    /**
     * @return Keys size.
     */
    public int size() {
        return keys.size();
    }

    /**
     * @return Keys size.
     */
    public int nearSize() {
        return nearKeys != null ? nearKeys.size() : 0;
    }

    /**
     * @return Version assigned on primary node.
     */
    public GridCacheVersion futureVersion() {
        return futVer;
    }

    /**
     * @return Write version.
     */
    public GridCacheVersion writeVersion() {
        return writeVer;
    }

    /**
     * @return Cache write synchronization mode.
     */
    public CacheWriteSynchronizationMode writeSynchronizationMode() {
        return syncMode;
    }

    /**
     * @return Topology version.
     */
    @Override public AffinityTopologyVersion topologyVersion() {
        return topVer;
    }

    /**
     * @return Keys.
     */
    public Collection<KeyCacheObject> keys() {
        return keys;
    }

    /**
     * @param idx Key index.
     * @return Key.
     */
    public KeyCacheObject key(int idx) {
        return keys.get(idx);
    }

    /**
     * @param idx Partition index.
     * @return Partition id.
     */
    public int partitionId(int idx) {
        return partIds.get(idx);
    }

    /**
     * @param updCntr Update counter.
     * @return Update counter.
     */
    public Long updateCounter(int updCntr) {
        if (updateCntrs != null && updCntr < updateCntrs.size())
            return updateCntrs.get(updCntr);

        return null;
    }

    /**
     * @param idx Near key index.
     * @return Key.
     */
    public KeyCacheObject nearKey(int idx) {
        return nearKeys.get(idx);
    }

    /**
     * @return Keep portable flag.
     */
    public boolean keepBinary() {
        return keepBinary;
    }

    /**
     * @param idx Key index.
     * @return Value.
     */
    @Nullable public CacheObject value(int idx) {
        if (vals != null)
            return vals.get(idx);

        return null;
    }

    /**
     * @param idx Key index.
     * @return Value.
     */
    @Nullable public CacheObject previousValue(int idx) {
        if (prevVals != null)
            return prevVals.get(idx);

        return null;
    }

    /**
     * @param idx Key index.
     * @return Value.
     */
    @Nullable public CacheObject localPreviousValue(int idx) {
        return localPrevVals.get(idx);
    }

    /**
     * @param idx Key index.
     * @return Entry processor.
     */
    @Nullable public EntryProcessor<Object, Object, Object> entryProcessor(int idx) {
        return entryProcessors == null ? null : entryProcessors.get(idx);
    }

    /**
     * @param idx Near key index.
     * @return Value.
     */
    @Nullable public CacheObject nearValue(int idx) {
        if (nearVals != null)
            return nearVals.get(idx);

        return null;
    }

    /**
     * @param idx Key index.
     * @return Transform closure.
     */
    @Nullable public EntryProcessor<Object, Object, Object> nearEntryProcessor(int idx) {
        return nearEntryProcessors == null ? null : nearEntryProcessors.get(idx);
    }

    /**
     * @param idx Index.
     * @return Conflict version.
     */
    @Nullable public GridCacheVersion conflictVersion(int idx) {
        if (conflictVers != null) {
            assert idx >= 0 && idx < conflictVers.size();

            return conflictVers.get(idx);
        }

        return null;
    }

    /**
     * @param idx Index.
     * @return TTL.
     */
    public long ttl(int idx) {
        if (ttls != null) {
            assert idx >= 0 && idx < ttls.size();

            return ttls.get(idx);
        }

        return CU.TTL_NOT_CHANGED;
    }

    /**
     * @param idx Index.
     * @return TTL for near cache update.
     */
    public long nearTtl(int idx) {
        if (nearTtls != null) {
            assert idx >= 0 && idx < nearTtls.size();

            return nearTtls.get(idx);
        }

        return CU.TTL_NOT_CHANGED;
    }

    /**
     * @param idx Index.
     * @return Conflict expire time.
     */
    public long conflictExpireTime(int idx) {
        if (conflictExpireTimes != null) {
            assert idx >= 0 && idx < conflictExpireTimes.size();

            return conflictExpireTimes.get(idx);
        }

        return CU.EXPIRE_TIME_CALCULATE;
    }

    /**
     * @param idx Index.
     * @return Expire time for near cache update.
     */
    public long nearExpireTime(int idx) {
        if (nearExpireTimes != null) {
            assert idx >= 0 && idx < nearExpireTimes.size();

            return nearExpireTimes.get(idx);
        }

        return CU.EXPIRE_TIME_CALCULATE;
    }

    /**
     * @return {@code True} if on response flag changed.
     */
    public boolean onResponse() {
        return !onRes && (onRes = true);
    }

    /**
     * @return Optional arguments for entry processor.
     */
    @Nullable public Object[] invokeArguments() {
        return invokeArgs;
    }

    /** {@inheritDoc} */
    @Override public void prepareMarshal(GridCacheSharedContext ctx) throws IgniteCheckedException {
        super.prepareMarshal(ctx);

        GridCacheContext cctx = ctx.cacheContext(cacheId);

        prepareMarshalCacheObjects(keys, cctx);

        prepareMarshalCacheObjects(vals, cctx);

        prepareMarshalCacheObjects(nearKeys, cctx);

        prepareMarshalCacheObjects(nearVals, cctx);

        if (forceTransformBackups) {
            // force addition of deployment info for entry processors if P2P is enabled globally.
            if (!addDepInfo && ctx.deploymentEnabled())
                addDepInfo = true;

            invokeArgsBytes = marshalInvokeArguments(invokeArgs, cctx);

            entryProcessorsBytes = marshalCollection(entryProcessors, cctx);

            nearEntryProcessorsBytes = marshalCollection(nearEntryProcessors, cctx);
        }
    }

    /** {@inheritDoc} */
    @Override public void finishUnmarshal(GridCacheSharedContext ctx, ClassLoader ldr) throws IgniteCheckedException {
        super.finishUnmarshal(ctx, ldr);

        GridCacheContext cctx = ctx.cacheContext(cacheId);

        finishUnmarshalCacheObjects(keys, cctx, ldr);

        finishUnmarshalCacheObjects(vals, cctx, ldr);

        finishUnmarshalCacheObjects(nearKeys, cctx, ldr);

        finishUnmarshalCacheObjects(nearVals, cctx, ldr);

        if (forceTransformBackups) {
            entryProcessors = unmarshalCollection(entryProcessorsBytes, ctx, ldr);

            invokeArgs = unmarshalInvokeArguments(invokeArgsBytes, ctx, ldr);
        }

        if (forceTransformBackups)
            nearEntryProcessors = unmarshalCollection(nearEntryProcessorsBytes, ctx, ldr);
    }

    /** {@inheritDoc} */
    @Override public boolean addDeploymentInfo() {
        return addDepInfo;
    }

    /** {@inheritDoc} */
    @Override public boolean writeTo(ByteBuffer buf, MessageWriter writer) {
        writer.setBuffer(buf);

        if (!super.writeTo(buf, writer))
            return false;

        if (!writer.isHeaderWritten()) {
            if (!writer.writeHeader(directType(), fieldsCount()))
                return false;

            writer.onHeaderWritten();
        }

        switch (writer.state()) {
            case 3:
                if (!writer.writeMessage("conflictExpireTimes", conflictExpireTimes))
                    return false;

                writer.incrementState();

            case 4:
                if (!writer.writeCollection("conflictVers", conflictVers, MessageCollectionItemType.MSG))
                    return false;

                writer.incrementState();

            case 5:
                if (!writer.writeCollection("entryProcessorsBytes", entryProcessorsBytes, MessageCollectionItemType.BYTE_ARR))
                    return false;

                writer.incrementState();

            case 6:
                if (!writer.writeBoolean("forceTransformBackups", forceTransformBackups))
                    return false;

                writer.incrementState();

            case 7:
                if (!writer.writeMessage("futVer", futVer))
                    return false;

                writer.incrementState();

            case 8:
                if (!writer.writeObjectArray("invokeArgsBytes", invokeArgsBytes, MessageCollectionItemType.BYTE_ARR))
                    return false;

                writer.incrementState();

            case 9:
                if (!writer.writeBoolean("keepBinary", keepBinary))
                    return false;

                writer.incrementState();

            case 10:
                if (!writer.writeCollection("keys", keys, MessageCollectionItemType.MSG))
                    return false;

                writer.incrementState();

            case 11:
                if (!writer.writeCollection("nearEntryProcessorsBytes", nearEntryProcessorsBytes, MessageCollectionItemType.BYTE_ARR))
                    return false;

                writer.incrementState();

            case 12:
                if (!writer.writeMessage("nearExpireTimes", nearExpireTimes))
                    return false;

                writer.incrementState();

            case 13:
                if (!writer.writeCollection("nearKeys", nearKeys, MessageCollectionItemType.MSG))
                    return false;

                writer.incrementState();

            case 14:
                if (!writer.writeMessage("nearTtls", nearTtls))
                    return false;

                writer.incrementState();

            case 15:
                if (!writer.writeCollection("nearVals", nearVals, MessageCollectionItemType.MSG))
                    return false;

                writer.incrementState();

            case 16:
<<<<<<< HEAD
                if (!writer.writeUuid("nodeId", nodeId))
=======
                if (!writer.writeCollection("prevVals", prevVals, MessageCollectionItemType.MSG))
>>>>>>> 900788b6
                    return false;

                writer.incrementState();

            case 17:
                if (!writer.writeUuid("subjId", subjId))
                    return false;

                writer.incrementState();

            case 18:
                if (!writer.writeByte("syncMode", syncMode != null ? (byte)syncMode.ordinal() : -1))
                    return false;

                writer.incrementState();

            case 19:
                if (!writer.writeInt("taskNameHash", taskNameHash))
                    return false;

                writer.incrementState();

            case 20:
                if (!writer.writeMessage("topVer", topVer))
                    return false;

                writer.incrementState();

            case 21:
                if (!writer.writeMessage("ttls", ttls))
                    return false;

                writer.incrementState();

            case 22:
<<<<<<< HEAD
                if (!writer.writeCollection("vals", vals, MessageCollectionItemType.MSG))
=======
                if (!writer.writeMessage("updateCntrs", updateCntrs))
>>>>>>> 900788b6
                    return false;

                writer.incrementState();

            case 23:
<<<<<<< HEAD
=======
                if (!writer.writeCollection("vals", vals, MessageCollectionItemType.MSG))
                    return false;

                writer.incrementState();

            case 24:
>>>>>>> 900788b6
                if (!writer.writeMessage("writeVer", writeVer))
                    return false;

                writer.incrementState();

        }

        return true;
    }

    /** {@inheritDoc} */
    @Override public boolean readFrom(ByteBuffer buf, MessageReader reader) {
        reader.setBuffer(buf);

        if (!reader.beforeMessageRead())
            return false;

        if (!super.readFrom(buf, reader))
            return false;

        switch (reader.state()) {
            case 3:
                conflictExpireTimes = reader.readMessage("conflictExpireTimes");

                if (!reader.isLastRead())
                    return false;

                reader.incrementState();

            case 4:
                conflictVers = reader.readCollection("conflictVers", MessageCollectionItemType.MSG);

                if (!reader.isLastRead())
                    return false;

                reader.incrementState();

            case 5:
                entryProcessorsBytes = reader.readCollection("entryProcessorsBytes", MessageCollectionItemType.BYTE_ARR);

                if (!reader.isLastRead())
                    return false;

                reader.incrementState();

            case 6:
                forceTransformBackups = reader.readBoolean("forceTransformBackups");

                if (!reader.isLastRead())
                    return false;

                reader.incrementState();

            case 7:
                futVer = reader.readMessage("futVer");

                if (!reader.isLastRead())
                    return false;

                reader.incrementState();

            case 8:
                invokeArgsBytes = reader.readObjectArray("invokeArgsBytes", MessageCollectionItemType.BYTE_ARR, byte[].class);

                if (!reader.isLastRead())
                    return false;

                reader.incrementState();

            case 9:
                keepBinary = reader.readBoolean("keepBinary");

                if (!reader.isLastRead())
                    return false;

                reader.incrementState();

            case 10:
                keys = reader.readCollection("keys", MessageCollectionItemType.MSG);

                if (!reader.isLastRead())
                    return false;

                reader.incrementState();

            case 11:
                nearEntryProcessorsBytes = reader.readCollection("nearEntryProcessorsBytes", MessageCollectionItemType.BYTE_ARR);

                if (!reader.isLastRead())
                    return false;

                reader.incrementState();

            case 12:
                nearExpireTimes = reader.readMessage("nearExpireTimes");

                if (!reader.isLastRead())
                    return false;

                reader.incrementState();

            case 13:
                nearKeys = reader.readCollection("nearKeys", MessageCollectionItemType.MSG);

                if (!reader.isLastRead())
                    return false;

                reader.incrementState();

            case 14:
                nearTtls = reader.readMessage("nearTtls");

                if (!reader.isLastRead())
                    return false;

                reader.incrementState();

            case 15:
                nearVals = reader.readCollection("nearVals", MessageCollectionItemType.MSG);

                if (!reader.isLastRead())
                    return false;

                reader.incrementState();

            case 16:
<<<<<<< HEAD
                nodeId = reader.readUuid("nodeId");
=======
                prevVals = reader.readCollection("prevVals", MessageCollectionItemType.MSG);
>>>>>>> 900788b6

                if (!reader.isLastRead())
                    return false;

                reader.incrementState();

            case 17:
                subjId = reader.readUuid("subjId");

                if (!reader.isLastRead())
                    return false;

                reader.incrementState();

            case 18:
                byte syncModeOrd;

                syncModeOrd = reader.readByte("syncMode");

                if (!reader.isLastRead())
                    return false;

                syncMode = CacheWriteSynchronizationMode.fromOrdinal(syncModeOrd);

                reader.incrementState();

            case 19:
                taskNameHash = reader.readInt("taskNameHash");

                if (!reader.isLastRead())
                    return false;

                reader.incrementState();

            case 20:
                topVer = reader.readMessage("topVer");

                if (!reader.isLastRead())
                    return false;

                reader.incrementState();

            case 21:
                ttls = reader.readMessage("ttls");

                if (!reader.isLastRead())
                    return false;

                reader.incrementState();

            case 22:
<<<<<<< HEAD
=======
                updateCntrs = reader.readMessage("updateCntrs");

                if (!reader.isLastRead())
                    return false;

                reader.incrementState();

            case 23:
>>>>>>> 900788b6
                vals = reader.readCollection("vals", MessageCollectionItemType.MSG);

                if (!reader.isLastRead())
                    return false;

                reader.incrementState();

<<<<<<< HEAD
            case 23:
=======
            case 24:
>>>>>>> 900788b6
                writeVer = reader.readMessage("writeVer");

                if (!reader.isLastRead())
                    return false;

                reader.incrementState();

        }

        return reader.afterMessageRead(GridDhtAtomicUpdateRequest.class);
    }

    /** {@inheritDoc} */
    @Override public byte directType() {
        return 38;
    }

    /** {@inheritDoc} */
    @Override public byte fieldsCount() {
<<<<<<< HEAD
        return 24;
=======
        return 25;
>>>>>>> 900788b6
    }

    /** {@inheritDoc} */
    @Override public String toString() {
        return S.toString(GridDhtAtomicUpdateRequest.class, this);
    }
}<|MERGE_RESOLUTION|>--- conflicted
+++ resolved
@@ -144,10 +144,6 @@
     /** Task name hash. */
     private int taskNameHash;
 
-<<<<<<< HEAD
-    /** Keep portable flag. */
-    private boolean keepBinary;
-=======
     /** Partition. */
     private GridLongList updateCntrs;
 
@@ -160,7 +156,9 @@
 
     @GridDirectTransient
     private List<CacheObject> localPrevVals;
->>>>>>> 900788b6
+
+    /** Keep portable flag. */
+    private boolean keepBinary;
 
     /**
      * Empty constructor required by {@link Externalizable}.
@@ -785,11 +783,7 @@
                 writer.incrementState();
 
             case 16:
-<<<<<<< HEAD
-                if (!writer.writeUuid("nodeId", nodeId))
-=======
                 if (!writer.writeCollection("prevVals", prevVals, MessageCollectionItemType.MSG))
->>>>>>> 900788b6
                     return false;
 
                 writer.incrementState();
@@ -825,25 +819,18 @@
                 writer.incrementState();
 
             case 22:
-<<<<<<< HEAD
+                if (!writer.writeMessage("updateCntrs", updateCntrs))
+                    return false;
+
+                writer.incrementState();
+
+            case 23:
                 if (!writer.writeCollection("vals", vals, MessageCollectionItemType.MSG))
-=======
-                if (!writer.writeMessage("updateCntrs", updateCntrs))
->>>>>>> 900788b6
-                    return false;
-
-                writer.incrementState();
-
-            case 23:
-<<<<<<< HEAD
-=======
-                if (!writer.writeCollection("vals", vals, MessageCollectionItemType.MSG))
                     return false;
 
                 writer.incrementState();
 
             case 24:
->>>>>>> 900788b6
                 if (!writer.writeMessage("writeVer", writeVer))
                     return false;
 
@@ -970,11 +957,7 @@
                 reader.incrementState();
 
             case 16:
-<<<<<<< HEAD
-                nodeId = reader.readUuid("nodeId");
-=======
                 prevVals = reader.readCollection("prevVals", MessageCollectionItemType.MSG);
->>>>>>> 900788b6
 
                 if (!reader.isLastRead())
                     return false;
@@ -1026,8 +1009,6 @@
                 reader.incrementState();
 
             case 22:
-<<<<<<< HEAD
-=======
                 updateCntrs = reader.readMessage("updateCntrs");
 
                 if (!reader.isLastRead())
@@ -1036,7 +1017,6 @@
                 reader.incrementState();
 
             case 23:
->>>>>>> 900788b6
                 vals = reader.readCollection("vals", MessageCollectionItemType.MSG);
 
                 if (!reader.isLastRead())
@@ -1044,11 +1024,7 @@
 
                 reader.incrementState();
 
-<<<<<<< HEAD
-            case 23:
-=======
             case 24:
->>>>>>> 900788b6
                 writeVer = reader.readMessage("writeVer");
 
                 if (!reader.isLastRead())
@@ -1068,11 +1044,7 @@
 
     /** {@inheritDoc} */
     @Override public byte fieldsCount() {
-<<<<<<< HEAD
-        return 24;
-=======
         return 25;
->>>>>>> 900788b6
     }
 
     /** {@inheritDoc} */
