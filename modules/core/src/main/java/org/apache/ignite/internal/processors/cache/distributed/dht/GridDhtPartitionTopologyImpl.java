/*
 * Licensed to the Apache Software Foundation (ASF) under one or more
 * contributor license agreements.  See the NOTICE file distributed with
 * this work for additional information regarding copyright ownership.
 * The ASF licenses this file to You under the Apache License, Version 2.0
 * (the "License"); you may not use this file except in compliance with
 * the License.  You may obtain a copy of the License at
 *
 *      http://www.apache.org/licenses/LICENSE-2.0
 *
 * Unless required by applicable law or agreed to in writing, software
 * distributed under the License is distributed on an "AS IS" BASIS,
 * WITHOUT WARRANTIES OR CONDITIONS OF ANY KIND, either express or implied.
 * See the License for the specific language governing permissions and
 * limitations under the License.
 */

package org.apache.ignite.internal.processors.cache.distributed.dht;

import java.util.ArrayList;
import java.util.Collection;
import java.util.Collections;
import java.util.HashMap;
import java.util.HashSet;
import java.util.Iterator;
import java.util.List;
import java.util.Map;
import java.util.NoSuchElementException;
import java.util.Set;
import java.util.UUID;
import java.util.concurrent.atomic.AtomicReferenceArray;
import org.apache.ignite.IgniteCheckedException;
import org.apache.ignite.IgniteException;
import org.apache.ignite.IgniteLogger;
import org.apache.ignite.IgniteSystemProperties;
import org.apache.ignite.cache.PartitionLossPolicy;
import org.apache.ignite.cluster.ClusterNode;
import org.apache.ignite.events.DiscoveryEvent;
import org.apache.ignite.events.EventType;
import org.apache.ignite.internal.IgniteFutureTimeoutCheckedException;
import org.apache.ignite.internal.IgniteInterruptedCheckedException;
import org.apache.ignite.internal.processors.affinity.AffinityAssignment;
import org.apache.ignite.internal.processors.affinity.AffinityTopologyVersion;
import org.apache.ignite.internal.processors.cache.GridCacheContext;
import org.apache.ignite.internal.processors.cache.GridCacheMapEntryFactory;
import org.apache.ignite.internal.processors.cache.distributed.dht.preloader.GridDhtPartitionExchangeId;
import org.apache.ignite.internal.processors.cache.distributed.dht.preloader.GridDhtPartitionFullMap;
import org.apache.ignite.internal.processors.cache.distributed.dht.preloader.GridDhtPartitionMap2;
import org.apache.ignite.internal.processors.cache.distributed.dht.preloader.GridDhtPartitionsExchangeFuture;
import org.apache.ignite.internal.util.F0;
import org.apache.ignite.internal.util.GridAtomicLong;
import org.apache.ignite.internal.util.StripedCompositeReadWriteLock;
import org.apache.ignite.internal.util.tostring.GridToStringExclude;
import org.apache.ignite.internal.util.typedef.F;
import org.apache.ignite.internal.util.typedef.X;
import org.apache.ignite.internal.util.typedef.internal.CU;
import org.apache.ignite.internal.util.typedef.internal.U;
import org.jetbrains.annotations.Nullable;

import static org.apache.ignite.IgniteSystemProperties.IGNITE_THREAD_DUMP_ON_EXCHANGE_TIMEOUT;
import static org.apache.ignite.events.EventType.EVT_CACHE_REBALANCE_PART_DATA_LOST;
import static org.apache.ignite.internal.processors.cache.distributed.dht.GridDhtPartitionState.EVICTED;
import static org.apache.ignite.internal.processors.cache.distributed.dht.GridDhtPartitionState.LOST;
import static org.apache.ignite.internal.processors.cache.distributed.dht.GridDhtPartitionState.MOVING;
import static org.apache.ignite.internal.processors.cache.distributed.dht.GridDhtPartitionState.OWNING;
import static org.apache.ignite.internal.processors.cache.distributed.dht.GridDhtPartitionState.RENTING;

/**
 * Partition topology.
 */
@GridToStringExclude class GridDhtPartitionTopologyImpl implements GridDhtPartitionTopology {
    /** If true, then check consistency. */
    private static final boolean CONSISTENCY_CHECK = false;

    /** Flag to control amount of output for full map. */
    private static final boolean FULL_MAP_DEBUG = false;

    /** */
    private static final Long ZERO = 0L;

    /** Context. */
    private final GridCacheContext<?, ?> cctx;

    /** Logger. */
    private final IgniteLogger log;

    /** */
    private final AtomicReferenceArray<GridDhtLocalPartition> locParts;

    /** Node to partition map. */
    private GridDhtPartitionFullMap node2part;

    /** Partition to node map. */
    private Map<Integer, Set<UUID>> part2node = new HashMap<>();

    /** */
    private GridDhtPartitionExchangeId lastExchangeId;

    /** */
    private volatile AffinityTopologyVersion topVer = AffinityTopologyVersion.NONE;

    /** */
    private volatile boolean stopping;

    /** A future that will be completed when topology with version topVer will be ready to use. */
    private GridDhtTopologyFuture topReadyFut;

    /** */
    private final GridAtomicLong updateSeq = new GridAtomicLong(1);

    /** Lock. */
    private final StripedCompositeReadWriteLock lock = new StripedCompositeReadWriteLock(16);

    /** */
    private final GridCacheMapEntryFactory entryFactory;

    /** Partition update counter. */
    private Map<Integer, Long> cntrMap = new HashMap<>();

    /** */
    private volatile AffinityTopologyVersion rebalancedTopVer = AffinityTopologyVersion.NONE;

    /** */
    private volatile boolean treatAllPartitionAsLocal;

    /**
     * @param cctx Context.
     * @param entryFactory Entry factory.
     */
    GridDhtPartitionTopologyImpl(GridCacheContext<?, ?> cctx, GridCacheMapEntryFactory entryFactory) {
        assert cctx != null;

        this.cctx = cctx;
        this.entryFactory = entryFactory;

        log = cctx.logger(getClass());

        locParts = new AtomicReferenceArray<>(cctx.config().getAffinity().partitions());
    }

    /** {@inheritDoc} */
    @Override public int cacheId() {
        return cctx.cacheId();
    }

    /**
     *
     */
    public void onReconnected() {
        lock.writeLock().lock();

        try {
            node2part = null;

            part2node = new HashMap<>();

            lastExchangeId = null;

            updateSeq.set(1);

            topReadyFut = null;

            rebalancedTopVer = AffinityTopologyVersion.NONE;

            topVer = AffinityTopologyVersion.NONE;
        }
        finally {
            lock.writeLock().unlock();
        }
    }

    /**
     * @return Full map string representation.
     */
    @SuppressWarnings({"ConstantConditions"})
    private String fullMapString() {
        return node2part == null ? "null" : FULL_MAP_DEBUG ? node2part.toFullString() : node2part.toString();
    }

    /**
     * @param map Map to get string for.
     * @return Full map string representation.
     */
    @SuppressWarnings({"ConstantConditions"})
    private String mapString(GridDhtPartitionMap2 map) {
        return map == null ? "null" : FULL_MAP_DEBUG ? map.toFullString() : map.toString();
    }

    /**
     * Waits for renting partitions.
     *
     * @return {@code True} if mapping was changed.
     * @throws IgniteCheckedException If failed.
     */
    private boolean waitForRent() throws IgniteCheckedException {
        final long longOpDumpTimeout =
            IgniteSystemProperties.getLong(IgniteSystemProperties.IGNITE_LONG_OPERATIONS_DUMP_TIMEOUT, 60_000);

        int dumpCnt = 0;

        GridDhtLocalPartition part;

        for (int i = 0; i < locParts.length(); i++) {
            part = locParts.get(i);

            if (part == null)
                continue;

            GridDhtPartitionState state = part.state();

            if (state == RENTING || state == EVICTED) {
                if (log.isDebugEnabled())
                    log.debug("Waiting for renting partition: " + part);

                part.tryEvictAsync(false);

                // Wait for partition to empty out.
                if (longOpDumpTimeout > 0) {
                    while (true) {
                        try {
                            part.rent(true).get(longOpDumpTimeout);

                            break;
                        }
                        catch (IgniteFutureTimeoutCheckedException e) {
                            if (dumpCnt++ < GridDhtPartitionsExchangeFuture.DUMP_PENDING_OBJECTS_THRESHOLD) {
                                U.warn(log, "Failed to wait for partition eviction [" +
                                    "topVer=" + topVer +
                                    ", cache=" + cctx.name() +
                                    ", part=" + part.id() +
                                    ", partState=" + part.state() +
                                    ", size=" + part.size() +
                                    ", reservations=" + part.reservations() +
                                    ", grpReservations=" + part.groupReserved() +
                                    ", node=" + cctx.localNodeId() + "]");

                                if (IgniteSystemProperties.getBoolean(IGNITE_THREAD_DUMP_ON_EXCHANGE_TIMEOUT, false))
                                    U.dumpThreads(log);
                            }
                        }
                    }
                }
                else
                    part.rent(true).get();

                if (log.isDebugEnabled())
                    log.debug("Finished waiting for renting partition: " + part);
            }
        }

        // Remove evicted partition.
        lock.writeLock().lock();

        try {
            boolean changed = false;

            for (int i = 0; i < locParts.length(); i++) {
                part = locParts.get(i);

                if (part == null)
                    continue;

                if (part.state() == EVICTED) {
                    locParts.set(i, null);
                    changed = true;
                }
            }

            return changed;
        }
        finally {
            lock.writeLock().unlock();
        }
    }

    /** {@inheritDoc} */
    @SuppressWarnings({"LockAcquiredButNotSafelyReleased"})
    @Override public void readLock() {
        lock.readLock().lock();
    }

    /** {@inheritDoc} */
    @Override public void readUnlock() {
        lock.readLock().unlock();
    }

    /** {@inheritDoc} */
    @Override public void updateTopologyVersion(
        GridDhtPartitionExchangeId exchId,
        GridDhtPartitionsExchangeFuture exchFut,
        long updSeq,
        boolean stopping
    ) throws IgniteInterruptedCheckedException {
        U.writeLock(lock);

        try {
            assert exchId.topologyVersion().compareTo(topVer) > 0 : "Invalid topology version [topVer=" + topVer +
                ", exchId=" + exchId +
                ", fut=" + exchFut + ']';

            this.stopping = stopping;

            updateSeq.setIfGreater(updSeq);

            topReadyFut = exchFut;

            rebalancedTopVer = AffinityTopologyVersion.NONE;

            topVer = exchId.topologyVersion();
        }
        finally {
            lock.writeLock().unlock();
        }
    }

    /** {@inheritDoc} */
    @Override public AffinityTopologyVersion topologyVersion() {
        AffinityTopologyVersion topVer = this.topVer;

        assert topVer.topologyVersion() > 0 : "Invalid topology version [topVer=" + topVer +
            ", cacheName=" + cctx.name() + ']';

        return topVer;
    }

    /** {@inheritDoc} */
    @Override public GridDhtTopologyFuture topologyVersionFuture() {
        lock.readLock().lock();

        try {
            assert topReadyFut != null;

            return topReadyFut;
        }
        finally {
            lock.readLock().unlock();
        }
    }

    /** {@inheritDoc} */
    @Override public boolean stopping() {
        return stopping;
    }

    /** {@inheritDoc} */
    @Override public void initPartitions(
        GridDhtPartitionsExchangeFuture exchFut) throws IgniteInterruptedCheckedException {
        U.writeLock(lock);

        try {
            if (stopping)
                return;

            long updateSeq = this.updateSeq.incrementAndGet();

            initPartitions0(exchFut, updateSeq);

            consistencyCheck();
        }
        finally {
            lock.writeLock().unlock();
        }
    }

    /**
     * @param exchFut Exchange future.
     * @param updateSeq Update sequence.
     */
    private void initPartitions0(GridDhtPartitionsExchangeFuture exchFut, long updateSeq) {
        ClusterNode loc = cctx.localNode();

        ClusterNode oldest = CU.oldestAliveCacheServerNode(cctx.shared(), topVer);

        assert oldest != null || cctx.kernalContext().clientNode();

        GridDhtPartitionExchangeId exchId = exchFut.exchangeId();

        assert topVer.equals(exchFut.topologyVersion()) :
            "Invalid topology [topVer=" + topVer +
                ", cache=" + cctx.name() +
                ", futVer=" + exchFut.topologyVersion() +
                ", fut=" + exchFut + ']';
        assert cctx.affinity().affinityTopologyVersion().equals(exchFut.topologyVersion()) :
            "Invalid affinity [topVer=" + cctx.affinity().affinityTopologyVersion() +
                ", cache=" + cctx.name() +
                ", futVer=" + exchFut.topologyVersion() +
                ", fut=" + exchFut + ']';

        List<List<ClusterNode>> aff = cctx.affinity().assignments(exchFut.topologyVersion());

        int num = cctx.affinity().partitions();

        if (cctx.rebalanceEnabled()) {
            boolean added = exchFut.isCacheAdded(cctx.cacheId(), exchId.topologyVersion());

            boolean first = (loc.equals(oldest) && loc.id().equals(exchId.nodeId()) && exchId.isJoined()) || added;

            if (first) {
                assert exchId.isJoined() || added;

                for (int p = 0; p < num; p++) {
                    if (localNode(p, aff)) {
                        GridDhtLocalPartition locPart = createPartition(p);

                        boolean owned = locPart.own();

                        assert owned : "Failed to own partition for oldest node [cacheName" + cctx.name() +
                            ", part=" + locPart + ']';

                        if (log.isDebugEnabled())
                            log.debug("Owned partition for oldest node: " + locPart);

                        updateLocal(p, loc.id(), locPart.state(), updateSeq);
                    }
                }
            }
            else
                createPartitions(aff, updateSeq);
        }
        else {
            // If preloader is disabled, then we simply clear out
            // the partitions this node is not responsible for.
            for (int p = 0; p < num; p++) {
                GridDhtLocalPartition locPart = localPartition(p, topVer, false, false);

                boolean belongs = localNode(p, aff);

                if (locPart != null) {
                    if (!belongs) {
                        GridDhtPartitionState state = locPart.state();

                        if (state.active()) {
                            locPart.rent(false);

                            updateLocal(p, loc.id(), locPart.state(), updateSeq);

                            if (log.isDebugEnabled())
                                log.debug("Evicting partition with rebalancing disabled " +
                                    "(it does not belong to affinity): " + locPart);
                        }
                    }
                    else
                        locPart.own();
                }
                else if (belongs) {
                    locPart = createPartition(p);

                    locPart.own();

                    updateLocal(p, loc.id(), locPart.state(), updateSeq);
                }
            }
        }

        if (node2part != null && node2part.valid())
            checkEvictions(updateSeq, aff);

        updateRebalanceVersion(aff);
    }

    /**
     * @param aff Affinity assignments.
     * @param updateSeq Update sequence.
     */
    private void createPartitions(List<List<ClusterNode>> aff, long updateSeq) {
        ClusterNode loc = cctx.localNode();

        int num = cctx.affinity().partitions();

        for (int p = 0; p < num; p++) {
            if (node2part != null && node2part.valid()) {
                if (localNode(p, aff)) {
                    // This will make sure that all non-existing partitions
                    // will be created in MOVING state.
                    GridDhtLocalPartition locPart = createPartition(p);

                    updateLocal(p, loc.id(), locPart.state(), updateSeq);
                }
            }
            // If this node's map is empty, we pre-create local partitions,
            // so local map will be sent correctly during exchange.
            else if (localNode(p, aff))
                createPartition(p);
        }
    }

    /** {@inheritDoc} */
    @Override public void beforeExchange(GridDhtPartitionsExchangeFuture exchFut, boolean affReady)
        throws IgniteCheckedException {

        DiscoveryEvent discoEvt = exchFut.discoveryEvent();

        treatAllPartitionAsLocal = exchFut.activateCluster()
            || (cctx.kernalContext().cache().globalState() == org.apache.ignite.internal.processors.cache.CacheState.ACTIVE
            && discoEvt.type() == EventType.EVT_NODE_JOINED
            && discoEvt.eventNode().isLocal()
            && !cctx.kernalContext().clientNode()
        );

        // Wait for rent outside of checkpoint lock.
        waitForRent();

        ClusterNode loc = cctx.localNode();

        cctx.shared().database().checkpointReadLock();

        try {
            U.writeLock(lock);
        }
        catch (IgniteInterruptedCheckedException e) {
            cctx.shared().database().checkpointReadUnlock();

            throw e;
        }

        try {
            GridDhtPartitionExchangeId exchId = exchFut.exchangeId();

            if (stopping)
                return;

            assert topVer.equals(exchId.topologyVersion()) : "Invalid topology version [topVer=" +
                topVer + ", exchId=" + exchId + ']';

            if (exchId.isLeft())
                removeNode(exchId.nodeId());

            // In case if node joins, get topology at the time of joining node.
            ClusterNode oldest = CU.oldestAliveCacheServerNode(cctx.shared(), topVer);

            assert oldest != null || cctx.kernalContext().clientNode();

            if (log.isDebugEnabled())
                log.debug("Partition map beforeExchange [exchId=" + exchId + ", fullMap=" + fullMapString() + ']');

            long updateSeq = this.updateSeq.incrementAndGet();

            cntrMap.clear();

            // If this is the oldest node.
            if (oldest != null && (loc.equals(oldest) || exchFut.isCacheAdded(cctx.cacheId(), exchId.topologyVersion()))) {
                if (node2part == null) {
                    node2part = new GridDhtPartitionFullMap(oldest.id(), oldest.order(), updateSeq);

                    if (log.isDebugEnabled())
                        log.debug("Created brand new full topology map on oldest node [exchId=" +
                            exchId + ", fullMap=" + fullMapString() + ']');
                }
                else if (!node2part.valid()) {
                    node2part = new GridDhtPartitionFullMap(oldest.id(), oldest.order(), updateSeq, node2part, false);

                    if (log.isDebugEnabled())
                        log.debug("Created new full topology map on oldest node [exchId=" + exchId + ", fullMap=" +
                            node2part + ']');
                }
                else if (!node2part.nodeId().equals(loc.id())) {
                    node2part = new GridDhtPartitionFullMap(oldest.id(), oldest.order(), updateSeq, node2part, false);

                    if (log.isDebugEnabled())
                        log.debug("Copied old map into new map on oldest node (previous oldest node left) [exchId=" +
                            exchId + ", fullMap=" + fullMapString() + ']');
                }
            }

            synchronized (cctx.shared().exchange().interruptLock()) {
                if (Thread.currentThread().isInterrupted())
                    throw new IgniteCheckedException("Thread is interrupted: " + Thread.currentThread());

                if (affReady)
                    initPartitions0(exchFut, updateSeq);
                else {
                    List<List<ClusterNode>> aff = cctx.affinity().idealAssignment();

                    createPartitions(aff, updateSeq);
                }
            }

            consistencyCheck();

            if (log.isDebugEnabled())
                log.debug("Partition map after beforeExchange [exchId=" + exchId + ", fullMap=" +
                    fullMapString() + ']');
        }
        finally {
            lock.writeLock().unlock();

            cctx.shared().database().checkpointReadUnlock();
        }

        // Wait for evictions.
        waitForRent();
    }

    /** {@inheritDoc} */
    @Override public boolean afterExchange(GridDhtPartitionsExchangeFuture exchFut) throws IgniteCheckedException {
        treatAllPartitionAsLocal = false;

        boolean changed = waitForRent();

        ClusterNode loc = cctx.localNode();

        int num = cctx.affinity().partitions();

        AffinityTopologyVersion topVer = exchFut.topologyVersion();

        assert cctx.affinity().affinityTopologyVersion().equals(topVer) : "Affinity is not initialized " +
            "[topVer=" + topVer +
            ", affVer=" + cctx.affinity().affinityTopologyVersion() +
            ", fut=" + exchFut + ']';

        lock.writeLock().lock();

        try {
            if (stopping)
                return false;

            assert topVer.equals(exchFut.topologyVersion()) : "Invalid topology version [topVer=" +
                topVer + ", exchId=" + exchFut.exchangeId() + ']';

            if (log.isDebugEnabled())
                log.debug("Partition map before afterExchange [exchId=" + exchFut.exchangeId() + ", fullMap=" +
                    fullMapString() + ']');

            long updateSeq = this.updateSeq.incrementAndGet();

            for (int p = 0; p < num; p++) {
                GridDhtLocalPartition locPart = localPartition(p, topVer, false, false);

                if (cctx.affinity().localNode(p, topVer)) {
                    // This partition will be created during next topology event,
                    // which obviously has not happened at this point.
                    if (locPart == null) {
                        if (log.isDebugEnabled())
                            log.debug("Skipping local partition afterExchange (will not create): " + p);

                        continue;
                    }

                    GridDhtPartitionState state = locPart.state();

                    if (state == MOVING) {
                        if (cctx.rebalanceEnabled()) {
                            Collection<ClusterNode> owners = owners(p);

                            // If there are no other owners, then become an owner.
                            if (F.isEmpty(owners)) {
                                boolean owned = locPart.own();

                                assert owned : "Failed to own partition [cacheName" + cctx.name() + ", locPart=" +
                                    locPart + ']';

                                updateLocal(p, loc.id(), locPart.state(), updateSeq);

                                changed = true;

                                if (cctx.events().isRecordable(EVT_CACHE_REBALANCE_PART_DATA_LOST)) {
                                    DiscoveryEvent discoEvt = exchFut.discoveryEvent();

                                    cctx.events().addPreloadEvent(p,
                                        EVT_CACHE_REBALANCE_PART_DATA_LOST, discoEvt.eventNode(),
                                        discoEvt.type(), discoEvt.timestamp());
                                }

                                if (log.isDebugEnabled())
                                    log.debug("Owned partition: " + locPart);
                            }
                            else if (log.isDebugEnabled())
                                log.debug("Will not own partition (there are owners to rebalance from) [locPart=" +
                                    locPart + ", owners = " + owners + ']');
                        }
                        else
                            updateLocal(p, loc.id(), locPart.state(), updateSeq);
                    }
                }
                else {
                    if (locPart != null) {
                        GridDhtPartitionState state = locPart.state();

                        if (state == MOVING) {
                            locPart.rent(false);

                            updateLocal(p, loc.id(), locPart.state(), updateSeq);

                            changed = true;

                            if (log.isDebugEnabled())
                                log.debug("Evicting moving partition (it does not belong to affinity): " + locPart);
                        }
                    }
                }
            }

            updateRebalanceVersion(cctx.affinity().assignments(topVer));

            consistencyCheck();
        }
        finally {
            lock.writeLock().unlock();
        }

        return changed;
    }

    /** {@inheritDoc} */
    @Nullable @Override public GridDhtLocalPartition localPartition(int p, AffinityTopologyVersion topVer,
        boolean create)
        throws GridDhtInvalidPartitionException {
        return localPartition(p, topVer, create, true);
    }

    /**
     * @param p Partition number.
     * @return Partition.
     */
    private GridDhtLocalPartition createPartition(int p) {
        assert lock.isWriteLockedByCurrentThread();

        GridDhtLocalPartition loc = locParts.get(p);

        if (loc == null || loc.state() == EVICTED) {
            locParts.set(p, loc = new GridDhtLocalPartition(cctx, p, entryFactory));

            if (cctx.shared().pageStore() != null) {
                try {
                    cctx.shared().pageStore().onPartitionCreated(cctx.cacheId(), p);
                }
                catch (IgniteCheckedException e) {
                    // TODO ignite-db
                    throw new IgniteException(e);
                }
            }
        }

        return loc;
    }

    /**
     * @param p Partition number.
     * @param topVer Topology version.
     * @param create Create flag.
     * @param updateSeq Update sequence.
     * @return Local partition.
     */
    @SuppressWarnings("TooBroadScope")
    private GridDhtLocalPartition localPartition(int p,
        AffinityTopologyVersion topVer,
        boolean create,
        boolean updateSeq) {
        GridDhtLocalPartition loc;

        loc = locParts.get(p);

        if (loc != null && loc.state() != EVICTED)
            return loc;

        if (!create)
            return null;

        boolean created = false;

        lock.writeLock().lock();

        try {
            loc = locParts.get(p);

            boolean belongs = cctx.affinity().localNode(p, topVer);

            if (loc != null && loc.state() == EVICTED) {
                locParts.set(p, loc = null);

                if (!treatAllPartitionAsLocal && !belongs)
                    throw new GridDhtInvalidPartitionException(p, "Adding entry to evicted partition " +
                        "(often may be caused by inconsistent 'key.hashCode()' implementation) " +
                        "[part=" + p + ", topVer=" + topVer + ", this.topVer=" + this.topVer + ']');
            }

            if (loc == null) {
                if (!treatAllPartitionAsLocal && !belongs)
                    throw new GridDhtInvalidPartitionException(p, "Creating partition which does not belong to " +
                        "local node (often may be caused by inconsistent 'key.hashCode()' implementation) " +
                        "[part=" + p + ", topVer=" + topVer + ", this.topVer=" + this.topVer + ']');

                locParts.set(p, loc = new GridDhtLocalPartition(cctx, p, entryFactory));

                if (updateSeq)
                    this.updateSeq.incrementAndGet();

                created = true;

                if (log.isDebugEnabled())
                    log.debug("Created local partition: " + loc);
            }
        }
        finally {
            lock.writeLock().unlock();
        }

        if (created && cctx.shared().pageStore() != null) {
            try {
                cctx.shared().pageStore().onPartitionCreated(cctx.cacheId(), p);
            }
            catch (IgniteCheckedException e) {
                // TODO ignite-db
                throw new IgniteException(e);
            }
        }

        return loc;
    }

    /** {@inheritDoc} */
    @Override public void releasePartitions(int... parts) {
        assert parts != null;
        assert parts.length > 0;

        for (int i = 0; i < parts.length; i++) {
            GridDhtLocalPartition part = locParts.get(parts[i]);

            if (part != null)
                part.release();
        }
    }

    /** {@inheritDoc} */
    @Override public GridDhtLocalPartition localPartition(Object key, boolean create) {
        return localPartition(cctx.affinity().partition(key), AffinityTopologyVersion.NONE, create);
    }

    /** {@inheritDoc} */
    @Override public List<GridDhtLocalPartition> localPartitions() {
        List<GridDhtLocalPartition> list = new ArrayList<>(locParts.length());

        for (int i = 0; i < locParts.length(); i++) {
            GridDhtLocalPartition part = locParts.get(i);

            if (part != null)
                list.add(part);
        }
        return list;
    }

    /** {@inheritDoc} */
    @Override public Iterable<GridDhtLocalPartition> currentLocalPartitions() {
        return new Iterable<GridDhtLocalPartition>() {
            @Override public Iterator<GridDhtLocalPartition> iterator() {
                return new CurrentPartitionsIterator();
            }
        };
    }

    /** {@inheritDoc} */
    @Override public void onRemoved(GridDhtCacheEntry e) {
        /*
         * Make sure not to acquire any locks here as this method
         * may be called from sensitive synchronization blocks.
         * ===================================================
         */

        GridDhtLocalPartition loc = localPartition(e.partition(), topologyVersion(), false);

        if (loc != null)
            loc.onRemoved(e);
    }

    /** {@inheritDoc} */
    @Override public GridDhtPartitionMap2 localPartitionMap() {
        Map<Integer, GridDhtPartitionState> map = new HashMap<>();

        lock.readLock().lock();

        try {
            for (int i = 0; i < locParts.length(); i++) {
                GridDhtLocalPartition part = locParts.get(i);

                if (part == null)
                    continue;

                map.put(i, part.state());
            }

            return new GridDhtPartitionMap2(cctx.nodeId(), updateSeq.get(), topVer,
                Collections.unmodifiableMap(map), true);
        }
        finally {
            lock.readLock().unlock();
        }
    }

    /** {@inheritDoc} */
    @Override public GridDhtPartitionState partitionState(UUID nodeId, int part) {
        lock.readLock().lock();

        try {
            GridDhtPartitionMap2 partMap = node2part.get(nodeId);

            if (partMap != null) {
                GridDhtPartitionState state = partMap.get(part);

                return state == null ? EVICTED : state;
            }

            return EVICTED;
        }
        finally {
            lock.readLock().unlock();
        }
    }

    /** {@inheritDoc} */
    @Override public List<ClusterNode> nodes(int p, AffinityTopologyVersion topVer) {
        AffinityAssignment affAssignment = cctx.affinity().assignment(topVer);

        List<ClusterNode> affNodes = affAssignment.get(p);

        lock.readLock().lock();

        try {
            assert node2part != null && node2part.valid() : "Invalid node-to-partitions map [topVer1=" + topVer +
                ", topVer2=" + this.topVer +
                ", node=" + cctx.gridName() +
                ", cache=" + cctx.name() +
                ", node2part=" + node2part + ']';

            List<ClusterNode> nodes = null;

            Collection<UUID> nodeIds = part2node.get(p);

            if (!F.isEmpty(nodeIds)) {
                for (UUID nodeId : nodeIds) {
                    HashSet<UUID> affIds = affAssignment.getIds(p);

                    if (!affIds.contains(nodeId) && hasState(p, nodeId, OWNING, MOVING, RENTING)) {
                        ClusterNode n = cctx.discovery().node(nodeId);

                        if (n != null && (topVer.topologyVersion() < 0 || n.order() <= topVer.topologyVersion())) {
                            if (nodes == null) {
                                nodes = new ArrayList<>(affNodes.size() + 2);

                                nodes.addAll(affNodes);
                            }

                            nodes.add(n);
                        }
                    }
                }
            }

            return nodes != null ? nodes : affNodes;
        }
        finally {
            lock.readLock().unlock();
        }
    }

    /**
     * @param p Partition.
     * @param topVer Topology version ({@code -1} for all nodes).
     * @param state Partition state.
     * @param states Additional partition states.
     * @return List of nodes for the partition.
     */
    private List<ClusterNode> nodes(int p,
        AffinityTopologyVersion topVer,
        GridDhtPartitionState state,
        GridDhtPartitionState... states) {
        Collection<UUID> allIds = topVer.topologyVersion() > 0 ? F.nodeIds(CU.affinityNodes(cctx, topVer)) : null;

        lock.readLock().lock();

        try {
            assert node2part != null && node2part.valid() : "Invalid node-to-partitions map [topVer=" + topVer +
                ", allIds=" + allIds +
                ", node2part=" + node2part +
                ", cache=" + cctx.name() + ']';

            Collection<UUID> nodeIds = part2node.get(p);

            // Node IDs can be null if both, primary and backup, nodes disappear.
            int size = nodeIds == null ? 0 : nodeIds.size();

            if (size == 0)
                return Collections.emptyList();

            List<ClusterNode> nodes = new ArrayList<>(size);

            for (UUID id : nodeIds) {
                if (topVer.topologyVersion() > 0 && !allIds.contains(id))
                    continue;

                if (hasState(p, id, state, states)) {
                    ClusterNode n = cctx.discovery().node(id);

                    if (n != null && (topVer.topologyVersion() < 0 || n.order() <= topVer.topologyVersion()))
                        nodes.add(n);
                }
            }

            return nodes;
        }
        finally {
            lock.readLock().unlock();
        }
    }

    /** {@inheritDoc} */
    @Override public List<ClusterNode> owners(int p, AffinityTopologyVersion topVer) {
        if (!cctx.rebalanceEnabled())
            return ownersAndMoving(p, topVer);

        return nodes(p, topVer, OWNING);
    }

    /** {@inheritDoc} */
    @Override public List<ClusterNode> owners(int p) {
        return owners(p, AffinityTopologyVersion.NONE);
    }

    /** {@inheritDoc} */
    @Override public List<ClusterNode> moving(int p) {
        if (!cctx.rebalanceEnabled())
            return ownersAndMoving(p, AffinityTopologyVersion.NONE);

        return nodes(p, AffinityTopologyVersion.NONE, MOVING);
    }

    /**
     * @param p Partition.
     * @param topVer Topology version.
     * @return List of nodes in state OWNING or MOVING.
     */
    private List<ClusterNode> ownersAndMoving(int p, AffinityTopologyVersion topVer) {
        return nodes(p, topVer, OWNING, MOVING);
    }

    /** {@inheritDoc} */
    @Override public long updateSequence() {
        return updateSeq.get();
    }

    /** {@inheritDoc} */
    @Override public GridDhtPartitionFullMap partitionMap(boolean onlyActive) {
        lock.readLock().lock();

        try {
            assert node2part != null && node2part.valid() : "Invalid node2part [node2part: " + node2part +
                ", cache=" + cctx.name() +
                ", started=" + cctx.started() +
                ", stopping=" + stopping +
                ", locNodeId=" + cctx.localNode().id() +
                ", locName=" + cctx.gridName() + ']';

            GridDhtPartitionFullMap m = node2part;

            return new GridDhtPartitionFullMap(m.nodeId(), m.nodeOrder(), m.updateSequence(), m, onlyActive);
        }
        finally {
            lock.readLock().unlock();
        }
    }

    /** {@inheritDoc} */
    @SuppressWarnings({"MismatchedQueryAndUpdateOfCollection"})
    @Nullable @Override public GridDhtPartitionMap2 update(@Nullable GridDhtPartitionExchangeId exchId,
        GridDhtPartitionFullMap partMap,
        @Nullable Map<Integer, Long> cntrMap) {
        if (log.isDebugEnabled())
            log.debug("Updating full partition map [exchId=" + exchId + ", parts=" + fullMapString() + ']');

        assert partMap != null;

        lock.writeLock().lock();

        try {
            if (stopping)
                return null;

            if (cntrMap != null) {
                for (Map.Entry<Integer, Long> e : cntrMap.entrySet()) {
                    Long cntr = this.cntrMap.get(e.getKey());

                    if (cntr == null || cntr < e.getValue())
                        this.cntrMap.put(e.getKey(), e.getValue());
                }

                for (int i = 0; i < locParts.length(); i++) {
                    GridDhtLocalPartition part = locParts.get(i);

                    if (part == null)
                        continue;

                    Long cntr = cntrMap.get(part.id());

                    if (cntr != null)
                        part.updateCounter(cntr);
                }
            }

            if (exchId != null && lastExchangeId != null && lastExchangeId.compareTo(exchId) >= 0) {
                if (log.isDebugEnabled())
                    log.debug("Stale exchange id for full partition map update (will ignore) [lastExchId=" +
                        lastExchangeId + ", exchId=" + exchId + ']');

                return null;
            }

            if (node2part != null && node2part.compareTo(partMap) >= 0) {
                if (log.isDebugEnabled())
                    log.debug("Stale partition map for full partition map update (will ignore) [lastExchId=" +
                        lastExchangeId + ", exchId=" + exchId + ", curMap=" + node2part + ", newMap=" + partMap + ']');

                return null;
            }

            long updateSeq = this.updateSeq.incrementAndGet();

            if (exchId != null)
                lastExchangeId = exchId;

            if (node2part != null) {
                for (GridDhtPartitionMap2 part : node2part.values()) {
                    GridDhtPartitionMap2 newPart = partMap.get(part.nodeId());

                    // If for some nodes current partition has a newer map,
                    // then we keep the newer value.
                    if (newPart != null &&
                        (newPart.updateSequence() < part.updateSequence() || (
                            cctx.startTopologyVersion() != null &&
                                newPart.topologyVersion() != null && // Backward compatibility.
                                cctx.startTopologyVersion().compareTo(newPart.topologyVersion()) > 0))
                        ) {
                        if (log.isDebugEnabled())
                            log.debug("Overriding partition map in full update map [exchId=" + exchId + ", curPart=" +
                                mapString(part) + ", newPart=" + mapString(newPart) + ']');

                        partMap.put(part.nodeId(), part);
                    }
                }

                for (Iterator<UUID> it = partMap.keySet().iterator(); it.hasNext(); ) {
                    UUID nodeId = it.next();

                    if (!cctx.discovery().alive(nodeId)) {
                        if (log.isDebugEnabled())
                            log.debug("Removing left node from full map update [nodeId=" + nodeId + ", partMap=" +
                                partMap + ']');

                        it.remove();
                    }
                }
            }

            node2part = partMap;

            Map<Integer, Set<UUID>> p2n = new HashMap<>(cctx.affinity().partitions(), 1.0f);

            for (Map.Entry<UUID, GridDhtPartitionMap2> e : partMap.entrySet()) {
                for (Integer p : e.getValue().keySet()) {
                    Set<UUID> ids = p2n.get(p);

                    if (ids == null)
                        // Initialize HashSet to size 3 in anticipation that there won't be
                        // more than 3 nodes per partitions.
                        p2n.put(p, ids = U.newHashSet(3));

                    ids.add(e.getKey());
                }
            }

            part2node = p2n;

            boolean changed = false;

            AffinityTopologyVersion affVer = cctx.affinity().affinityTopologyVersion();

            GridDhtPartitionMap2 nodeMap = partMap.get(cctx.localNodeId());

            if (nodeMap != null) {
                for (Map.Entry<Integer, GridDhtPartitionState> e : nodeMap.entrySet()) {
                    int p = e.getKey();
                    GridDhtPartitionState state = e.getValue();

                    if (state == OWNING) {
                        GridDhtLocalPartition locPart = locParts.get(p);

                        assert locPart != null;

                        if (cntrMap != null) {
                            Long cntr = cntrMap.get(p);

                            if (cntr != null && cntr > locPart.updateCounter())
                                locPart.updateCounter(cntr);
                        }

                        if (locPart.state() != OWNING) {
                            boolean success = locPart.own();

                            assert success : locPart;

                            changed |= success;
                        }
                    }
                    else if (state == MOVING) {
                        GridDhtLocalPartition locPart = locParts.get(p);

                        assert locPart != null;

                        if (locPart.state() == OWNING) {
                            locPart.moving();

                            changed = true;
                        }

                        if (cntrMap != null) {
                            Long cntr = cntrMap.get(p);

                            if (cntr != null && cntr > locPart.updateCounter())
                                locPart.updateCounter(cntr);
                        }
                    }
                }
            }

            if (!affVer.equals(AffinityTopologyVersion.NONE) && affVer.compareTo(topVer) >= 0) {
                List<List<ClusterNode>> aff = cctx.affinity().assignments(topVer);

                changed |= checkEvictions(updateSeq, aff);

                updateRebalanceVersion(aff);
            }

            consistencyCheck();

            if (log.isDebugEnabled())
                log.debug("Partition map after full update: " + fullMapString());

            if (changed)
                cctx.shared().exchange().scheduleResendPartitions();

            return changed ? localPartitionMap() : null;
        }
        finally {
            lock.writeLock().unlock();
        }
    }

    /** {@inheritDoc} */
    @SuppressWarnings({"MismatchedQueryAndUpdateOfCollection"})
    @Nullable @Override public GridDhtPartitionMap2 update(@Nullable GridDhtPartitionExchangeId exchId,
        GridDhtPartitionMap2 parts,
        @Nullable Map<Integer, Long> cntrMap) {
        if (log.isDebugEnabled())
            log.debug("Updating single partition map [exchId=" + exchId + ", parts=" + mapString(parts) + ']');

        if (!cctx.discovery().alive(parts.nodeId())) {
            if (log.isDebugEnabled())
                log.debug("Received partition update for non-existing node (will ignore) [exchId=" + exchId +
                    ", parts=" + parts + ']');

            return null;
        }

        lock.writeLock().lock();

        try {
            if (stopping)
                return null;

            if (cntrMap != null) {
                for (Map.Entry<Integer, Long> e : cntrMap.entrySet()) {
                    Long cntr = this.cntrMap.get(e.getKey());

                    if (cntr == null || cntr < e.getValue())
                        this.cntrMap.put(e.getKey(), e.getValue());
                }

                for (int i = 0; i < locParts.length(); i++) {
                    GridDhtLocalPartition part = locParts.get(i);

                    if (part == null)
                        continue;

                    Long cntr = cntrMap.get(part.id());

                    if (cntr != null && cntr > part.updateCounter())
                        part.updateCounter(cntr);
                }
            }

            if (lastExchangeId != null && exchId != null && lastExchangeId.compareTo(exchId) > 0) {
                if (log.isDebugEnabled())
                    log.debug("Stale exchange id for single partition map update (will ignore) [lastExchId=" +
                        lastExchangeId + ", exchId=" + exchId + ']');

                return null;
            }

            if (exchId != null)
                lastExchangeId = exchId;

            if (node2part == null)
                // Create invalid partition map.
                node2part = new GridDhtPartitionFullMap();

            GridDhtPartitionMap2 cur = node2part.get(parts.nodeId());

            if (cur != null && cur.updateSequence() >= parts.updateSequence()) {
                if (log.isDebugEnabled())
                    log.debug("Stale update sequence for single partition map update (will ignore) [exchId=" + exchId +
                        ", curSeq=" + cur.updateSequence() + ", newSeq=" + parts.updateSequence() + ']');

                return null;
            }

            long updateSeq = this.updateSeq.incrementAndGet();

            node2part = new GridDhtPartitionFullMap(node2part, updateSeq);

            boolean changed = false;

            if (cur == null || !cur.equals(parts))
                changed = true;

            node2part.put(parts.nodeId(), parts);

            part2node = new HashMap<>(part2node);

            // Add new mappings.
            for (Integer p : parts.keySet()) {
                Set<UUID> ids = part2node.get(p);

                if (ids == null)
                    // Initialize HashSet to size 3 in anticipation that there won't be
                    // more than 3 nodes per partition.
                    part2node.put(p, ids = U.newHashSet(3));

                changed |= ids.add(parts.nodeId());
            }

            // Remove obsolete mappings.
            if (cur != null) {
                for (Integer p : F.view(cur.keySet(), F0.notIn(parts.keySet()))) {
                    Set<UUID> ids = part2node.get(p);

                    if (ids != null)
                        changed |= ids.remove(parts.nodeId());
                }
            }

            AffinityTopologyVersion affVer = cctx.affinity().affinityTopologyVersion();

            if (!affVer.equals(AffinityTopologyVersion.NONE) && affVer.compareTo(topVer) >= 0) {
                List<List<ClusterNode>> aff = cctx.affinity().assignments(topVer);

                changed |= checkEvictions(updateSeq, aff);

                updateRebalanceVersion(aff);
            }

            consistencyCheck();

            if (log.isDebugEnabled())
                log.debug("Partition map after single update: " + fullMapString());

            if (changed)
                cctx.shared().exchange().scheduleResendPartitions();

            return changed ? localPartitionMap() : null;
        }
        finally {
            lock.writeLock().unlock();
        }
    }

    /** {@inheritDoc} */
    @Override public boolean detectLostPartitions(DiscoveryEvent discoEvt) {
        lock.writeLock().lock();

        try {
            int parts = cctx.affinity().partitions();

            Collection<Integer> lost = null;

            for (int p = 0; p < parts; p++) {
                boolean foundOwner = false;

                Set<UUID> nodeIds = part2node.get(p);

                if (nodeIds != null) {
                    for (UUID nodeId : nodeIds) {
                        GridDhtPartitionMap2 partMap = node2part.get(nodeId);

                        GridDhtPartitionState state = partMap.get(p);

                        if (state == OWNING) {
                            foundOwner = true;

                            break;
                        }
                    }
                }

                if (!foundOwner) {
                    if (lost == null)
                        lost = new HashSet<>(parts - p, 1.0f);

                    lost.add(p);
                }
            }

            boolean changed = false;

            if (lost != null) {
                PartitionLossPolicy plc = cctx.config().getPartitionLossPolicy();

                assert plc != null;

                // Update partition state on all nodes.
                for (Integer part : lost) {
                    long updSeq = updateSeq.incrementAndGet();

                    GridDhtLocalPartition locPart = localPartition(part, topVer, false);

                    if (locPart != null) {
                        boolean marked = plc == PartitionLossPolicy.IGNORE ? locPart.own() : locPart.markLost();

                        if (marked)
                            updateLocal(locPart.id(), cctx.localNodeId(), locPart.state(), updSeq);

                        changed |= marked;
                    }
                    // Update map for remote node.
                    else if (plc != PartitionLossPolicy.IGNORE) {
                        Set<UUID> nodeIds = part2node.get(part);

                        if (nodeIds != null) {
                            for (UUID nodeId : nodeIds) {
                                GridDhtPartitionMap2 nodeMap = node2part.get(nodeId);

                                if (nodeMap.get(part) != EVICTED)
                                    nodeMap.put(part, LOST);
                            }
                        }
                    }

                    if (cctx.events().isRecordable(EventType.EVT_CACHE_REBALANCE_PART_DATA_LOST))
                        cctx.events().addPreloadEvent(part, EVT_CACHE_REBALANCE_PART_DATA_LOST,
                            discoEvt.eventNode(), discoEvt.type(), discoEvt.timestamp());
                }

                if (plc != PartitionLossPolicy.IGNORE)
                    cctx.needsRecovery(true);
            }

            return changed;
        }
        finally {
            lock.writeLock().unlock();
        }
    }

    /** {@inheritDoc} */
    @Override public void resetLostPartitions() {
        lock.writeLock().lock();

        try {
            int parts = cctx.affinity().partitions();
            long updSeq = updateSeq.incrementAndGet();

            for (int part = 0; part < parts; part++) {
                Set<UUID> nodeIds = part2node.get(part);

                if (nodeIds != null) {
                    boolean lost = false;

                    for (UUID node : nodeIds) {
                        GridDhtPartitionMap2 map = node2part.get(node);

                        if (map.get(part) == LOST) {
                            lost = true;

                            break;
                        }
                    }

                    if (lost) {
                        GridDhtLocalPartition locPart = localPartition(part, topVer, false);

                        if (locPart != null) {
                            boolean marked = locPart.own();

                            if (marked)
                                updateLocal(locPart.id(), cctx.localNodeId(), locPart.state(), updSeq);
                        }

                        for (UUID nodeId : nodeIds) {
                            GridDhtPartitionMap2 nodeMap = node2part.get(nodeId);

                            if (nodeMap.get(part) == LOST)
                                nodeMap.put(part, OWNING);
                        }
                    }
                }
            }

            checkEvictions(updSeq, cctx.affinity().assignments(topVer));

            cctx.needsRecovery(false);
        }
        finally {
            lock.writeLock().unlock();
        }
    }

    /** {@inheritDoc} */
    @Override public Collection<Integer> lostPartitions() {
        lock.readLock().lock();

        try {
            Collection<Integer> res = null;

            int parts = cctx.affinity().partitions();

            for (int part = 0; part < parts; part++) {
                Set<UUID> nodeIds = part2node.get(part);

                if (nodeIds != null) {
                    for (UUID node : nodeIds) {
                        GridDhtPartitionMap2 map = node2part.get(node);

                        if (map.get(part) == LOST) {
                            if (res == null)
                                res = new ArrayList<>(parts - part);

                            res.add(part);

                            break;
                        }
                    }
                }
            }

            return res == null ? Collections.<Integer>emptyList() : res;
        }
        finally {
            lock.readLock().unlock();
        }
    }

    /** {@inheritDoc} */
    @Override public boolean setOwners(int p, Set<UUID> owners, boolean skipUpdSeq) {
        lock.writeLock().lock();

        try {
            boolean updated = skipUpdSeq;

            GridDhtLocalPartition locPart = locParts.get(p);

            if (locPart != null) {
                if (locPart.state() == OWNING && !owners.contains(cctx.localNodeId()))
                    locPart.moving();
            }

            for (Map.Entry<UUID, GridDhtPartitionMap2> e : node2part.entrySet()) {
                if (!e.getValue().containsKey(p))
                    continue;

                if (e.getValue().get(p) == OWNING && !owners.contains(e.getKey())) {
                    e.getValue().put(p, MOVING);

                    if (!updated) {
                        updateSeq.incrementAndGet();

                        updated = true;
                    }
                }
            }

            return updated;
        }
        finally {
            lock.writeLock().unlock();
        }
    }

    /**
     * @param updateSeq Update sequence.
     * @param aff Affinity assignments.
     * @return Checks if any of the local partitions need to be evicted.
     */
    private boolean checkEvictions(long updateSeq, List<List<ClusterNode>> aff) {
        boolean changed = false;

        UUID locId = cctx.nodeId();

        for (int p = 0; p < locParts.length(); p++) {
            GridDhtLocalPartition part = locParts.get(p);

            if (part == null)
                continue;

            GridDhtPartitionState state = part.state();

            if (state.active()) {
                List<ClusterNode> affNodes = aff.get(p);

                if (!affNodes.contains(cctx.localNode())) {
                    Collection<UUID> nodeIds = F.nodeIds(nodes(p, topVer, OWNING));

                    // If all affinity nodes are owners, then evict partition from local node.
                    if (nodeIds.containsAll(F.nodeIds(affNodes))) {
                        part.rent(false);

                        updateLocal(part.id(), locId, part.state(), updateSeq);

                        changed = true;

                        if (log.isDebugEnabled())
                            log.debug("Evicted local partition (all affinity nodes are owners): " + part);
                    }
                    else {
                        int ownerCnt = nodeIds.size();
                        int affCnt = affNodes.size();

                        if (ownerCnt > affCnt) {
                            List<ClusterNode> sorted = new ArrayList<>(cctx.discovery().nodes(nodeIds));

                            // Sort by node orders in ascending order.
                            Collections.sort(sorted, CU.nodeComparator(true));

                            int diff = sorted.size() - affCnt;

                            for (int i = 0; i < diff; i++) {
                                ClusterNode n = sorted.get(i);

                                if (locId.equals(n.id())) {
                                    part.rent(false);

                                    updateLocal(part.id(), locId, part.state(), updateSeq);

                                    changed = true;

                                    if (log.isDebugEnabled())
                                        log.debug("Evicted local partition (this node is oldest non-affinity node): " +
                                            part);

                                    break;
                                }
                            }
                        }
                    }
                }
            }
        }

        return changed;
    }

    /**
     * Updates value for single partition.
     *
     * @param p Partition.
     * @param nodeId Node ID.
     * @param state State.
     * @param updateSeq Update sequence.
     */
    @SuppressWarnings({"MismatchedQueryAndUpdateOfCollection"})
    private void updateLocal(int p, UUID nodeId, GridDhtPartitionState state, long updateSeq) {
        assert nodeId.equals(cctx.nodeId());

        // In case if node joins, get topology at the time of joining node.
        ClusterNode oldest = CU.oldestAliveCacheServerNode(cctx.shared(), topVer);

        assert oldest != null || cctx.kernalContext().clientNode();

        // If this node became the oldest node.
        if (cctx.localNode().equals(oldest)) {
            long seq = node2part.updateSequence();

            if (seq != updateSeq) {
                if (seq > updateSeq) {
                    if (this.updateSeq.get() < seq) {
                        // Update global counter if necessary.
                        boolean b = this.updateSeq.compareAndSet(this.updateSeq.get(), seq + 1);

                        assert b : "Invalid update sequence [updateSeq=" + updateSeq + ", seq=" + seq +
                            ", curUpdateSeq=" + this.updateSeq.get() + ", node2part=" + node2part.toFullString() + ']';

                        updateSeq = seq + 1;
                    }
                    else
                        updateSeq = seq;
                }

                node2part.updateSequence(updateSeq);
            }
        }

        if (node2part != null) {
            GridDhtPartitionMap2 map = node2part.get(nodeId);

            if (map == null)
                node2part.put(nodeId, map = new GridDhtPartitionMap2(nodeId, updateSeq, topVer,
                    Collections.<Integer, GridDhtPartitionState>emptyMap(), false));

            map.updateSequence(updateSeq, topVer);

            map.put(p, state);

            Set<UUID> ids = part2node.get(p);

            if (ids == null)
                part2node.put(p, ids = U.newHashSet(3));

            ids.add(nodeId);
        }
    }

    /**
     * @param nodeId Node to remove.
     */
    private void removeNode(UUID nodeId) {
        assert nodeId != null;

        ClusterNode oldest = CU.oldest(cctx.discovery().serverNodes(topVer));

        assert oldest != null;

        ClusterNode loc = cctx.localNode();

        if (node2part != null) {
            if (oldest.equals(loc) && !node2part.nodeId().equals(loc.id())) {
                updateSeq.setIfGreater(node2part.updateSequence());

                node2part = new GridDhtPartitionFullMap(loc.id(), loc.order(), updateSeq.incrementAndGet(),
                    node2part, false);
            }
            else
                node2part = new GridDhtPartitionFullMap(node2part, node2part.updateSequence());

            part2node = new HashMap<>(part2node);

            GridDhtPartitionMap2 parts = node2part.remove(nodeId);

            if (parts != null) {
                for (Integer p : parts.keySet()) {
                    Set<UUID> nodeIds = part2node.get(p);

                    if (nodeIds != null) {
                        nodeIds.remove(nodeId);

                        if (nodeIds.isEmpty())
                            part2node.remove(p);
                    }
                }
            }

            consistencyCheck();
        }
    }

    /** {@inheritDoc} */
    @Override public boolean own(GridDhtLocalPartition part) {
        ClusterNode loc = cctx.localNode();

        lock.writeLock().lock();

        try {
            if (part.own()) {
                updateLocal(part.id(), loc.id(), part.state(), updateSeq.incrementAndGet());

                consistencyCheck();

                return true;
            }

            consistencyCheck();

            return false;
        }
        finally {
            lock.writeLock().unlock();
        }
    }

    /** {@inheritDoc} */
    @Override public void onEvicted(GridDhtLocalPartition part, boolean updateSeq) {
        lock.writeLock().lock();

        try {
            if (stopping)
                return;

            assert part.state() == EVICTED;

            long seq = updateSeq ? this.updateSeq.incrementAndGet() : this.updateSeq.get();

            updateLocal(part.id(), cctx.localNodeId(), part.state(), seq);

            consistencyCheck();
        }
        finally {
            lock.writeLock().unlock();
        }
    }

    /** {@inheritDoc} */
    @Nullable @Override public GridDhtPartitionMap2 partitions(UUID nodeId) {
        lock.readLock().lock();

        try {
            return node2part.get(nodeId);
        }
        finally {
            lock.readLock().unlock();
        }
    }

    /** {@inheritDoc} */
    @Override public Map<Integer, Long> updateCounters(boolean skipZeros) {
        lock.readLock().lock();

        try {
            Map<Integer, Long> res;

            if (skipZeros) {
                res = U.newHashMap(cntrMap.size());

                for (Map.Entry<Integer, Long> e : cntrMap.entrySet()) {
                    Long cntr = e.getValue();

                    if (ZERO.equals(cntr))
                        continue;

                    res.put(e.getKey(), cntr);
                }
            }
            else
                res = new HashMap<>(cntrMap);

            for (int i = 0; i < locParts.length(); i++) {
                GridDhtLocalPartition part = locParts.get(i);

                if (part == null)
                    continue;

                Long cntr0 = res.get(part.id());
<<<<<<< HEAD
                Long cntr1 = part.initialUpdateCounter();
=======
                long cntr1 = part.updateCounter();

                if (skipZeros && cntr1 == 0L)
                    continue;
>>>>>>> 9326f9a5

                if (cntr0 == null || cntr1 > cntr0)
                    res.put(part.id(), cntr1);
            }

            return res;
        }
        finally {
            lock.readLock().unlock();
        }
    }

    /** {@inheritDoc} */
    @Override public boolean rebalanceFinished(AffinityTopologyVersion topVer) {
        AffinityTopologyVersion curTopVer = this.topVer;

        return curTopVer.equals(topVer) && curTopVer.equals(rebalancedTopVer);
    }

    /** {@inheritDoc} */
    @Override public void printMemoryStats(int threshold) {
        X.println(">>>  Cache partition topology stats [grid=" + cctx.gridName() + ", cache=" + cctx.name() + ']');

        lock.readLock().lock();

        try {
            for (int i = 0; i < locParts.length(); i++) {
                GridDhtLocalPartition part = locParts.get(i);

                if (part == null)
                    continue;

                int size = part.size();

                if (size >= threshold)
                    X.println(">>>   Local partition [part=" + part.id() + ", size=" + size + ']');
            }
        }
        finally {
            lock.readLock().unlock();
        }
    }

    /**
     * @param part Partition.
     * @param aff Affinity assignments.
     * @return {@code True} if given partition belongs to local node.
     */
    private boolean localNode(int part, List<List<ClusterNode>> aff) {
        return aff.get(part).contains(cctx.localNode());
    }

    /**
     * @param aff Affinity assignments.
     */
    private void updateRebalanceVersion(List<List<ClusterNode>> aff) {
        if (!rebalancedTopVer.equals(topVer)) {
            if (node2part == null || !node2part.valid())
                return;

            for (int i = 0; i < cctx.affinity().partitions(); i++) {
                List<ClusterNode> affNodes = aff.get(i);

                // Topology doesn't contain server nodes (just clients).
                if (affNodes.isEmpty())
                    continue;

                List<ClusterNode> owners = owners(i);

                if (affNodes.size() != owners.size() || !owners.containsAll(affNodes))
                    return;
            }

            rebalancedTopVer = topVer;

            if (log.isDebugEnabled())
                log.debug("Updated rebalanced version [cache=" + cctx.name() + ", ver=" + rebalancedTopVer + ']');
        }
    }

    /**
     * @param p Partition.
     * @param nodeId Node ID.
     * @param match State to match.
     * @param matches Additional states.
     * @return Filter for owners of this partition.
     */
    private boolean hasState(final int p, @Nullable UUID nodeId, final GridDhtPartitionState match,
        final GridDhtPartitionState... matches) {
        if (nodeId == null)
            return false;

        GridDhtPartitionMap2 parts = node2part.get(nodeId);

        // Set can be null if node has been removed.
        if (parts != null) {
            GridDhtPartitionState state = parts.get(p);

            if (state == match)
                return true;

            if (matches != null && matches.length > 0)
                for (GridDhtPartitionState s : matches)
                    if (state == s)
                        return true;
        }

        return false;
    }

    /**
     * Checks consistency after all operations.
     */
    private void consistencyCheck() {
        if (CONSISTENCY_CHECK) {
            if (node2part == null)
                return;

            for (Map.Entry<UUID, GridDhtPartitionMap2> e : node2part.entrySet()) {
                for (Integer p : e.getValue().keySet()) {
                    Set<UUID> nodeIds = part2node.get(p);

                    assert nodeIds != null : "Failed consistency check [part=" + p + ", nodeId=" + e.getKey() + ']';
                    assert nodeIds.contains(e.getKey()) : "Failed consistency check [part=" + p + ", nodeId=" +
                        e.getKey() + ", nodeIds=" + nodeIds + ']';
                }
            }

            for (Map.Entry<Integer, Set<UUID>> e : part2node.entrySet()) {
                for (UUID nodeId : e.getValue()) {
                    GridDhtPartitionMap2 map = node2part.get(nodeId);

                    assert map != null : "Failed consistency check [part=" + e.getKey() + ", nodeId=" + nodeId + ']';
                    assert map.containsKey(e.getKey()) : "Failed consistency check [part=" + e.getKey() +
                        ", nodeId=" + nodeId + ']';
                }
            }
        }
    }

    /**
     * Iterator over current local partitions.
     */
    private class CurrentPartitionsIterator implements Iterator<GridDhtLocalPartition> {
        /** Next index. */
        private int nextIdx;

        /** Next partition. */
        private GridDhtLocalPartition nextPart;

        /**
         * Constructor
         */
        private CurrentPartitionsIterator() {
            advance();
        }

        /**
         * Try to advance to next partition.
         */
        private void advance() {
            while (nextIdx < locParts.length()) {
                GridDhtLocalPartition part = locParts.get(nextIdx);

                if (part != null && part.state().active()) {
                    nextPart = part;
                    return;
                }

                nextIdx++;
            }
        }

        /** {@inheritDoc} */
        @Override public boolean hasNext() {
            return nextPart != null;
        }

        /** {@inheritDoc} */
        @Override public GridDhtLocalPartition next() {
            if (nextPart == null)
                throw new NoSuchElementException();

            GridDhtLocalPartition retVal = nextPart;

            nextPart = null;
            nextIdx++;

            advance();

            return retVal;
        }

        /** {@inheritDoc} */
        @Override public void remove() {
            throw new UnsupportedOperationException("remove");
        }
    }
}<|MERGE_RESOLUTION|>--- conflicted
+++ resolved
@@ -1844,14 +1844,10 @@
                     continue;
 
                 Long cntr0 = res.get(part.id());
-<<<<<<< HEAD
                 Long cntr1 = part.initialUpdateCounter();
-=======
-                long cntr1 = part.updateCounter();
 
                 if (skipZeros && cntr1 == 0L)
                     continue;
->>>>>>> 9326f9a5
 
                 if (cntr0 == null || cntr1 > cntr0)
                     res.put(part.id(), cntr1);
