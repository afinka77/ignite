/*
 * Licensed to the Apache Software Foundation (ASF) under one or more
 * contributor license agreements.  See the NOTICE file distributed with
 * this work for additional information regarding copyright ownership.
 * The ASF licenses this file to You under the Apache License, Version 2.0
 * (the "License"); you may not use this file except in compliance with
 * the License.  You may obtain a copy of the License at
 *
 *      http://www.apache.org/licenses/LICENSE-2.0
 *
 * Unless required by applicable law or agreed to in writing, software
 * distributed under the License is distributed on an "AS IS" BASIS,
 * WITHOUT WARRANTIES OR CONDITIONS OF ANY KIND, either express or implied.
 * See the License for the specific language governing permissions and
 * limitations under the License.
 */

package org.apache.ignite.internal.processors.cache.distributed.dht.preloader;

import java.util.ArrayList;
import java.util.Collection;
import java.util.Collections;
import java.util.HashMap;
import java.util.HashSet;
import java.util.List;
import java.util.Map;
import java.util.Set;
import java.util.UUID;
import java.util.concurrent.ConcurrentMap;
import java.util.concurrent.CountDownLatch;
import java.util.concurrent.TimeUnit;
import java.util.concurrent.atomic.AtomicBoolean;
import java.util.concurrent.atomic.AtomicReference;
import java.util.concurrent.locks.ReadWriteLock;
import org.apache.ignite.IgniteCheckedException;
import org.apache.ignite.IgniteLogger;
import org.apache.ignite.IgniteSystemProperties;
import org.apache.ignite.cluster.ClusterNode;
import org.apache.ignite.events.CacheEvent;
import org.apache.ignite.events.DiscoveryEvent;
import org.apache.ignite.events.Event;
import org.apache.ignite.events.EventType;
import org.apache.ignite.internal.IgniteFutureTimeoutCheckedException;
import org.apache.ignite.internal.IgniteInternalFuture;
import org.apache.ignite.internal.IgniteInterruptedCheckedException;
import org.apache.ignite.internal.cluster.ClusterTopologyCheckedException;
import org.apache.ignite.internal.events.DiscoveryCustomEvent;
import org.apache.ignite.internal.managers.discovery.DiscoveryCustomMessage;
import org.apache.ignite.internal.managers.discovery.GridDiscoveryTopologySnapshot;
import org.apache.ignite.internal.processors.affinity.AffinityTopologyVersion;
import org.apache.ignite.internal.processors.affinity.GridAffinityAssignmentCache;
import org.apache.ignite.internal.processors.cache.CacheAffinityChangeMessage;
import org.apache.ignite.internal.processors.cache.CacheInvalidStateException;
import org.apache.ignite.internal.processors.cache.CacheState;
import org.apache.ignite.internal.processors.cache.DynamicCacheChangeBatch;
import org.apache.ignite.internal.processors.cache.DynamicCacheChangeRequest;
import org.apache.ignite.internal.processors.cache.DynamicCacheDescriptor;
import org.apache.ignite.internal.processors.cache.GridCacheContext;
import org.apache.ignite.internal.processors.cache.GridCacheMvccCandidate;
import org.apache.ignite.internal.processors.cache.GridCacheSharedContext;
import org.apache.ignite.internal.processors.cache.distributed.dht.GridClientPartitionTopology;
import org.apache.ignite.internal.processors.cache.distributed.dht.GridDhtLocalPartition;
import org.apache.ignite.internal.processors.cache.distributed.dht.GridDhtPartitionState;
import org.apache.ignite.internal.processors.cache.distributed.dht.GridDhtPartitionTopology;
import org.apache.ignite.internal.processors.cache.distributed.dht.GridDhtTopologyFuture;
import org.apache.ignite.internal.processors.cache.transactions.IgniteTxKey;
import org.apache.ignite.internal.processors.cache.version.GridCacheVersion;
import org.apache.ignite.internal.processors.timeout.GridTimeoutObjectAdapter;
import org.apache.ignite.internal.util.future.GridFutureAdapter;
import org.apache.ignite.internal.util.tostring.GridToStringExclude;
import org.apache.ignite.internal.util.tostring.GridToStringInclude;
import org.apache.ignite.internal.util.typedef.CI1;
import org.apache.ignite.internal.util.typedef.F;
import org.apache.ignite.internal.util.typedef.internal.CU;
import org.apache.ignite.internal.util.typedef.internal.LT;
import org.apache.ignite.internal.util.typedef.internal.S;
import org.apache.ignite.internal.util.typedef.internal.U;
import org.apache.ignite.lang.IgniteInClosure;
import org.apache.ignite.lang.IgniteRunnable;
import org.apache.ignite.spi.discovery.tcp.messages.TcpDiscoveryNodeActivatedMessage;
import org.jetbrains.annotations.Nullable;
import org.jsr166.ConcurrentHashMap8;

import static org.apache.ignite.events.EventType.EVT_NODE_FAILED;
import static org.apache.ignite.events.EventType.EVT_NODE_JOINED;
import static org.apache.ignite.events.EventType.EVT_NODE_LEFT;
import static org.apache.ignite.internal.events.DiscoveryCustomEvent.EVT_DISCOVERY_CUSTOM_EVT;
import static org.apache.ignite.internal.managers.communication.GridIoPolicy.SYSTEM_POOL;

/**
 * Future for exchanging partition maps.
 */
public class GridDhtPartitionsExchangeFuture extends GridFutureAdapter<AffinityTopologyVersion>
    implements Comparable<GridDhtPartitionsExchangeFuture>, GridDhtTopologyFuture {
    /** */
    private static final int DUMP_PENDING_OBJECTS_THRESHOLD =
        IgniteSystemProperties.getInteger(IgniteSystemProperties.IGNITE_DUMP_PENDING_OBJECTS_THRESHOLD, 10);

    /** */
    private static final long serialVersionUID = 0L;

    /** Dummy flag. */
    private final boolean dummy;

    /** Force preload flag. */
    private final boolean forcePreload;

    /** Dummy reassign flag. */
    private final boolean reassign;

    /** Discovery event. */
    private volatile DiscoveryEvent discoEvt;

    /** */
    @GridToStringExclude
    private final Set<UUID> remaining = new HashSet<>();

    /** */
    @GridToStringExclude
    private List<ClusterNode> srvNodes;

    /** */
    private ClusterNode crd;

    /** ExchangeFuture id. */
    private final GridDhtPartitionExchangeId exchId;

    /** Cache context. */
    private final GridCacheSharedContext<?, ?> cctx;

    /** Busy lock to prevent activities from accessing exchanger while it's stopping. */
    private ReadWriteLock busyLock;

    /** */
    private AtomicBoolean added = new AtomicBoolean(false);

    /** Event latch. */
    @GridToStringExclude
    private CountDownLatch evtLatch = new CountDownLatch(1);

    /** */
    private GridFutureAdapter<Boolean> initFut;

    /** */
    @GridToStringExclude
    private final List<IgniteRunnable> discoEvts = new ArrayList<>();

    /** */
    private boolean init;

    /** Topology snapshot. */
    private AtomicReference<GridDiscoveryTopologySnapshot> topSnapshot = new AtomicReference<>();

    /** Last committed cache version before next topology version use. */
    private AtomicReference<GridCacheVersion> lastVer = new AtomicReference<>();

    /**
     * Messages received on non-coordinator are stored in case if this node
     * becomes coordinator.
     */
    private final Map<ClusterNode, GridDhtPartitionsSingleMessage> singleMsgs = new ConcurrentHashMap8<>();

    /** Messages received from new coordinator. */
    private final Map<ClusterNode, GridDhtPartitionsFullMessage> fullMsgs = new ConcurrentHashMap8<>();

    /** */
    @SuppressWarnings({"FieldCanBeLocal", "UnusedDeclaration"})
    @GridToStringInclude
    private volatile IgniteInternalFuture<?> partReleaseFut;

    /** */
    private final Object mux = new Object();

    /** Logger. */
    private IgniteLogger log;

    /** Dynamic cache change requests. */
    private Collection<DynamicCacheChangeRequest> reqs;

    /** */
    private CacheAffinityChangeMessage affChangeMsg;

    /** Cache validation results. */
    private volatile Map<Integer, Boolean> cacheValidRes;

    /** Skip preload flag. */
    private boolean skipPreload;

    /** */
    private boolean clientOnlyExchange;

    /** Init timestamp. Used to track the amount of time spent to complete the future. */
    private long initTs;

    /** */
    private boolean centralizedAff;

    /** */
    private final ConcurrentMap<UUID, GridDhtPartitionsAbstractMessage> msgs = new ConcurrentHashMap8<>();

    /**
     * Constructor to create a dummy future to stop exchange worker.
     */
    public GridDhtPartitionsExchangeFuture() {
        dummy = true;
        forcePreload = false;
        reassign = false;
        exchId = null;
        cctx = null;
    }

    /**
     * Dummy future created to trigger reassignments if partition
     * topology changed while preloading.
     *
     * @param cctx Cache context.
     * @param reassign Dummy reassign flag.
     * @param discoEvt Discovery event.
     * @param exchId Exchange id.
     */
    public GridDhtPartitionsExchangeFuture(
        GridCacheSharedContext cctx,
        boolean reassign,
        DiscoveryEvent discoEvt,
        GridDhtPartitionExchangeId exchId
    ) {
        dummy = true;
        forcePreload = false;

        this.exchId = exchId;
        this.reassign = reassign;
        this.discoEvt = discoEvt;
        this.cctx = cctx;

        onDone(exchId.topologyVersion());
    }

    /**
     * Force preload future created to trigger reassignments if partition
     * topology changed while preloading.
     *
     * @param cctx Cache context.
     * @param discoEvt Discovery event.
     * @param exchId Exchange id.
     */
    public GridDhtPartitionsExchangeFuture(GridCacheSharedContext cctx, DiscoveryEvent discoEvt,
        GridDhtPartitionExchangeId exchId) {
        dummy = false;
        forcePreload = true;

        this.exchId = exchId;
        this.discoEvt = discoEvt;
        this.cctx = cctx;

        reassign = true;

        onDone(exchId.topologyVersion());
    }

    /**
     * @param cctx Cache context.
     * @param busyLock Busy lock.
     * @param exchId Exchange ID.
     * @param reqs Cache change requests.
     * @param affChangeMsg Affinity change message.
     */
    public GridDhtPartitionsExchangeFuture(
        GridCacheSharedContext cctx,
        ReadWriteLock busyLock,
        GridDhtPartitionExchangeId exchId,
        Collection<DynamicCacheChangeRequest> reqs,
        CacheAffinityChangeMessage affChangeMsg
    ) {
        assert busyLock != null;
        assert exchId != null;

        dummy = false;
        forcePreload = false;
        reassign = false;

        this.cctx = cctx;
        this.busyLock = busyLock;
        this.exchId = exchId;
        this.reqs = reqs;
        this.affChangeMsg = affChangeMsg;

        log = cctx.logger(getClass());

        initFut = new GridFutureAdapter<>();

        if (log.isDebugEnabled())
            log.debug("Creating exchange future [localNode=" + cctx.localNodeId() + ", fut=" + this + ']');
    }

    /**
     * @param reqs Cache change requests.
     */
    public void cacheChangeRequests(Collection<DynamicCacheChangeRequest> reqs) {
        this.reqs = reqs;
    }

    /**
     * @param affChangeMsg Affinity change message.
     */
    public void affinityChangeMessage(CacheAffinityChangeMessage affChangeMsg) {
        this.affChangeMsg = affChangeMsg;
    }

    /** {@inheritDoc} */
    @Override public AffinityTopologyVersion topologyVersion() {
        return exchId.topologyVersion();
    }

    /**
     * @return Skip preload flag.
     */
    public boolean skipPreload() {
        return skipPreload;
    }

    /**
     * @return Dummy flag.
     */
    public boolean dummy() {
        return dummy;
    }

    /**
     * @return Force preload flag.
     */
    public boolean forcePreload() {
        return forcePreload;
    }

    /**
     * @return Dummy reassign flag.
     */
    public boolean reassign() {
        return reassign;
    }

    /**
     * @return {@code True} if dummy reassign.
     */
    public boolean dummyReassign() {
        return (dummy() || forcePreload()) && reassign();
    }

    /**
     * @param cacheId Cache ID to check.
     * @param topVer Topology version.
     * @return {@code True} if cache was added during this exchange.
     */
    public boolean isCacheAdded(int cacheId, AffinityTopologyVersion topVer) {
        if (cacheStarted(cacheId))
            return true;

        GridCacheContext<?, ?> cacheCtx = cctx.cacheContext(cacheId);

        return cacheCtx != null && F.eq(cacheCtx.startTopologyVersion(), topVer);
    }

    /**
     * @param cacheId Cache ID.
     * @return {@code True} if non-client cache was added during this exchange.
     */
    public boolean cacheStarted(int cacheId) {
        if (!F.isEmpty(reqs)) {
            for (DynamicCacheChangeRequest req : reqs) {
                if (req.start() && !req.clientStartOnly()) {
                    if (CU.cacheId(req.cacheName()) == cacheId)
                        return true;
                }
            }
        }

        return false;
    }

    /**
     * @return {@code True}
     */
    public boolean onAdded() {
        return added.compareAndSet(false, true);
    }

    /**
     * Event callback.
     *
     * @param exchId Exchange ID.
     * @param discoEvt Discovery event.
     */
    public void onEvent(GridDhtPartitionExchangeId exchId, DiscoveryEvent discoEvt) {
        assert exchId.equals(this.exchId);

        this.discoEvt = discoEvt;

        evtLatch.countDown();
    }

    /**
     * @return Discovery event.
     */
    public DiscoveryEvent discoveryEvent() {
        return discoEvt;
    }

    /**
     * @return Exchange ID.
     */
    public GridDhtPartitionExchangeId exchangeId() {
        return exchId;
    }

    /**
     * @return {@code true} if entered to busy state.
     */
    private boolean enterBusy() {
        if (busyLock.readLock().tryLock())
            return true;

        if (log.isDebugEnabled())
            log.debug("Failed to enter busy state (exchanger is stopping): " + this);

        return false;
    }

    /**
     *
     */
    private void leaveBusy() {
        busyLock.readLock().unlock();
    }

    /**
     * Starts activity.
     *
     * @throws IgniteInterruptedCheckedException If interrupted.
     */
    public void init() throws IgniteInterruptedCheckedException {
        if (isDone())
            return;

        initTs = U.currentTimeMillis();

        U.await(evtLatch);

        assert discoEvt != null : this;
        assert exchId.nodeId().equals(discoEvt.eventNode().id()) : this;
        assert !dummy && !forcePreload : this;

        try {
            srvNodes = new ArrayList<>(cctx.discovery().serverNodes(topologyVersion()));

            remaining.addAll(F.nodeIds(F.view(srvNodes, F.remoteNodes(cctx.localNodeId()))));

            crd = srvNodes.isEmpty() ? null : srvNodes.get(0);

            boolean crdNode = crd != null && crd.isLocal();

            skipPreload = cctx.kernalContext().clientNode();

            ExchangeType exchange;

            Collection<DynamicCacheDescriptor> receivedCaches;

            if (discoEvt.type() == EVT_DISCOVERY_CUSTOM_EVT) {
                assert discoEvt instanceof DiscoveryCustomEvent;

                DiscoveryCustomMessage customMessage = ((DiscoveryCustomEvent)discoEvt).customMessage();

                if (customMessage instanceof TcpDiscoveryNodeActivatedMessage) {
                    assert !CU.clientNode(discoEvt.eventNode());

                    exchange = onServerNodeEvent(crdNode);
                }
                else if (!F.isEmpty(reqs))
                    exchange = onCacheChangeRequest(crdNode);
                else {
                    assert affChangeMsg != null : this;

                    exchange = onAffinityChangeRequest(crdNode);
                }
            }
            else {
                if (discoEvt.type() == EVT_NODE_JOINED) {
                    receivedCaches = cctx.cache().startReceivedCaches(topologyVersion());

                    if (!discoEvt.eventNode().isLocal())
                        cctx.affinity().initStartedCaches(crdNode, this, receivedCaches);
                }

                if (CU.clientNode(discoEvt.eventNode()))
                    exchange = onClientNodeEvent(crdNode);
                else
                    exchange = onServerNodeEvent(crdNode);
            }

            updateTopologies(crdNode);

<<<<<<< HEAD
            // Possible if there are no active nodes.
            if (exchange == ExchangeType.ALL && crd == null)
                exchange = ExchangeType.NONE;

            switch (exchange) {
                case ALL: {
                    distributedExchange();
=======
            cctx.database().checkpointReadLock();
>>>>>>> 116140c9

            try {
                switch (exchange) {
                    case ALL: {
                        distributedExchange();

                        break;
                    }

                    case CLIENT: {
                        initTopologies();

                        clientOnlyExchange();

                        break;
                    }

                    case NONE: {
                        initTopologies();

                        onDone(topologyVersion());

                        break;
                    }

                    default:
                        assert false;
                }
            }
            finally {
                cctx.database().checkpointReadUnlock();
            }
        }
        catch (IgniteInterruptedCheckedException e) {
            onDone(e);

            throw e;
        }
        catch (Throwable e) {
            U.error(log, "Failed to reinitialize local partitions (preloading will be stopped): " + exchId, e);

            onDone(e);

            if (e instanceof Error)
                throw (Error)e;
        }
    }

    /**
     * @throws IgniteCheckedException If failed.
     */
    private void initTopologies() throws IgniteCheckedException {
        if (crd != null) {
            for (GridCacheContext cacheCtx : cctx.cacheContexts()) {
                if (cacheCtx.isLocal())
                    continue;

                cacheCtx.topology().beforeExchange(this, !centralizedAff);
            }
        }
    }

    /**
     * @param crd Coordinator flag.
     * @throws IgniteCheckedException If failed.
     */
    private void updateTopologies(boolean crd) throws IgniteCheckedException {
        for (GridCacheContext cacheCtx : cctx.cacheContexts()) {
            if (cacheCtx.isLocal())
                continue;

            GridClientPartitionTopology clientTop = cctx.exchange().clearClientTopology(cacheCtx.cacheId());

            long updSeq = clientTop == null ? -1 : clientTop.lastUpdateSequence();

            GridDhtPartitionTopology top = cacheCtx.topology();

            if (crd) {
                boolean updateTop = !cacheCtx.isLocal() &&
                    exchId.topologyVersion().equals(cacheCtx.startTopologyVersion());

                if (updateTop && clientTop != null)
                    cacheCtx.topology().update(exchId, clientTop.partitionMap(true), clientTop.updateCounters());
            }

            top.updateTopologyVersion(exchId, this, updSeq, stopping(cacheCtx.cacheId()));
        }

        for (GridClientPartitionTopology top : cctx.exchange().clientTopologies())
            top.updateTopologyVersion(exchId, this, -1, stopping(top.cacheId()));
    }

    /**
     * @param crd Coordinator flag.
     * @throws IgniteCheckedException If failed.
     * @return Exchange type.
     */
    private ExchangeType onCacheChangeRequest(boolean crd) throws IgniteCheckedException {
        assert !F.isEmpty(reqs) : this;

        boolean clientOnly = cctx.affinity().onCacheChangeRequest(this, crd, reqs);

        if (clientOnly) {
            boolean clientCacheStarted = false;

            for (DynamicCacheChangeRequest req : reqs) {
                if (req.start() && req.clientStartOnly() && req.initiatingNodeId().equals(cctx.localNodeId())) {
                    clientCacheStarted = true;

                    break;
                }
            }

            if (clientCacheStarted)
                return ExchangeType.CLIENT;
            else
                return ExchangeType.NONE;
        }
        else
            return cctx.kernalContext().clientNode() ? ExchangeType.CLIENT : ExchangeType.ALL;
    }

    /**
     * @param crd Coordinator flag.
     * @throws IgniteCheckedException If failed.
     * @return Exchange type.
     */
    private ExchangeType onAffinityChangeRequest(boolean crd) throws IgniteCheckedException {
        assert affChangeMsg != null : this;

        cctx.affinity().onChangeAffinityMessage(this, crd, affChangeMsg);

        if (cctx.kernalContext().clientNode())
            return ExchangeType.CLIENT;

        return ExchangeType.ALL;
    }

    /**
     * @param crd Coordinator flag.
     * @throws IgniteCheckedException If failed.
     * @return Exchange type.
     */
    private ExchangeType onClientNodeEvent(boolean crd) throws IgniteCheckedException {
        assert CU.clientNode(discoEvt.eventNode()) : this;

        if (discoEvt.type() == EVT_NODE_LEFT || discoEvt.type() == EVT_NODE_FAILED) {
            onLeft();

            assert !discoEvt.eventNode().isLocal() : discoEvt;
        }
        else
            assert discoEvt.type() == EVT_NODE_JOINED : discoEvt;

        cctx.affinity().onClientEvent(this, crd);

        if (discoEvt.eventNode().isLocal())
            return ExchangeType.CLIENT;
        else
            return ExchangeType.NONE;
    }

    /**
     * @param crd Coordinator flag.
     * @throws IgniteCheckedException If failed.
     * @return Exchange type.
     */
    private ExchangeType onServerNodeEvent(boolean crd) throws IgniteCheckedException {
        assert !CU.clientNode(discoEvt.eventNode()) : this;

        if (discoEvt.type() == EVT_NODE_LEFT || discoEvt.type() == EVT_NODE_FAILED) {
            onLeft();

            warnNoAffinityNodes();

            centralizedAff = cctx.affinity().onServerLeft(this);
        }
        else {
            assert discoEvt.type() == EVT_NODE_JOINED || discoEvt.type() == EVT_DISCOVERY_CUSTOM_EVT : discoEvt;

            cctx.affinity().onServerJoin(this, crd);
        }

        if (cctx.kernalContext().clientNode())
            return ExchangeType.CLIENT;
        else
            return ExchangeType.ALL;
    }

    /**
     * @throws IgniteCheckedException If failed.
     */
    private void clientOnlyExchange() throws IgniteCheckedException {
        clientOnlyExchange = true;

        if (crd != null) {
            if (crd.isLocal()) {
                for (GridCacheContext cacheCtx : cctx.cacheContexts()) {
                    boolean updateTop = !cacheCtx.isLocal() &&
                        exchId.topologyVersion().equals(cacheCtx.startTopologyVersion());

                    if (updateTop) {
                        for (GridClientPartitionTopology top : cctx.exchange().clientTopologies()) {
                            if (top.cacheId() == cacheCtx.cacheId()) {
                                cacheCtx.topology().update(exchId,
                                    top.partitionMap(true),
                                    top.updateCounters());

                                break;
                            }
                        }
                    }
                }
            }
            else {
                if (!centralizedAff)
                    sendLocalPartitions(crd, exchId);

                initDone();

                return;
            }
        }
        else {
            if (centralizedAff) { // Last server node failed.
                for (GridCacheContext cacheCtx : cctx.cacheContexts()) {
                    GridAffinityAssignmentCache aff = cacheCtx.affinity().affinityCache();

                    aff.initialize(topologyVersion(), aff.idealAssignment());
                }
            }
        }

        onDone(topologyVersion());
    }

    /**
     * @throws IgniteCheckedException If failed.
     */
    private void distributedExchange() throws IgniteCheckedException {
        assert crd != null;

        assert !cctx.kernalContext().clientNode();

        for (GridCacheContext cacheCtx : cctx.cacheContexts()) {
            if (cacheCtx.isLocal())
                continue;

            cacheCtx.preloader().onTopologyChanged(this);
        }

        waitPartitionRelease();

        DiscoveryCustomMessage customMsg = discoEvt instanceof DiscoveryCustomEvent ?
            ((DiscoveryCustomEvent)discoEvt).customMessage() : null;

        boolean topChanged = discoEvt.type() != EVT_DISCOVERY_CUSTOM_EVT || affChangeMsg != null ||
            customMsg instanceof TcpDiscoveryNodeActivatedMessage;

        for (GridCacheContext cacheCtx : cctx.cacheContexts()) {
            if (cacheCtx.isLocal() || stopping(cacheCtx.cacheId()))
                continue;

            if (topChanged) {
                cacheCtx.continuousQueries().beforeExchange(exchId.topologyVersion());

                // Partition release future is done so we can flush the write-behind store.
                cacheCtx.store().forceFlush();
            }

            cacheCtx.topology().beforeExchange(this, !centralizedAff);
        }

        cctx.database().beforeExchange(discoEvt);

        if (crd.isLocal()) {
            if (remaining.isEmpty())
                onAllReceived(false);
        }
        else
            sendPartitions(crd);

        initDone();
    }

    /**
     * @throws IgniteCheckedException If failed.
     */
    private void waitPartitionRelease() throws IgniteCheckedException {
        IgniteInternalFuture<?> partReleaseFut = cctx.partitionReleaseFuture(topologyVersion());

        // Assign to class variable so it will be included into toString() method.
        this.partReleaseFut = partReleaseFut;

        if (exchId.isLeft())
            cctx.mvcc().removeExplicitNodeLocks(exchId.nodeId(), exchId.topologyVersion());

        if (log.isDebugEnabled())
            log.debug("Before waiting for partition release future: " + this);

        int dumpedObjects = 0;

        while (true) {
            try {
                partReleaseFut.get(2 * cctx.gridConfig().getNetworkTimeout(), TimeUnit.MILLISECONDS);

                break;
            }
            catch (IgniteFutureTimeoutCheckedException ignored) {
                // Print pending transactions and locks that might have led to hang.
                if (dumpedObjects < DUMP_PENDING_OBJECTS_THRESHOLD) {
                    dumpPendingObjects();

                    dumpedObjects++;
                }
            }
        }

        if (log.isDebugEnabled())
            log.debug("After waiting for partition release future: " + this);

        IgniteInternalFuture<?> locksFut = cctx.mvcc().finishLocks(exchId.topologyVersion());

        dumpedObjects = 0;

        while (true) {
            try {
                locksFut.get(2 * cctx.gridConfig().getNetworkTimeout(), TimeUnit.MILLISECONDS);

                break;
            }
            catch (IgniteFutureTimeoutCheckedException ignored) {
                if (dumpedObjects < DUMP_PENDING_OBJECTS_THRESHOLD) {
                    U.warn(log, "Failed to wait for locks release future. " +
                        "Dumping pending objects that might be the cause: " + cctx.localNodeId());

                    U.warn(log, "Locked keys:");

                    for (IgniteTxKey key : cctx.mvcc().lockedKeys())
                        U.warn(log, "Locked key: " + key);

                    for (IgniteTxKey key : cctx.mvcc().nearLockedKeys())
                        U.warn(log, "Locked near key: " + key);

                    Map<IgniteTxKey, Collection<GridCacheMvccCandidate>> locks =
                        cctx.mvcc().unfinishedLocks(exchId.topologyVersion());

                    for (Map.Entry<IgniteTxKey, Collection<GridCacheMvccCandidate>> e : locks.entrySet())
                        U.warn(log, "Awaited locked entry [key=" + e.getKey() + ", mvcc=" + e.getValue() + ']');

                    dumpedObjects++;
                }
            }
        }
    }

    /**
     *
     */
    private void onLeft() {
        for (GridCacheContext cacheCtx : cctx.cacheContexts()) {
            if (cacheCtx.isLocal())
                continue;

            cacheCtx.preloader().unwindUndeploys();
        }

        cctx.mvcc().removeExplicitNodeLocks(exchId.nodeId(), exchId.topologyVersion());
    }

    /**
     *
     */
    private void warnNoAffinityNodes() {
        List<String> cachesWithoutNodes = null;

        for (String name : cctx.cache().cacheNames()) {
            if (cctx.discovery().cacheAffinityNodes(name, topologyVersion()).isEmpty()) {
                if (cachesWithoutNodes == null)
                    cachesWithoutNodes = new ArrayList<>();

                cachesWithoutNodes.add(name);

                // Fire event even if there is no client cache started.
                if (cctx.gridEvents().isRecordable(EventType.EVT_CACHE_NODES_LEFT)) {
                    Event evt = new CacheEvent(
                        name,
                        cctx.localNode(),
                        cctx.localNode(),
                        "All server nodes have left the cluster.",
                        EventType.EVT_CACHE_NODES_LEFT,
                        0,
                        false,
                        null,
                        null,
                        null,
                        null,
                        false,
                        null,
                        false,
                        null,
                        null,
                        null
                    );

                    cctx.gridEvents().record(evt);
                }
            }
        }

        if (cachesWithoutNodes != null) {
            StringBuilder sb =
                new StringBuilder("All server nodes for the following caches have left the cluster: ");

            for (int i = 0; i < cachesWithoutNodes.size(); i++) {
                String cache = cachesWithoutNodes.get(i);

                sb.append('\'').append(cache).append('\'');

                if (i != cachesWithoutNodes.size() - 1)
                    sb.append(", ");
            }

            U.quietAndWarn(log, sb.toString());

            U.quietAndWarn(log, "Must have server nodes for caches to operate.");
        }
    }

    /**
     *
     */
    private void dumpPendingObjects() {
        U.warn(log, "Failed to wait for partition release future [topVer=" + topologyVersion() +
            ", node=" + cctx.localNodeId() + "]. Dumping pending objects that might be the cause: ");

        cctx.exchange().dumpDebugInfo(topologyVersion());
    }

    /**
     * @param cacheId Cache ID to check.
     * @return {@code True} if cache is stopping by this exchange.
     */
    public boolean stopping(int cacheId) {
        boolean stopping = false;

        if (!F.isEmpty(reqs)) {
            for (DynamicCacheChangeRequest req : reqs) {
                if (cacheId == CU.cacheId(req.cacheName())) {
                    stopping = req.stop();

                    break;
                }
            }
        }

        return stopping;
    }

    /**
     * @param node Node.
     * @param id ID.
     * @throws IgniteCheckedException If failed.
     */
    private void sendLocalPartitions(ClusterNode node, @Nullable GridDhtPartitionExchangeId id)
        throws IgniteCheckedException {
        GridDhtPartitionsSingleMessage m = new GridDhtPartitionsSingleMessage(id,
            clientOnlyExchange,
            cctx.versions().last());

        for (GridCacheContext cacheCtx : cctx.cacheContexts()) {
            if (!cacheCtx.isLocal()) {
                GridDhtPartitionMap2 locMap = cacheCtx.topology().localPartitionMap();

                if (node.version().compareTo(GridDhtPartitionMap2.SINCE) < 0)
                    locMap = new GridDhtPartitionMap(locMap.nodeId(), locMap.updateSequence(), locMap.map());

                m.addLocalPartitionMap(cacheCtx.cacheId(), locMap);

                m.partitionUpdateCounters(cacheCtx.cacheId(), cacheCtx.topology().updateCounters());
            }
        }

        if (log.isDebugEnabled())
            log.debug("Sending local partitions [nodeId=" + node.id() + ", exchId=" + exchId + ", msg=" + m + ']');

        try {
            cctx.io().send(node, m, SYSTEM_POOL);
        }
        catch (ClusterTopologyCheckedException e) {
            if (log.isDebugEnabled())
                log.debug("Node left during partition exchange [nodeId=" + node.id() + ", exchId=" + exchId + ']');
        }
    }

    /**
     * @param nodes Target nodes.
     * @return Message;
     */
    private GridDhtPartitionsFullMessage createPartitionsMessage(Collection<ClusterNode> nodes) {
        GridCacheVersion last = lastVer.get();

        GridDhtPartitionsFullMessage m = new GridDhtPartitionsFullMessage(exchangeId(),
            last != null ? last : cctx.versions().last(),
            topologyVersion());

        boolean useOldApi = false;

        if (nodes != null) {
            for (ClusterNode node : nodes) {
                if (node.version().compareTo(GridDhtPartitionMap2.SINCE) < 0)
                    useOldApi = true;
            }
        }

        for (GridCacheContext cacheCtx : cctx.cacheContexts()) {
            if (!cacheCtx.isLocal()) {
                AffinityTopologyVersion startTopVer = cacheCtx.startTopologyVersion();

                boolean ready = startTopVer == null || startTopVer.compareTo(topologyVersion()) <= 0;

                if (ready) {
                    GridDhtPartitionFullMap locMap = cacheCtx.topology().partitionMap(true);

                    if (useOldApi)
                        locMap = new GridDhtPartitionFullMap(locMap.nodeId(), locMap.nodeOrder(), locMap.updateSequence(), locMap);

                    m.addFullPartitionsMap(cacheCtx.cacheId(), locMap);

                    m.addPartitionUpdateCounters(cacheCtx.cacheId(), cacheCtx.topology().updateCounters());
                }
            }
        }

        // It is important that client topologies be added after contexts.
        for (GridClientPartitionTopology top : cctx.exchange().clientTopologies()) {
            m.addFullPartitionsMap(top.cacheId(), top.partitionMap(true));

            m.addPartitionUpdateCounters(top.cacheId(), top.updateCounters());
        }

        return m;
    }

    /**
     * @param nodes Nodes.
     * @throws IgniteCheckedException If failed.
     */
    private void sendAllPartitions(Collection<ClusterNode> nodes) throws IgniteCheckedException {
        GridDhtPartitionsFullMessage m = createPartitionsMessage(nodes);

        if (log.isDebugEnabled())
            log.debug("Sending full partition map [nodeIds=" + F.viewReadOnly(nodes, F.node2id()) +
                ", exchId=" + exchId + ", msg=" + m + ']');

        cctx.io().safeSend(nodes, m, SYSTEM_POOL, null);
    }

    /**
     * @param oldestNode Oldest node.
     */
    private void sendPartitions(ClusterNode oldestNode) {
        try {
            sendLocalPartitions(oldestNode, exchId);
        }
        catch (ClusterTopologyCheckedException ignore) {
            if (log.isDebugEnabled())
                log.debug("Oldest node left during partition exchange [nodeId=" + oldestNode.id() +
                    ", exchId=" + exchId + ']');
        }
        catch (IgniteCheckedException e) {
            U.error(log, "Failed to send local partitions to oldest node (will retry after timeout) [oldestNodeId=" +
                oldestNode.id() + ", exchId=" + exchId + ']', e);
        }
    }

    /** {@inheritDoc} */
    @Override public boolean onDone(@Nullable AffinityTopologyVersion res, @Nullable Throwable err) {
        boolean realExchange = !dummy && !forcePreload;

        if (err == null && realExchange) {
            for (GridCacheContext cacheCtx : cctx.cacheContexts()) {
                if (cacheCtx.isLocal())
                    continue;

                try {
                    if (centralizedAff)
                        cacheCtx.topology().initPartitions(this);
                }
                catch (IgniteInterruptedCheckedException e) {
                    U.error(log, "Failed to initialize partitions.", e);
                }

                GridCacheContext drCacheCtx = cacheCtx.isNear() ? cacheCtx.near().dht().context() : cacheCtx;

                if (drCacheCtx.isDrEnabled()) {
                    try {
                        drCacheCtx.dr().onExchange(topologyVersion(), exchId.isLeft());
                    }
                    catch (IgniteCheckedException e) {
                        U.error(log, "Failed to notify DR: " + e, e);
                    }
                }
            }

            Map<Integer, Boolean> m = null;

            for (GridCacheContext cacheCtx : cctx.cacheContexts()) {
                if (cacheCtx.config().getTopologyValidator() != null && !CU.isSystemCache(cacheCtx.name())) {
                    if (m == null)
                        m = new HashMap<>();

                    m.put(cacheCtx.cacheId(), cacheCtx.config().getTopologyValidator().validate(discoEvt.topologyNodes()));
                }
            }

            cacheValidRes = m != null ? m : Collections.<Integer, Boolean>emptyMap();
        }

        cctx.exchange().onExchangeDone(this, err);

        cctx.cache().onExchangeDone(exchId.topologyVersion(), reqs, err);

        if (super.onDone(res, err) && realExchange) {
            if (log.isDebugEnabled())
                log.debug("Completed partition exchange [localNode=" + cctx.localNodeId() + ", exchange= " + this +
                    "duration=" + duration() + ", durationFromInit=" + (U.currentTimeMillis() - initTs) + ']');

            initFut.onDone(err == null);

            if (exchId.isLeft()) {
                for (GridCacheContext cacheCtx : cctx.cacheContexts())
                    cacheCtx.config().getAffinity().removeNode(exchId.nodeId());
            }

            reqs = null;

            if (discoEvt instanceof DiscoveryCustomEvent)
                ((DiscoveryCustomEvent)discoEvt).customMessage(null);

            return true;
        }

        return dummy;
    }

    /** {@inheritDoc} */
    @Nullable @Override public Throwable validateCache(GridCacheContext cctx) {
        return validateCache(cctx, Collections.<Integer>emptySet());
    }

    /** {@inheritDoc} */
    @Nullable @Override public Throwable validateCache(GridCacheContext cctx, Set<Integer> partitions) {
        Throwable err = error();

        if (err != null)
            return err;

        CacheState state = cctx.cache().state();

        // TODO GG-11122: store cache state in exchange future.
        if (!state.active())
            return new CacheInvalidStateException("Failed to perform cache operation " +
                "(cache state is not valid): " + cctx.name());

        for (Integer p : partitions) {
            if (state.lostPartitions().contains(p))
                return new CacheInvalidStateException("Failed to perform cache operation " +
                    "(cache state is not valid): " + cctx.name());
        }

        if (cctx.config().getTopologyValidator() != null) {
            Boolean res = cacheValidRes.get(cctx.cacheId());

            if (res != null && !res) {
                return new IgniteCheckedException("Failed to perform cache operation " +
                    "(cache topology is not valid): " + cctx.name());
            }
        }

        return null;
    }

    /**
     * Cleans up resources to avoid excessive memory usage.
     */
    public void cleanUp() {
        topSnapshot.set(null);
        singleMsgs.clear();
        fullMsgs.clear();
        crd = null;
        partReleaseFut = null;
    }

    /**
     * @param ver Version.
     */
    private void updateLastVersion(GridCacheVersion ver) {
        assert ver != null;

        while (true) {
            GridCacheVersion old = lastVer.get();

            if (old == null || Long.compare(old.order(), ver.order()) < 0) {
                if (lastVer.compareAndSet(old, ver))
                    break;
            }
            else
                break;
        }
    }

    /**
     * @param node Sender node.
     * @param msg Single partition info.
     */
    public void onReceive(final ClusterNode node, final GridDhtPartitionsSingleMessage msg) {
        assert msg != null;
        assert msg.exchangeId().equals(exchId) : msg;
        assert msg.lastVersion() != null : msg;

        if (!msg.client())
            updateLastVersion(msg.lastVersion());

        if (isDone()) {
            if (log.isDebugEnabled())
                log.debug("Received message for finished future (will reply only to sender) [msg=" + msg +
                    ", fut=" + this + ']');

            if (!centralizedAff)
                sendAllPartitions(node.id(), cctx.gridConfig().getNetworkSendRetryCount());
        }
        else {
            initFut.listen(new CI1<IgniteInternalFuture<Boolean>>() {
                @Override public void apply(IgniteInternalFuture<Boolean> f) {
                    try {
                        if (!f.get())
                            return;
                    }
                    catch (IgniteCheckedException e) {
                        U.error(log, "Failed to initialize exchange future: " + this, e);

                        return;
                    }

                    processMessage(node, msg);
                }
            });
        }
    }

    /**
     * @param node Sender node.
     * @param msg Message.
     */
    private void processMessage(ClusterNode node, GridDhtPartitionsSingleMessage msg) {
        boolean allReceived = false;

        synchronized (mux) {
            assert crd != null;

            if (crd.isLocal()) {
                if (remaining.remove(node.id())) {
                    updatePartitionSingleMap(node, msg);

                    allReceived = remaining.isEmpty();
                }
            }
            else
                singleMsgs.put(node, msg);
        }

        if (allReceived)
            onAllReceived(false);
    }

    /**
     * @param fut Affinity future.
     */
    private void onAffinityInitialized(IgniteInternalFuture<Map<Integer, Map<Integer, List<UUID>>>> fut) {
        try {
            assert fut.isDone();

            Map<Integer, Map<Integer, List<UUID>>> assignmentChange = fut.get();

            GridDhtPartitionsFullMessage m = createPartitionsMessage(null);

            CacheAffinityChangeMessage msg = new CacheAffinityChangeMessage(exchId, m, assignmentChange);

            if (log.isDebugEnabled())
                log.debug("Centralized affinity exchange, send affinity change message: " + msg);

            cctx.discovery().sendCustomEvent(msg);
        }
        catch (IgniteCheckedException e) {
            onDone(e);
        }
    }

    /**
     * Assign node roles by partition update counters.
     */
    private void assignRolesByCounters() {
        assert crd.isLocal();

        if (msgs.isEmpty())
            return;

        for (GridCacheContext cacheCtx : cctx.cacheContexts()) {
            assignRolesByCounters(cacheCtx.topology());
        }

        for (GridClientPartitionTopology top : cctx.exchange().clientTopologies()) {
            assignRolesByCounters(top);
        }
    }

    /**
     * Assign node roles by partition update counters for a given topology.
     * @param top Topology.
     */
    private void assignRolesByCounters(GridDhtPartitionTopology top) {
        Map<Integer, Long> maxCntrs = new HashMap<>();

        for (Map.Entry<UUID, GridDhtPartitionsAbstractMessage> e : msgs.entrySet()) {
            assert e.getValue().partitionUpdateCounters(top.cacheId()) != null;

            for (Map.Entry<Integer, Long> e0 : e.getValue().partitionUpdateCounters(top.cacheId()).entrySet()) {
                int p = e0.getKey();

                Long cntr = e.getValue().partitionUpdateCounters(top.cacheId()).get(p);

                if (cntr == null)
                    continue;

                Long maxCntr = maxCntrs.get(p);

                if (maxCntr == null || cntr > maxCntr)
                    maxCntrs.put(p, cntr);
            }
        }

        for (GridDhtLocalPartition part : top.currentLocalPartitions()) {
            Long maxCntr = maxCntrs.get(part.id());

            if (maxCntr == null || part.updateCounter() > maxCntr)
                maxCntrs.put(part.id(), part.updateCounter());
        }

        for (Map.Entry<Integer, Long> e : maxCntrs.entrySet()) {
            int p = e.getKey();
            long maxCntr = e.getValue();

            if (maxCntr == 0)
                continue;

            Set<UUID> owners = new HashSet<>();

            for (Map.Entry<UUID, GridDhtPartitionsAbstractMessage> e0 : msgs.entrySet()) {
                assert e0.getValue().partitionUpdateCounters(top.cacheId()) != null;

                Long cntr = e0.getValue().partitionUpdateCounters(top.cacheId()).get(p);

                if (cntr == null)
                    continue;

                assert cntr <= maxCntr;

                if (cntr == maxCntr)
                    owners.add(e0.getKey());
            }

            GridDhtLocalPartition locPart = top.localPartition(p, topologyVersion(), false);

            if (locPart != null && locPart.updateCounter() == maxCntr)
                owners.add(cctx.localNodeId());

            top.setOwners(p, owners);
        }
    }

    /**
     * Detect lost partitions.
     */
    private void detectLostPartitions() {
        assert crd.isLocal();

        for (GridCacheContext cacheCtx : cctx.cacheContexts()) {
            if (cacheCtx.cache().state().active())
                detectLostPartitions(cacheCtx);
        }
    }

    /**
     * Detect lost partitions.
     * @param cacheCtx Cache context.
     */
    private void detectLostPartitions(GridCacheContext cacheCtx) {
        int parts = cacheCtx.affinity().partitions();
        Set<Integer> partsWithOwner = new HashSet<>();

        GridDhtPartitionTopology top = cacheCtx.topology();

        for (GridDhtLocalPartition part : top.currentLocalPartitions()) {
            if (part.state() == GridDhtPartitionState.OWNING)
                partsWithOwner.add(part.id());
        }

        for (int p = 0; p < parts; p++) {
            if (partsWithOwner.contains(p))
                continue;

            for (Map.Entry<UUID, GridDhtPartitionsAbstractMessage> e : msgs.entrySet()) {
                GridDhtPartitionsAbstractMessage msg = e.getValue();

                if (msg instanceof GridDhtPartitionsSingleMessage) {
                    GridDhtPartitionsSingleMessage singleMsg = (GridDhtPartitionsSingleMessage)msg;

                    if (!singleMsg.partitions().containsKey(cacheCtx.cacheId()))
                        continue;

                    if (!singleMsg.partitions().get(cacheCtx.cacheId()).containsKey(p))
                        continue;

                    if (singleMsg.partitions().get(cacheCtx.cacheId()).get(p) == GridDhtPartitionState.OWNING) {
                        partsWithOwner.add(p);
                    }
                }
                else if (msg instanceof GridDhtPartitionsFullMessage) {
                    GridDhtPartitionsFullMessage fullMsg = (GridDhtPartitionsFullMessage)msg;

                    for (Map.Entry<UUID, GridDhtPartitionMap2> e0 : fullMsg.partitions().get(cacheCtx.cacheId()).entrySet()) {
                        if (!e0.getValue().containsKey(p))
                            continue;

                        if (e0.getValue().get(p) == GridDhtPartitionState.OWNING) {
                            partsWithOwner.add(p);
                            break;
                        }
                    }
                }
            }
        }

        if (partsWithOwner.size() == parts)
            return;

        Set<Integer> lostParts = new HashSet<>();

        for (int p = 0; p < parts; p++) {
            if (!partsWithOwner.contains(p))
                lostParts.add(p);
        }

        CacheState state = cacheCtx.cache().state();

        if (state.lostPartitions().containsAll(lostParts))
            return;

        lostParts.addAll(state.lostPartitions());

        cctx.cache().changeCacheState(cacheCtx.name(), new CacheState(state.active(), lostParts));
    }

    /**
     * @param discoThread If {@code true} completes future from another thread (to do not block discovery thread).
     */
    private void onAllReceived(boolean discoThread) {
        try {
            assert crd.isLocal();

            if (!crd.equals(cctx.discovery().serverNodes(topologyVersion()).get(0))) {
                for (GridCacheContext cacheCtx : cctx.cacheContexts()) {
                    if (!cacheCtx.isLocal())
                        cacheCtx.topology().beforeExchange(GridDhtPartitionsExchangeFuture.this, !centralizedAff);
                }
            }

            if (discoEvt.type() == EVT_NODE_JOINED) {
                assignRolesByCounters();
            }
            else if (discoEvt.type() == EVT_DISCOVERY_CUSTOM_EVT) {
                assert discoEvt instanceof DiscoveryCustomEvent;

                if (((DiscoveryCustomEvent)discoEvt).customMessage() instanceof DynamicCacheChangeBatch)
                    assignRolesByCounters();
            }

            if (discoEvt.type() != EventType.EVT_NODE_JOINED && discoEvt.type() != 18)
                detectLostPartitions();

            updateLastVersion(cctx.versions().last());

            cctx.versions().onExchange(lastVer.get().order());

            if (centralizedAff) {
                IgniteInternalFuture<Map<Integer, Map<Integer, List<UUID>>>> fut = cctx.affinity().initAffinityOnNodeLeft(this);

                if (!fut.isDone()) {
                    fut.listen(new IgniteInClosure<IgniteInternalFuture<Map<Integer, Map<Integer, List<UUID>>>>>() {
                        @Override public void apply(IgniteInternalFuture<Map<Integer, Map<Integer, List<UUID>>>> fut) {
                            onAffinityInitialized(fut);
                        }
                    });
                }
                else
                    onAffinityInitialized(fut);
            }
            else {
                List<ClusterNode> nodes;

                synchronized (mux) {
                    srvNodes.remove(cctx.localNode());

                    nodes = new ArrayList<>(srvNodes);
                }

                if (!nodes.isEmpty())
                    sendAllPartitions(nodes);

                onDone(exchangeId().topologyVersion());
            }
        }
        catch (IgniteCheckedException e) {
            onDone(e);
        }
    }

    /**
     * @param nodeId Node ID.
     * @param retryCnt Number of retries.
     */
    private void sendAllPartitions(final UUID nodeId, final int retryCnt) {
        ClusterNode n = cctx.node(nodeId);

        try {
            if (n != null)
                sendAllPartitions(F.asList(n));
        }
        catch (IgniteCheckedException e) {
            if (e instanceof ClusterTopologyCheckedException || !cctx.discovery().alive(n)) {
                log.debug("Failed to send full partition map to node, node left grid " +
                    "[rmtNode=" + nodeId + ", exchangeId=" + exchId + ']');

                return;
            }

            if (retryCnt > 0) {
                long timeout = cctx.gridConfig().getNetworkSendRetryDelay();

                LT.error(log, e, "Failed to send full partition map to node (will retry after timeout) " +
                    "[node=" + nodeId + ", exchangeId=" + exchId + ", timeout=" + timeout + ']');

                cctx.time().addTimeoutObject(new GridTimeoutObjectAdapter(timeout) {
                    @Override public void onTimeout() {
                        sendAllPartitions(nodeId, retryCnt - 1);
                    }
                });
            }
            else
                U.error(log, "Failed to send full partition map [node=" + n + ", exchangeId=" + exchId + ']', e);
        }
    }

    /**
     * @param node Sender node.
     * @param msg Full partition info.
     */
    public void onReceive(final ClusterNode node, final GridDhtPartitionsFullMessage msg) {
        assert msg != null;

        final UUID nodeId = node.id();

        if (isDone()) {
            if (log.isDebugEnabled())
                log.debug("Received message for finished future [msg=" + msg + ", fut=" + this + ']');

            return;
        }

        if (log.isDebugEnabled())
            log.debug("Received full partition map from node [nodeId=" + nodeId + ", msg=" + msg + ']');

        initFut.listen(new CI1<IgniteInternalFuture<Boolean>>() {
            @Override public void apply(IgniteInternalFuture<Boolean> f) {
                try {
                    if (!f.get())
                        return;
                }
                catch (IgniteCheckedException e) {
                    U.error(log, "Failed to initialize exchange future: " + this, e);

                    return;
                }

                processMessage(node, msg);
            }
        });
    }

    /**
     * @param node Sender node.
     * @param msg Message.
     */
    private void processMessage(ClusterNode node, GridDhtPartitionsFullMessage msg) {
        assert msg.exchangeId().equals(exchId) : msg;
        assert msg.lastVersion() != null : msg;

        synchronized (mux) {
            if (crd == null)
                return;

            if (!crd.equals(node)) {
                msgs.put(node.id(), msg);

                if (log.isDebugEnabled())
                    log.debug("Received full partition map from unexpected node [oldest=" + crd.id() +
                        ", nodeId=" + node.id() + ']');

                if (node.order() > crd.order())
                    fullMsgs.put(node, msg);

                return;
            }
        }

        updatePartitionFullMap(msg);

        onDone(exchId.topologyVersion());
    }

    /**
     * Updates partition map in all caches.
     *
     * @param msg Partitions full messages.
     */
    private void updatePartitionFullMap(GridDhtPartitionsFullMessage msg) {
        cctx.versions().onExchange(msg.lastVersion().order());

        for (Map.Entry<Integer, GridDhtPartitionFullMap> entry : msg.partitions().entrySet()) {
            Integer cacheId = entry.getKey();

            Map<Integer, Long> cntrMap = msg.partitionUpdateCounters(cacheId);

            GridCacheContext cacheCtx = cctx.cacheContext(cacheId);

            if (cacheCtx != null)
                cacheCtx.topology().update(exchId, entry.getValue(), cntrMap);
            else {
                ClusterNode oldest = CU.oldestAliveCacheServerNode(cctx, AffinityTopologyVersion.NONE);

                if (oldest != null && oldest.isLocal())
                    cctx.exchange().clientTopology(cacheId, this).update(exchId, entry.getValue(), cntrMap);
            }
        }
    }

    /**
     * Updates partition map in all caches.
     *
     * @param msg Partitions single message.
     */
    private void updatePartitionSingleMap(ClusterNode node, GridDhtPartitionsSingleMessage msg) {
        msgs.put(node.id(), msg);

        for (Map.Entry<Integer, GridDhtPartitionMap2> entry : msg.partitions().entrySet()) {
            Integer cacheId = entry.getKey();
            GridCacheContext cacheCtx = cctx.cacheContext(cacheId);

            GridDhtPartitionTopology top = cacheCtx != null ? cacheCtx.topology() :
                cctx.exchange().clientTopology(cacheId, this);

            top.update(exchId, entry.getValue(), msg.partitionUpdateCounters(cacheId));
        }
    }

    /**
     * Affinity change message callback, processed from the same thread as {@link #onNodeLeft}.
     *
     * @param node Message sender node.
     * @param msg Message.
     */
    public void onAffinityChangeMessage(final ClusterNode node, final CacheAffinityChangeMessage msg) {
        assert exchId.equals(msg.exchangeId()) : msg;

        onDiscoveryEvent(new IgniteRunnable() {
            @Override public void run() {
                if (isDone() || !enterBusy())
                    return;

                try {
                    assert centralizedAff;

                    if (crd.equals(node)) {
                        cctx.affinity().onExchangeChangeAffinityMessage(GridDhtPartitionsExchangeFuture.this,
                            crd.isLocal(),
                            msg);

                        if (!crd.isLocal()) {
                            GridDhtPartitionsFullMessage partsMsg = msg.partitionsMessage();

                            assert partsMsg != null : msg;
                            assert partsMsg.lastVersion() != null : partsMsg;

                            updatePartitionFullMap(partsMsg);
                        }

                        onDone(topologyVersion());
                    }
                    else {
                        if (log.isDebugEnabled()) {
                            log.debug("Ignore affinity change message, coordinator changed [node=" + node.id() +
                                ", crd=" + crd.id() +
                                ", msg=" + msg +
                                ']');
                        }
                    }
                }
                finally {
                    leaveBusy();
                }
            }
        });
    }

    /**
     * @param c Closure.
     */
    private void onDiscoveryEvent(IgniteRunnable c) {
        synchronized (discoEvts) {
            if (!init) {
                discoEvts.add(c);

                return;
            }

            assert discoEvts.isEmpty() : discoEvts;
        }

        c.run();
    }

    /**
     *
     */
    private void initDone() {
        while (!isDone()) {
            List<IgniteRunnable> evts;

            synchronized (discoEvts) {
                if (discoEvts.isEmpty()) {
                    init = true;

                    break;
                }

                evts = new ArrayList<>(discoEvts);

                discoEvts.clear();
            }

            for (IgniteRunnable c : evts)
                c.run();
        }

        initFut.onDone(true);
    }

    /**
     * Node left callback, processed from the same thread as {@link #onAffinityChangeMessage}.
     *
     * @param node Left node.
     */
    public void onNodeLeft(final ClusterNode node) {
        if (isDone() || !enterBusy())
            return;

        try {
            onDiscoveryEvent(new IgniteRunnable() {
                @Override public void run() {
                    if (isDone() || !enterBusy())
                        return;

                    try {
                        boolean crdChanged = false;
                        boolean allReceived = false;

                        ClusterNode crd0;

                        synchronized (mux) {
                            if (!srvNodes.remove(node))
                                return;

                            boolean rmvd = remaining.remove(node.id());

                            if (node.equals(crd)) {
                                crdChanged = true;

                                crd = srvNodes.size() > 0 ? srvNodes.get(0) : null;
                            }

                            if (crd != null && crd.isLocal() && rmvd)
                                allReceived = remaining.isEmpty();

                            crd0 = crd;
                        }

                        if (crd0 == null) {
                            assert cctx.kernalContext().clientNode() || cctx.localNode().isDaemon() : cctx.localNode();

                            List<ClusterNode> empty = Collections.emptyList();

                            for (GridCacheContext cacheCtx : cctx.cacheContexts()) {
                                List<List<ClusterNode>> affAssignment = new ArrayList<>(cacheCtx.affinity().partitions());

                                for (int i = 0; i < cacheCtx.affinity().partitions(); i++)
                                    affAssignment.add(empty);

                                cacheCtx.affinity().affinityCache().initialize(topologyVersion(), affAssignment);
                            }

                            onDone(topologyVersion());

                            return;
                        }

                        if (crd0.isLocal()) {
                            if (allReceived) {
                                onAllReceived(true);

                                return;
                            }

                            for (Map.Entry<ClusterNode, GridDhtPartitionsSingleMessage> m : singleMsgs.entrySet())
                                processMessage(m.getKey(), m.getValue());
                        }
                        else {
                            if (crdChanged) {
                                sendPartitions(crd0);

                                for (Map.Entry<ClusterNode, GridDhtPartitionsFullMessage> m : fullMsgs.entrySet())
                                    processMessage(m.getKey(), m.getValue());
                            }
                        }
                    }
                    finally {
                        leaveBusy();
                    }
                }
            });
        }
        finally {
            leaveBusy();
        }
    }

    /** {@inheritDoc} */
    @Override public int compareTo(GridDhtPartitionsExchangeFuture fut) {
        return exchId.compareTo(fut.exchId);
    }

    /** {@inheritDoc} */
    @Override public boolean equals(Object o) {
        if (this == o)
            return true;

        GridDhtPartitionsExchangeFuture fut = (GridDhtPartitionsExchangeFuture)o;

        return exchId.equals(fut.exchId);
    }

    /** {@inheritDoc} */
    @Override public int hashCode() {
        return exchId.hashCode();
    }

    /**
     *
     */
    enum ExchangeType {
        /** */
        CLIENT,
        /** */
        ALL,
        /** */
        NONE
    }

    /** {@inheritDoc} */
    @Override public String toString() {
        Set<UUID> remaining;
        List<ClusterNode> srvNodes;

        synchronized (mux) {
            remaining = new HashSet<>(this.remaining);
            srvNodes = this.srvNodes != null ? new ArrayList<>(this.srvNodes) : null;
        }

        return S.toString(GridDhtPartitionsExchangeFuture.class, this,
            "evtLatch", evtLatch == null ? "null" : evtLatch.getCount(),
            "remaining", remaining,
            "srvNodes", srvNodes,
            "super", super.toString());
    }
}<|MERGE_RESOLUTION|>--- conflicted
+++ resolved
@@ -498,22 +498,15 @@
 
             updateTopologies(crdNode);
 
-<<<<<<< HEAD
             // Possible if there are no active nodes.
             if (exchange == ExchangeType.ALL && crd == null)
                 exchange = ExchangeType.NONE;
 
+            cctx.database().checkpointReadLock();
+
             switch (exchange) {
                 case ALL: {
                     distributedExchange();
-=======
-            cctx.database().checkpointReadLock();
->>>>>>> 116140c9
-
-            try {
-                switch (exchange) {
-                    case ALL: {
-                        distributedExchange();
 
                         break;
                     }
