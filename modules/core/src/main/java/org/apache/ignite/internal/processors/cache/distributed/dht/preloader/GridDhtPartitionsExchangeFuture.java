--- conflicted
+++ resolved
@@ -126,7 +126,7 @@
 
     /** */
     @GridToStringExclude
-    private List<ClusterNode> svrNodes;
+    private List<ClusterNode> srvNodes;
 
     /** */
     private ClusterNode crd;
@@ -487,11 +487,11 @@
         try {
             AffinityTopologyVersion topVersion = topologyVersion();
 
-            svrNodes = new ArrayList<>(cctx.discovery().serverNodes(topVersion));
-
-            remaining.addAll(F.nodeIds(F.view(svrNodes, F.remoteNodes(cctx.localNodeId()))));
-
-            crd = svrNodes.isEmpty() ? null : svrNodes.get(0);
+            srvNodes = new ArrayList<>(cctx.discovery().serverNodes(topVersion));
+
+            remaining.addAll(F.nodeIds(F.view(srvNodes, F.remoteNodes(cctx.localNodeId()))));
+
+            crd = srvNodes.isEmpty() ? null : srvNodes.get(0);
 
             boolean crdNode = crd != null && crd.isLocal();
 
@@ -506,12 +506,8 @@
                     assert !F.isEmpty(reqs);
 
                     exchange = onCacheChangeRequest(crdNode);
-<<<<<<< HEAD
-                }
-                else if (msg instanceof StartFullBackupAckDiscoveryMessage)
-=======
-                else if (customMessage instanceof StartFullSnapshotAckDiscoveryMessage)
->>>>>>> ba4f7228
+                }
+                else if (msg instanceof StartFullSnapshotAckDiscoveryMessage)
                     exchange = CU.clientNode(discoEvt.eventNode()) ?
                         onClientNodeEvent(crdNode) :
                         onServerNodeEvent(crdNode);
@@ -744,6 +740,7 @@
     private void clientOnlyExchange() throws IgniteCheckedException {
         clientOnlyExchange = true;
 
+        //todo checl invoke on client
         if (crd != null) {
             if (crd.isLocal()) {
                 for (GridCacheContext cacheCtx : cctx.cacheContexts()) {
@@ -804,13 +801,7 @@
 
         boolean topChanged = discoEvt.type() != EVT_DISCOVERY_CUSTOM_EVT || affChangeMsg != null;
 
-        CacheState curState = cctx.cache().globalState();
-
-        CacheState newState = newClusterState();
-
-        if (newState != null && curState != newState)
-            cctx.cache().globalState(CacheState.ACTIVATING);
-
+        //todo check
         for (GridCacheContext cacheCtx : cctx.cacheContexts()) {
             if (cacheCtx.isLocal() || stopping(cacheCtx.cacheId()))
                 continue;
@@ -841,15 +832,12 @@
 
                     IgniteInternalFuture fut = cctx.database().startLocalSnapshot(backupMsg, node);
 
-<<<<<<< HEAD
-=======
                     if (fut != null)
                         fut.get();
                 }
             }
         }
 
->>>>>>> ba4f7228
         if (crd.isLocal()) {
             if (remaining.isEmpty())
                 onAllReceived();
@@ -1049,12 +1037,9 @@
      * @param node Node.
      * @throws IgniteCheckedException If failed.
      */
-    private void sendLocalPartitions(ClusterNode node)
-        throws IgniteCheckedException {
-<<<<<<< HEAD
-
-        GridDhtPartitionsSingleMessage m = new GridDhtPartitionsSingleMessage(
-            id, clientOnlyExchange, cctx.versions().last());
+    private void sendLocalPartitions(ClusterNode node) throws IgniteCheckedException {
+        GridDhtPartitionsSingleMessage m = cctx.exchange().createPartitionsSingleMessage(
+            node, exchangeId(), clientOnlyExchange, true);
 
         if (exchangeOnChangeGlobalState && changeGlobalStateException != null)
             m.setException(changeGlobalStateException);
@@ -1068,12 +1053,6 @@
                 m.partitionUpdateCounters(cacheCtx.cacheId(), cacheCtx.topology().updateCounters());
             }
         }
-=======
-        GridDhtPartitionsSingleMessage m = cctx.exchange().createPartitionsSingleMessage(node,
-            exchangeId(),
-            clientOnlyExchange,
-            true);
->>>>>>> ba4f7228
 
         if (log.isDebugEnabled())
             log.debug("Sending local partitions [nodeId=" + node.id() + ", exchId=" + exchId + ", msg=" + m + ']');
@@ -1094,45 +1073,15 @@
     private GridDhtPartitionsFullMessage createPartitionsMessage(Collection<ClusterNode> nodes, boolean compress) {
         GridCacheVersion last = lastVer.get();
 
-<<<<<<< HEAD
-        GridDhtPartitionsFullMessage m = new GridDhtPartitionsFullMessage(
-            exchangeId(), last != null ? last : cctx.versions().last(), topologyVersion()
-        );
-
-        if (exchangeOnChangeGlobalState && !F.isEmpty(changeGlobalStateExceptions))
-            m.setExceptionsMap(changeGlobalStateExceptions);
-
-        for (GridCacheContext cacheCtx : cctx.cacheContexts()) {
-            if (!cacheCtx.isLocal()) {
-                AffinityTopologyVersion startTopVer = cacheCtx.startTopologyVersion();
-
-                boolean ready = startTopVer == null || startTopVer.compareTo(topologyVersion()) <= 0;
-
-                if (ready) {
-                    GridDhtPartitionFullMap locMap = cacheCtx.topology().partitionMap(true);
-
-                    m.addFullPartitionsMap(cacheCtx.cacheId(), locMap);
-
-                    m.addPartitionUpdateCounters(cacheCtx.cacheId(), cacheCtx.topology().updateCounters());
-                }
-            }
-        }
-
-        // It is important that client topologies be added after contexts.
-        for (GridClientPartitionTopology top : cctx.exchange().clientTopologies()) {
-            m.addFullPartitionsMap(top.cacheId(), top.partitionMap(true));
-
-            m.addPartitionUpdateCounters(top.cacheId(), top.updateCounters());
-        }
-
-        return m;
-=======
+        //todo move
+      /*  if (exchangeOnChangeGlobalState && !F.isEmpty(changeGlobalStateExceptions))
+            m.setExceptionsMap(changeGlobalStateExceptions);*/
+
         return cctx.exchange().createPartitionsFullMessage(
             nodes,
             exchangeId(),
             last != null ? last : cctx.versions().last(),
             compress);
->>>>>>> ba4f7228
     }
 
     /**
@@ -1227,20 +1176,13 @@
             cacheValidRes = m;
         }
 
-
         cctx.cache().onExchangeDone(exchId.topologyVersion(), reqs, err);
 
-<<<<<<< HEAD
-        if (exchangeOnChangeGlobalState && err == null)
-            cctx.kernalContext().state().onExchangeDone();
-=======
         cctx.exchange().onExchangeDone(this, err);
 
         if (!F.isEmpty(reqs) && err == null)
             for (DynamicCacheChangeRequest req : reqs)
                 cctx.cache().completeStartFuture(req);
-
->>>>>>> ba4f7228
 
         if (super.onDone(res, err) && realExchange) {
             if (log.isDebugEnabled())
@@ -1278,15 +1220,9 @@
         if (err != null)
             return err;
 
-<<<<<<< HEAD
         if (!cctx.shared().kernalContext().state().globalState())
             return new CacheInvalidStateException(
                 "Failed to perform cache operation (cluster is not activated): " + cctx.name());
-=======
-        if (cctx.shared().cache().globalState() != CacheState.ACTIVE)
-            return new CacheInvalidStateException("Failed to perform cache operation " +
-                "(cluster is not activated): " + cctx.name());
->>>>>>> ba4f7228
 
         PartitionLossPolicy partLossPolicy = cctx.config().getPartitionLossPolicy();
 
@@ -1613,6 +1549,7 @@
             }
 
             if (discoEvt.type() == EVT_NODE_JOINED) {
+                //todo merge on active cluster
                 if (cctx.cache().globalState() != CacheState.INACTIVE)
                     assignPartitionsStates();
             }
@@ -1626,18 +1563,10 @@
                     for (DynamicCacheChangeRequest req : batch.requests()) {
                         if (req.resetLostPartitions())
                             resetLostPartitions();
-<<<<<<< HEAD
-                        else if (req.globalStateChange() && req.state() == CacheState.ACTIVE) {
-                            if (cctx.database().persistenceEnabled()) {
-                                for (GridCacheContext cacheCtx : cctx.cacheContexts())
-                                    if (!cacheCtx.isLocal())
-                                        assignPartitionStates(cacheCtx.topology());
-                            }
-                        }
-=======
+                        //todo isLocal check
                         else if (req.globalStateChange() && req.state() != CacheState.INACTIVE)
-                            assignPartitionsStates();
->>>>>>> ba4f7228
+                            if (!cacheCtx.isLocal())
+                                assignPartitionStates(cacheCtx.topology());
                     }
                 }
             }
@@ -1665,23 +1594,22 @@
                 List<ClusterNode> nodes;
 
                 synchronized (mux) {
-                    svrNodes.remove(cctx.localNode());
-
-                    nodes = new ArrayList<>(svrNodes);
+                    srvNodes.remove(cctx.localNode());
+
+                    nodes = new ArrayList<>(srvNodes);
                 }
 
                 if (!nodes.isEmpty())
                     sendAllPartitions(nodes);
 
-<<<<<<< HEAD
                 if (exchangeOnChangeGlobalState && !F.isEmpty(changeGlobalStateExceptions))
                     cctx.kernalContext().state().onFullResponseMessage(changeGlobalStateExceptions);
-=======
-                CacheState newState = newClusterState();
+
+                //todo check it
+                /*CacheState newState = newClusterState();
 
                 if (newState != null && cctx.kernalContext().cache().globalState() != newState)
-                    cctx.cache().globalState(newState);
->>>>>>> ba4f7228
+                    cctx.cache().globalState(newState);*/
 
                 onDone(exchangeId().topologyVersion());
             }
@@ -1803,15 +1731,14 @@
 
         updatePartitionFullMap(msg);
 
-<<<<<<< HEAD
+        //todo check it
+     /*   CacheState newState = newClusterState();
+
+        if (newState != null && cctx.kernalContext().cache().globalState() != newState)
+            cctx.cache().globalState(newState);*/
+
         if (exchangeOnChangeGlobalState && !F.isEmpty(msg.getExceptionsMap()))
             cctx.kernalContext().state().onFullResponseMessage(msg.getExceptionsMap());
-=======
-        CacheState newState = newClusterState();
-
-        if (newState != null && cctx.kernalContext().cache().globalState() != newState)
-            cctx.cache().globalState(newState);
->>>>>>> ba4f7228
 
         onDone(exchId.topologyVersion());
     }
