/*
 * Licensed to the Apache Software Foundation (ASF) under one or more
 * contributor license agreements.  See the NOTICE file distributed with
 * this work for additional information regarding copyright ownership.
 * The ASF licenses this file to You under the Apache License, Version 2.0
 * (the "License"); you may not use this file except in compliance with
 * the License.  You may obtain a copy of the License at
 *
 *      http://www.apache.org/licenses/LICENSE-2.0
 *
 * Unless required by applicable law or agreed to in writing, software
 * distributed under the License is distributed on an "AS IS" BASIS,
 * WITHOUT WARRANTIES OR CONDITIONS OF ANY KIND, either express or implied.
 * See the License for the specific language governing permissions and
 * limitations under the License.
 */

package org.apache.ignite;

import org.apache.ignite.configuration.*;
import org.apache.ignite.lang.*;
import org.gridgain.grid.cache.*;
import org.gridgain.grid.util.typedef.*;

import javax.cache.*;
import javax.cache.configuration.*;
import javax.cache.spi.*;
import javax.management.*;
import java.net.*;
import java.util.*;
import java.util.concurrent.atomic.*;

/**
 *
 */
public class IgniteCacheManager implements CacheManager {
    /** */
    private static final String CACHE_STATISTICS = "CacheStatistics";

    /** */
    private static final String CACHE_CONFIGURATION = "CacheConfiguration";

    /** */
    private final Map<String, IgniteBiTuple<Ignite, CacheMXBeanImpl>> igniteMap = new HashMap<>();

    /** */
    private final URI uri;

    /** */
    private final CachingProvider cachingProvider;

    /** */
    private final ClassLoader clsLdr;

    /** */
    private final Properties props;

    /** */
    private final AtomicBoolean closed = new AtomicBoolean();

    /**
     * @param uri Uri.
     * @param cachingProvider Caching provider.
     * @param clsLdr Class loader.
     * @param props Properties.
     */
    public IgniteCacheManager(URI uri, CachingProvider cachingProvider, ClassLoader clsLdr, Properties props) {
        this.uri = uri;
        this.cachingProvider = cachingProvider;
        this.clsLdr = clsLdr;
        this.props = props;
    }

    /** {@inheritDoc} */
    @Override public CachingProvider getCachingProvider() {
        return cachingProvider;
    }

    /** {@inheritDoc} */
    @Override public URI getURI() {
        return uri;
    }

    /** {@inheritDoc} */
    @Override public ClassLoader getClassLoader() {
        return clsLdr;
    }

    /** {@inheritDoc} */
    @Override public Properties getProperties() {
        return props;
    }

    /** {@inheritDoc} */
    @Override public <K, V, C extends Configuration<K, V>> Cache<K, V> createCache(String cacheName, C cacheCfg)
        throws IllegalArgumentException {
        ensureNotClosed();

        if (cacheCfg == null)
            throw new NullPointerException();

        if (cacheName == null)
            throw new NullPointerException();

        if (!(cacheCfg instanceof CompleteConfiguration))
            throw new UnsupportedOperationException("Configuration is not supported: " + cacheCfg);

        if (cacheCfg instanceof GridCacheConfiguration) {
            String cfgCacheName = ((GridCacheConfiguration)cacheCfg).getName();

            if (cfgCacheName != null) {
                if (!cacheName.equals(cfgCacheName))
                    throw new IllegalArgumentException();
            }
            else {
                cacheCfg = (C)new GridCacheConfiguration((CompleteConfiguration)cacheCfg);

                ((GridCacheConfiguration)cacheCfg).setName(cacheName);
            }
        }

        IgniteCache<K, V> res;

        synchronized (igniteMap) {
            if (igniteMap.containsKey(cacheName))
                throw new CacheException("Cache already exists [cacheName=" + cacheName + ", manager=" + uri + ']');

            Ignite ignite;

            if (uri.equals(cachingProvider.getDefaultURI())) {
                IgniteConfiguration cfg = new IgniteConfiguration();
                cfg.setGridName("grid-for-" + cacheName);

                cfg.setCacheConfiguration(new GridCacheConfiguration((CompleteConfiguration)cacheCfg));

                cfg.getCacheConfiguration()[0].setName(cacheName);

                try {
                    ignite = Ignition.start(cfg);
                }
                catch (IgniteCheckedException e) {
                    throw new CacheException(e);
                }
            }
            else
                throw new UnsupportedOperationException();

            res = ignite.jcache(cacheName);

            igniteMap.put(cacheName, new T2<>(ignite, new CacheMXBeanImpl(res)));
        }

        if (((CompleteConfiguration)cacheCfg).isManagementEnabled())
            enableManagement(cacheName, true);

        if (((CompleteConfiguration)cacheCfg).isStatisticsEnabled())
            enableStatistics(cacheName, true);

        return res;
    }

    /**
     * @param cacheName Cache name.
     */
    private <K, V> IgniteCache<K, V> findCache(String cacheName) {
        IgniteBiTuple<Ignite, CacheMXBeanImpl> tuple;

        synchronized (igniteMap) {
            tuple = igniteMap.get(cacheName);
        }

        if (tuple == null)
            return null;

        return tuple.get1().jcache(cacheName);
    }

    /** {@inheritDoc} */
    @Override public <K, V> Cache<K, V> getCache(String cacheName, Class<K> keyType, Class<V> valType) {
        ensureNotClosed();

        Cache<K, V> cache = findCache(cacheName);

        if (cache != null) {
            if(!keyType.isAssignableFrom(cache.getConfiguration(Configuration.class).getKeyType()))
                throw new ClassCastException();

            if(!valType.isAssignableFrom(cache.getConfiguration(Configuration.class).getValueType()))
                throw new ClassCastException();
        }

        return cache;
    }

    /** {@inheritDoc} */
    @Override public <K, V> Cache<K, V> getCache(String cacheName) {
        ensureNotClosed();

        IgniteCache<K, V> cache = findCache(cacheName);

        if (cache != null) {
            if(cache.getConfiguration(Configuration.class).getKeyType() != Object.class)
                throw new IllegalArgumentException();

            if(cache.getConfiguration(Configuration.class).getValueType() != Object.class)
                throw new IllegalArgumentException();
        }

        return cache;
    }

    /** {@inheritDoc} */
    @Override public Iterable<String> getCacheNames() {
        if (isClosed())
            return Collections.emptySet(); // javadoc of #getCacheNames() says that IllegalStateException should be
                                           // thrown but CacheManagerTest.close_cachesEmpty() require empty collection.

        String[] resArr;

        synchronized (igniteMap) {
            resArr = igniteMap.keySet().toArray(new String[igniteMap.keySet().size()]);
        }

        return Collections.unmodifiableCollection(Arrays.asList(resArr));
    }

    /**
     * @param ignite Ignite.
     */
    public boolean isManagedIgnite(Ignite ignite) {
        synchronized (igniteMap) {
            for (IgniteBiTuple<Ignite, CacheMXBeanImpl> tuple : igniteMap.values()) {
                if (ignite.equals(tuple.get1()))
                    return true;
            }
        }

        return false;
    }

    /** {@inheritDoc} */
    @Override public void destroyCache(String cacheName) {
        ensureNotClosed();

        if (cacheName == null)
            throw new NullPointerException();

        IgniteBiTuple<Ignite, CacheMXBeanImpl> tuple;

        synchronized (igniteMap) {
            tuple = igniteMap.remove(cacheName);
        }

        if (tuple != null) {
            try {
                tuple.get1().close();
            }
            catch (Exception ignored) {

            }

            MBeanServer mBeanSrv = tuple.get1().configuration().getMBeanServer();

            unregisterCacheObject(mBeanSrv, cacheName, CACHE_STATISTICS);

            unregisterCacheObject(mBeanSrv, cacheName, CACHE_CONFIGURATION);
        }
    }

    /**
     * @param cacheName Cache name.
     */
    private ObjectName getObjectName(String cacheName, String objectName) {
        String mBeanName = "javax.cache:type=" + objectName + ",CacheManager="
            + uri.toString().replaceAll(",|:|=|\n", ".")
            + ",Cache=" + cacheName.replaceAll(",|:|=|\n", ".");

        try {
            return new ObjectName(mBeanName);
        }
        catch (MalformedObjectNameException e) {
            throw new CacheException("Failed to create MBean name: " + mBeanName, e);
        }
    }

    /** {@inheritDoc} */
    @Override public void enableManagement(String cacheName, boolean enabled) {
        ensureNotClosed();

        if (cacheName == null)
            throw new NullPointerException();

        IgniteBiTuple<Ignite, CacheMXBeanImpl> tuple;

        synchronized (igniteMap) {
            tuple = igniteMap.get(cacheName);
        }

        MBeanServer mBeanSrv = tuple.get1().configuration().getMBeanServer();

        if (enabled) {
            registerCacheObject(mBeanSrv, tuple.get2(), cacheName, CACHE_CONFIGURATION);

            tuple.get1().cache(cacheName).configuration().setManagementEnabled(true);
        }
        else {
<<<<<<< HEAD
            unregisterCacheObject(mBeanSrv, cacheName, CACHE_CONFIGURATION);
=======
            unregisterCacheObject(mBeanSrv, cacheName, false);
>>>>>>> 5598513c

            tuple.get1().cache(cacheName).configuration().setManagementEnabled(false);
        }
    }


    /** {@inheritDoc} */
    @Override public void enableStatistics(String cacheName, boolean enabled) {
        ensureNotClosed();

        if (cacheName == null)
            throw new NullPointerException();

        IgniteBiTuple<Ignite, CacheMXBeanImpl> tuple;

        synchronized (igniteMap) {
            tuple = igniteMap.get(cacheName);
        }

        Ignite ignite = tuple.get1();

        IgniteCache<Object, Object> cache = ignite.jcache(cacheName);

        GridCacheConfiguration cfg = cache.getConfiguration(GridCacheConfiguration.class);

        MBeanServer mBeanSrv = ignite.configuration().getMBeanServer();

        if (enabled) {
            registerCacheObject(mBeanSrv, cache.metrics(), cacheName, CACHE_STATISTICS);

            cfg.setStatisticsEnabled(true);
        }
        else {
            unregisterCacheObject(mBeanSrv, cacheName, CACHE_STATISTICS);

            cfg.setStatisticsEnabled(false);
        }
    }

    /**
     * @param mxbean MXBean.
     * @param name cache name.
     */
    public void registerCacheObject(MBeanServer mBeanServer, Object mxbean, String name, String objectName) {
        ObjectName registeredObjectName = getObjectName(name, objectName);

        try {
            if (!isRegistered(mBeanServer, registeredObjectName))
                mBeanServer.registerMBean(mxbean, registeredObjectName);
        }
        catch (Exception e) {
            throw new CacheException("Failed to register MBean: " + registeredObjectName, e);
        }
    }

    /**
     * @return {@code True} if MBean registered.
     */
    private static boolean isRegistered(MBeanServer mBeanServer, ObjectName objectName) {
        return !mBeanServer.queryNames(objectName, null).isEmpty();
    }

    /**
     * UnRegisters the mxbean if registered already.
     *
     * @param mBeanSrv MBean server
     * @param name Cache name.
     * @param objectName Mxbean name.
     */
    public void unregisterCacheObject(MBeanServer mBeanSrv, String name, String objectName) {
        Set<ObjectName> registeredObjectNames;

        ObjectName objName = getObjectName(name, objectName);

        registeredObjectNames = mBeanSrv.queryNames(objName, null);

        //should just be one
        for (ObjectName registeredObjectName : registeredObjectNames) {
            try {
                mBeanSrv.unregisterMBean(registeredObjectName);
<<<<<<< HEAD
            } catch (Exception e) {
                throw new CacheException("Error unregistering object instance " + registeredObjectName
                    + " . Error was " + e.getMessage(), e);
=======
            }
            catch (Exception e) {
                throw new CacheException("Failed to unregister MBean: " + registeredObjectName, e);
>>>>>>> 5598513c
            }
        }
    }

    /**
     *
     */
    private void ensureNotClosed() throws IllegalStateException {
        if (closed.get())
            throw new IllegalStateException("Cache manager are closed [uri=" + uri + ", classLoader=" + clsLdr + ']');
    }

    /** {@inheritDoc} */
    @Override public void close() {
        if (closed.compareAndSet(false, true)) {
            IgniteBiTuple<Ignite, CacheMXBeanImpl>[] ignites;

            synchronized (igniteMap) {
                ignites = igniteMap.values().toArray(new IgniteBiTuple[igniteMap.values().size()]);
            }

            for (IgniteBiTuple<Ignite, CacheMXBeanImpl> tuple : ignites) {
                try {
                    tuple.get1().close();
                }
                catch (Exception ignored) {
                    // Ignore any exceptions according to javadoc of javax.cache.CacheManager#close()
                }
            }
        }
    }

    /** {@inheritDoc} */
    @Override public boolean isClosed() {
        return closed.get();
    }

    /** {@inheritDoc} */
    @Override public <T> T unwrap(Class<T> clazz) {
        if(clazz.isAssignableFrom(getClass()))
            return clazz.cast(this);

//        if(clazz.isAssignableFrom(ignite.getClass()))
//            return clazz.cast(ignite);

        throw new IllegalArgumentException();
    }
}<|MERGE_RESOLUTION|>--- conflicted
+++ resolved
@@ -304,11 +304,7 @@
             tuple.get1().cache(cacheName).configuration().setManagementEnabled(true);
         }
         else {
-<<<<<<< HEAD
             unregisterCacheObject(mBeanSrv, cacheName, CACHE_CONFIGURATION);
-=======
-            unregisterCacheObject(mBeanSrv, cacheName, false);
->>>>>>> 5598513c
 
             tuple.get1().cache(cacheName).configuration().setManagementEnabled(false);
         }
@@ -389,15 +385,9 @@
         for (ObjectName registeredObjectName : registeredObjectNames) {
             try {
                 mBeanSrv.unregisterMBean(registeredObjectName);
-<<<<<<< HEAD
             } catch (Exception e) {
                 throw new CacheException("Error unregistering object instance " + registeredObjectName
                     + " . Error was " + e.getMessage(), e);
-=======
-            }
-            catch (Exception e) {
-                throw new CacheException("Failed to unregister MBean: " + registeredObjectName, e);
->>>>>>> 5598513c
             }
         }
     }
