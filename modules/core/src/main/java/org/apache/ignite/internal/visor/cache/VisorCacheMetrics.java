--- conflicted
+++ resolved
@@ -170,11 +170,7 @@
      * @param cacheName Cache name.
      * @return Data transfer object for given cache metrics.
      */
-<<<<<<< HEAD
     public static VisorCacheMetrics from(IgniteEx ignite, String cacheName) {
-=======
-    public static VisorCacheMetrics from(IgniteEx ignite, IgniteInternalCache c) {
->>>>>>> bf3203a4
         VisorCacheMetrics cm = new VisorCacheMetrics();
 
         GridCacheProcessor cacheProcessor = ignite.context().cache();
@@ -215,11 +211,7 @@
         cm.commitsPerSec = perSecond(m.getAverageTxCommitTime());
         cm.rollbacksPerSec = perSecond(m.getAverageTxRollbackTime());
 
-<<<<<<< HEAD
         cm.qryMetrics = VisorCacheQueryMetrics.from(c.queryMetrics());
-=======
-        cm.qryMetrics = VisorCacheQueryMetrics.from(c.context().queries().metrics());
->>>>>>> bf3203a4
 
         cm.dhtEvictQueueCurrSize = m.getDhtEvictQueueCurrentSize();
         cm.txThreadMapSize = m.getTxThreadMapSize();
