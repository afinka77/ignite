--- conflicted
+++ resolved
@@ -773,8 +773,6 @@
                 U.warn(log, ">>> " + fut);
         }
 
-<<<<<<< HEAD
-=======
         if (!pendingAssignmentFetchFuts.isEmpty()) {
             U.warn(log, "Pending assignment fetch futures [cache=" + cctx.name() + "]:");
 
@@ -782,7 +780,6 @@
                 U.warn(log, ">>> " + fut);
         }
 
->>>>>>> 9e2705b4
         supplier.dumpDebugInfo();
     }
 
