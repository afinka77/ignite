/*
 * Licensed to the Apache Software Foundation (ASF) under one or more
 * contributor license agreements.  See the NOTICE file distributed with
 * this work for additional information regarding copyright ownership.
 * The ASF licenses this file to You under the Apache License, Version 2.0
 * (the "License"); you may not use this file except in compliance with
 * the License.  You may obtain a copy of the License at
 *
 *      http://www.apache.org/licenses/LICENSE-2.0
 *
 * Unless required by applicable law or agreed to in writing, software
 * distributed under the License is distributed on an "AS IS" BASIS,
 * WITHOUT WARRANTIES OR CONDITIONS OF ANY KIND, either express or implied.
 * See the License for the specific language governing permissions and
 * limitations under the License.
 */

package org.apache.ignite.internal.processors.cache.query.continuous;

import org.apache.ignite.internal.processors.cache.*;
import org.apache.ignite.internal.util.tostring.*;
import org.apache.ignite.internal.util.typedef.internal.*;

import javax.cache.*;
import javax.cache.event.*;

/**
 * Continuous query event.
 */
class CacheContinuousQueryEvent<K, V> extends CacheEntryEvent<K, V> {
    /** */
<<<<<<< HEAD
    private final GridCacheContext cctx;
=======
    private static final long serialVersionUID = 0L;
>>>>>>> 697d1999

    /** Entry. */
    @GridToStringExclude
    private final CacheContinuousQueryEntry e;

    /**
     * @param src Source cache.
     * @param cctx Cache context.
     * @param e Entry.
     */
    CacheContinuousQueryEvent(Cache src, GridCacheContext cctx, CacheContinuousQueryEntry e) {
        super(src, e.eventType());

        this.cctx = cctx;
        this.e = e;
    }

    /**
     * @return Entry.
     */
    CacheContinuousQueryEntry entry() {
        return e;
    }

    /** {@inheritDoc} */
    @Override public K getKey() {
        return e.key().value(cctx.cacheObjectContext(), false);
    }

    /** {@inheritDoc} */
    @Override public V getValue() {
        return CU.value(e.value(), cctx, false);
    }

    /** {@inheritDoc} */
    @Override public V getOldValue() {
        return CU.value(e.oldValue(), cctx, false);
    }

    /** {@inheritDoc} */
    @Override public boolean isOldValueAvailable() {
        return e.oldValue() != null;
    }

    /** {@inheritDoc} */
    @Override public <T> T unwrap(Class<T> cls) {
        if(cls.isAssignableFrom(getClass()))
            return cls.cast(this);

        throw new IllegalArgumentException("Unwrapping to class is not supported: " + cls);
    }

    /** {@inheritDoc} */
    @Override public String toString() {
        return S.toString(CacheContinuousQueryEvent.class, this,
            "evtType", getEventType(),
            "key", getKey(),
            "newVal", getValue(),
            "oldVal", getOldValue());
    }
}<|MERGE_RESOLUTION|>--- conflicted
+++ resolved
@@ -29,11 +29,10 @@
  */
 class CacheContinuousQueryEvent<K, V> extends CacheEntryEvent<K, V> {
     /** */
-<<<<<<< HEAD
+    private static final long serialVersionUID = 0L;
+
+    /** */
     private final GridCacheContext cctx;
-=======
-    private static final long serialVersionUID = 0L;
->>>>>>> 697d1999
 
     /** Entry. */
     @GridToStringExclude
@@ -59,7 +58,8 @@
     }
 
     /** {@inheritDoc} */
-    @Override public K getKey() {
+    @Override
+    public K getKey() {
         return e.key().value(cctx.cacheObjectContext(), false);
     }
 
@@ -69,7 +69,8 @@
     }
 
     /** {@inheritDoc} */
-    @Override public V getOldValue() {
+    @Override
+    public V getOldValue() {
         return CU.value(e.oldValue(), cctx, false);
     }
 
