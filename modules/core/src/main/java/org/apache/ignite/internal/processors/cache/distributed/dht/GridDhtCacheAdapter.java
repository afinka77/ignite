/*
 * Licensed to the Apache Software Foundation (ASF) under one or more
 * contributor license agreements.  See the NOTICE file distributed with
 * this work for additional information regarding copyright ownership.
 * The ASF licenses this file to You under the Apache License, Version 2.0
 * (the "License"); you may not use this file except in compliance with
 * the License.  You may obtain a copy of the License at
 *
 *      http://www.apache.org/licenses/LICENSE-2.0
 *
 * Unless required by applicable law or agreed to in writing, software
 * distributed under the License is distributed on an "AS IS" BASIS,
 * WITHOUT WARRANTIES OR CONDITIONS OF ANY KIND, either express or implied.
 * See the License for the specific language governing permissions and
 * limitations under the License.
 */

package org.apache.ignite.internal.processors.cache.distributed.dht;

import org.apache.ignite.*;
import org.apache.ignite.cache.*;
import org.apache.ignite.cluster.*;
import org.apache.ignite.internal.*;
import org.apache.ignite.internal.processors.cache.*;
import org.apache.ignite.internal.processors.cache.distributed.*;
import org.apache.ignite.internal.processors.cache.distributed.dht.colocated.*;
import org.apache.ignite.internal.processors.cache.distributed.dht.preloader.*;
import org.apache.ignite.internal.processors.cache.distributed.near.*;
import org.apache.ignite.internal.processors.cache.version.*;
import org.apache.ignite.internal.util.future.*;
import org.apache.ignite.internal.util.lang.*;
import org.apache.ignite.internal.util.typedef.*;
import org.apache.ignite.internal.util.typedef.internal.*;
import org.apache.ignite.lang.*;
import org.jdk8.backport.*;
import org.jetbrains.annotations.*;

import javax.cache.*;
import javax.cache.expiry.*;
import java.io.*;
import java.util.*;
import java.util.concurrent.*;

import static org.apache.ignite.cache.CacheDistributionMode.*;
import static org.apache.ignite.internal.processors.cache.GridCacheUtils.*;
import static org.apache.ignite.internal.processors.dr.GridDrType.*;

/**
 * DHT cache adapter.
 */
public abstract class GridDhtCacheAdapter<K, V> extends GridDistributedCacheAdapter<K, V> {
    /** */
    private static final long serialVersionUID = 0L;

    /** Topology. */
    private GridDhtPartitionTopology<K, V> top;

    /** Preloader. */
    protected GridCachePreloader<K, V> preldr;

    /** Multi tx future holder. */
    private ThreadLocal<IgniteBiTuple<IgniteUuid, GridDhtTopologyFuture>> multiTxHolder = new ThreadLocal<>();

    /** Multi tx futures. */
    private ConcurrentMap<IgniteUuid, MultiUpdateFuture> multiTxFuts = new ConcurrentHashMap8<>();

    /**
     * Empty constructor required for {@link Externalizable}.
     */
    protected GridDhtCacheAdapter() {
        // No-op.
    }

    /**
     * @param ctx Context.
     */
    protected GridDhtCacheAdapter(GridCacheContext<K, V> ctx) {
        super(ctx, ctx.config().getStartSize());

        top = new GridDhtPartitionTopologyImpl<>(ctx);
    }

    /**
     * Constructor used for near-only cache.
     *
     * @param ctx Cache context.
     * @param map Cache map.
     */
    protected GridDhtCacheAdapter(GridCacheContext<K, V> ctx, GridCacheConcurrentMap<K, V> map) {
        super(ctx, map);

        top = new GridDhtPartitionTopologyImpl<>(ctx);
    }

    /** {@inheritDoc} */
    @Override protected void init() {
        map.setEntryFactory(new GridCacheMapEntryFactory<K, V>() {
            /** {@inheritDoc} */
            @Override public GridCacheMapEntry<K, V> create(GridCacheContext<K, V> ctx, long topVer, K key, int hash,
                V val, GridCacheMapEntry<K, V> next, long ttl, int hdrId) {
                return new GridDhtCacheEntry<>(ctx, topVer, key, hash, val, next, ttl, hdrId);
            }
        });
    }

    /** {@inheritDoc} */
    @Override public void start() throws IgniteCheckedException {
        super.start();

        ctx.io().addHandler(ctx.cacheId(), GridCacheTtlUpdateRequest.class, new CI2<UUID, GridCacheTtlUpdateRequest<K, V>>() {
            @Override public void apply(UUID nodeId, GridCacheTtlUpdateRequest<K, V> req) {
                processTtlUpdateRequest(req);
            }
        });
    }

    /** {@inheritDoc} */
    @Override public void stop() {
        super.stop();

        if (preldr != null)
            preldr.stop();

        // Clean up to help GC.
        preldr = null;
        top = null;
    }

    /** {@inheritDoc} */
    @Override public void onKernalStart() throws IgniteCheckedException {
        super.onKernalStart();

        preldr.onKernalStart();
    }

    /** {@inheritDoc} */
    @Override public void onKernalStop() {
        super.onKernalStop();

        if (preldr != null)
            preldr.onKernalStop();
    }

    /** {@inheritDoc} */
    @Override public void printMemoryStats() {
        super.printMemoryStats();

        top.printMemoryStats(1024);
    }

    /**
     * @return Near cache.
     */
    public abstract GridNearCacheAdapter<K, V> near();

    /**
     * @return Partition topology.
     */
    public GridDhtPartitionTopology<K, V> topology() {
        return top;
    }

    /** {@inheritDoc} */
    @Override public GridCachePreloader<K, V> preloader() {
        return preldr;
    }

    /**
     * @return DHT preloader.
     */
    public GridDhtPreloader<K, V> dhtPreloader() {
        assert preldr instanceof GridDhtPreloader;

        return (GridDhtPreloader<K, V>)preldr;
    }

    /**
     * @return Topology version future registered for multi-update.
     */
    @Nullable public GridDhtTopologyFuture multiUpdateTopologyFuture() {
        IgniteBiTuple<IgniteUuid, GridDhtTopologyFuture> tup = multiTxHolder.get();

        return tup == null ? null : tup.get2();
    }

    /**
     * Starts multi-update lock. Will wait for topology future is ready.
     *
     * @return Topology version.
     * @throws IgniteCheckedException If failed.
     */
    public long beginMultiUpdate() throws IgniteCheckedException {
        IgniteBiTuple<IgniteUuid, GridDhtTopologyFuture> tup = multiTxHolder.get();

        if (tup != null)
            throw new IgniteCheckedException("Nested multi-update locks are not supported");

        top.readLock();

        GridDhtTopologyFuture topFut;

        long topVer;

        try {
            // While we are holding read lock, register lock future for partition release future.
            IgniteUuid lockId = IgniteUuid.fromUuid(ctx.localNodeId());

            topVer = top.topologyVersion();

            MultiUpdateFuture fut = new MultiUpdateFuture(ctx.kernalContext(), topVer);

            MultiUpdateFuture old = multiTxFuts.putIfAbsent(lockId, fut);

            assert old == null;

            topFut = top.topologyVersionFuture();

            multiTxHolder.set(F.t(lockId, topFut));
        }
        finally {
            top.readUnlock();
        }

        topFut.get();

        return topVer;
    }

    /**
     * Ends multi-update lock.
     *
     * @throws IgniteCheckedException If failed.
     */
    public void endMultiUpdate() throws IgniteCheckedException {
        IgniteBiTuple<IgniteUuid, GridDhtTopologyFuture> tup = multiTxHolder.get();

        if (tup == null)
            throw new IgniteCheckedException("Multi-update was not started or released twice.");

        top.readLock();

        try {
            IgniteUuid lockId = tup.get1();

            MultiUpdateFuture multiFut = multiTxFuts.remove(lockId);

            multiTxHolder.set(null);

            // Finish future.
            multiFut.onDone(lockId);
        }
        finally {
            top.readUnlock();
        }
    }

    /**
     * Creates multi update finish future. Will return {@code null} if no multi-update locks are found.
     *
     * @param topVer Topology version.
     * @return Finish future.
     */
    @Nullable public IgniteInternalFuture<?> multiUpdateFinishFuture(long topVer) {
        GridCompoundFuture<IgniteUuid, Object> fut = null;

        for (MultiUpdateFuture multiFut : multiTxFuts.values()) {
            if (multiFut.topologyVersion() <= topVer) {
                if (fut == null)
                    fut = new GridCompoundFuture<>(ctx.kernalContext());

                fut.add(multiFut);
            }
        }

        if (fut != null)
            fut.markInitialized();

        return fut;
    }

    /**
     * @param key Key.
     * @return DHT entry.
     */
    @Nullable public GridDhtCacheEntry<K, V> peekExx(K key) {
        return (GridDhtCacheEntry<K, V>)peekEx(key);
    }

    /**
     * {@inheritDoc}
     *
     * @throws GridDhtInvalidPartitionException If partition for the key is no longer valid.
     */
    @Override public Cache.Entry<K, V> entry(K key) throws GridDhtInvalidPartitionException {
        return super.entry(key);
    }

    /**
     * {@inheritDoc}
     *
     * @throws GridDhtInvalidPartitionException If partition for the key is no longer valid.
     */
    @Override public GridCacheEntryEx<K, V> entryEx(K key, boolean touch) throws GridDhtInvalidPartitionException {
        return super.entryEx(key, touch);
    }

    /**
     * {@inheritDoc}
     *
     * @throws GridDhtInvalidPartitionException If partition for the key is no longer valid.
     */
    @Override public GridCacheEntryEx<K, V> entryEx(K key, long topVer) throws GridDhtInvalidPartitionException {
        return super.entryEx(key, topVer);
    }

    /**
     * @param key Key.
     * @return DHT entry.
     * @throws GridDhtInvalidPartitionException If partition for the key is no longer valid.
     */
    public GridDhtCacheEntry<K, V> entryExx(K key) throws GridDhtInvalidPartitionException {
        return (GridDhtCacheEntry<K, V>)entryEx(key);
    }

    /**
     * @param key Key.
     * @param topVer Topology version.
     * @return DHT entry.
     * @throws GridDhtInvalidPartitionException If partition for the key is no longer valid.
     */
    public GridDhtCacheEntry<K, V> entryExx(K key, long topVer) throws GridDhtInvalidPartitionException {
        return (GridDhtCacheEntry<K, V>)entryEx(key, topVer);
    }

    /**
     * Gets or creates entry for given key. If key belongs to local node, dht entry will be returned, otherwise
     * if {@code allowDetached} is {@code true}, detached entry will be returned, otherwise exception will be
     * thrown.
     *
     * @param key Key for which entry should be returned.
     * @param allowDetached Whether to allow detached entries.
     * @param touch {@code True} if entry should be passed to eviction policy.
     * @return Cache entry.
     * @throws GridDhtInvalidPartitionException if entry does not belong to this node and
     *      {@code allowDetached} is {@code false}.
     */
    public GridCacheEntryEx<K, V> entryExx(K key, long topVer, boolean allowDetached, boolean touch) {
        try {
            return allowDetached && !ctx.affinity().localNode(key, topVer) ?
                new GridDhtDetachedCacheEntry<>(ctx, key, key.hashCode(), null, null, 0, 0) :
                entryEx(key, touch);
        }
        catch (GridDhtInvalidPartitionException e) {
            if (!allowDetached)
                throw e;

            return new GridDhtDetachedCacheEntry<>(ctx, key, key.hashCode(), null, null, 0, 0);
        }
    }

    /** {@inheritDoc} */
    @Override public void localLoad(Collection<? extends K> keys, final ExpiryPolicy plc)
        throws IgniteCheckedException {
        if (ctx.store().isLocalStore()) {
            super.localLoad(keys, plc);

            return;
        }

        // Version for all loaded entries.
        final GridCacheVersion ver0 = ctx.shared().versions().nextForLoad(topology().topologyVersion());

        final boolean replicate = ctx.isDrEnabled();

        final long topVer = ctx.affinity().affinityTopologyVersion();

        final ExpiryPolicy plc0 = plc != null ? plc : ctx.expiry();

        ctx.store().loadAllFromStore(null, keys, new CI2<K, V>() {
            @Override public void apply(K key, V val) {
                loadEntry(key, val, ver0, null, topVer, replicate, plc0);
            }
        });
    }

    /** {@inheritDoc} */
    @Override public void loadCache(final IgniteBiPredicate<K, V> p, final long ttl, Object[] args) throws IgniteCheckedException {
        if (ctx.store().isLocalStore()) {
            super.loadCache(p, ttl, args);

            return;
        }

        // Version for all loaded entries.
        final GridCacheVersion ver0 = ctx.shared().versions().nextForLoad(topology().topologyVersion());

        final boolean replicate = ctx.isDrEnabled();

        final long topVer = ctx.affinity().affinityTopologyVersion();

        final ExpiryPolicy plc = ctx.expiry();

        ctx.store().loadCache(new CI3<K, V, GridCacheVersion>() {
            @Override public void apply(K key, V val, @Nullable GridCacheVersion ver) {
                assert ver == null;

                loadEntry(key, val, ver0, p, topVer, replicate, plc);
            }
        }, args);
    }

    /**
     * @param key Key.
     * @param val Value.
     * @param ver Cache version.
     * @param p Optional predicate.
     * @param topVer Topology version.
     * @param replicate Replication flag.
     * @param plc Expiry policy.
     */
    private void loadEntry(K key,
        V val,
        GridCacheVersion ver,
        @Nullable IgniteBiPredicate<K, V> p,
        long topVer,
        boolean replicate,
        @Nullable ExpiryPolicy plc) {
        if (p != null && !p.apply(key, val))
            return;

        try {
            GridDhtLocalPartition<K, V> part = top.localPartition(ctx.affinity().partition(key), -1, true);

            // Reserve to make sure that partition does not get unloaded.
            if (part.reserve()) {
                GridCacheEntryEx<K, V> entry = null;

                try {
                    long ttl = 0;

                    if (plc != null) {
                        ttl = CU.toTtl(plc.getExpiryForCreation());

                        if (ttl == CU.TTL_ZERO)
                            return;
                        else if (ttl == CU.TTL_NOT_CHANGED)
                            ttl = 0;
                    }

                    if (ctx.portableEnabled()) {
                        key = (K)ctx.marshalToPortable(key);
                        val = (V)ctx.marshalToPortable(val);
                    }

                    entry = entryEx(key, false);

                    entry.initialValue(val, null, ver, ttl, -1, false, topVer, replicate ? DR_LOAD : DR_NONE);
                }
                catch (IgniteCheckedException e) {
                    throw new IgniteException("Failed to put cache value: " + entry, e);
                }
                catch (GridCacheEntryRemovedException ignore) {
                    if (log.isDebugEnabled())
                        log.debug("Got removed entry during loadCache (will ignore): " + entry);
                }
                finally {
                    if (entry != null)
                        entry.context().evicts().touch(entry, topVer);

                    part.release();
                }
            }
            else if (log.isDebugEnabled())
                log.debug("Will node load entry into cache (partition is invalid): " + part);
        }
        catch (GridDhtInvalidPartitionException e) {
            if (log.isDebugEnabled())
                log.debug("Ignoring entry for partition that does not belong [key=" + key + ", val=" + val +
                    ", err=" + e + ']');
        }
    }

    /** {@inheritDoc} */
    @Override public int primarySize() {
        int sum = 0;

        long topVer = ctx.affinity().affinityTopologyVersion();

        for (GridDhtLocalPartition<K, V> p : topology().currentLocalPartitions()) {
            if (p.primary(topVer))
                sum += p.publicSize();
        }

        return sum;
    }

    /**
     * This method is used internally. Use
     * {@link #getDhtAsync(UUID, long, LinkedHashMap, boolean, boolean, long, UUID, int, boolean, IgniteCacheExpiryPolicy, boolean)}
     * method instead to retrieve DHT value.
     *
     * @param keys {@inheritDoc}
     * @param forcePrimary {@inheritDoc}
     * @param skipTx {@inheritDoc}
     * @return {@inheritDoc}
     */
    @Override public IgniteInternalFuture<Map<K, V>> getAllAsync(
        @Nullable Collection<? extends K> keys,
        boolean forcePrimary,
        boolean skipTx,
        @Nullable GridCacheEntryEx<K, V> entry,
        @Nullable UUID subjId,
        String taskName,
        boolean deserializePortable,
<<<<<<< HEAD
        boolean skipVals
=======
        @Nullable IgnitePredicate<Cache.Entry<K, V>>[] filter
>>>>>>> 422ffb14
    ) {
        return getAllAsync(keys,
            true,
            null,
            /*don't check local tx. */false,
            subjId,
            taskName,
            deserializePortable,
            forcePrimary,
            null,
            skipVals);
    }

    /** {@inheritDoc} */
<<<<<<< HEAD
    @Override public V reload(K key)
=======
    @Override public V reload(K key, @Nullable IgnitePredicate<Cache.Entry<K, V>>... filter)
>>>>>>> 422ffb14
        throws IgniteCheckedException {
        try {
            return super.reload(key);
        }
        catch (GridDhtInvalidPartitionException ignored) {
            return null;
        }
    }

    /**
     * @param keys Keys to get
     * @param readThrough Read through flag.
     * @param subjId Subject ID.
     * @param taskName Task name.
     * @param deserializePortable Deserialize portable flag.
     * @param expiry Expiry policy.
     * @return Get future.
     */
    IgniteInternalFuture<Map<K, V>> getDhtAllAsync(@Nullable Collection<? extends K> keys,
        boolean readThrough,
        @Nullable UUID subjId,
        String taskName,
        boolean deserializePortable,
<<<<<<< HEAD
        @Nullable IgniteCacheExpiryPolicy expiry,
        boolean skipVals
=======
        @Nullable IgnitePredicate<Cache.Entry<K, V>>[] filter,
        @Nullable IgniteCacheExpiryPolicy expiry
>>>>>>> 422ffb14
        ) {
        return getAllAsync(keys,
            readThrough,
            null,
            /*don't check local tx. */false,
            subjId,
            taskName,
            deserializePortable,
            false,
            expiry,
            skipVals);
    }

    /**
     * @param reader Reader node ID.
     * @param msgId Message ID.
     * @param keys Keys to get.
     * @param readThrough Read through flag.
     * @param reload Reload flag.
     * @param topVer Topology version.
     * @param subjId Subject ID.
     * @param taskNameHash Task name hash code.
     * @param deserializePortable Deserialize portable flag.
     * @param expiry Expiry policy.
     * @return DHT future.
     */
    public GridDhtFuture<Collection<GridCacheEntryInfo<K, V>>> getDhtAsync(UUID reader,
        long msgId,
        LinkedHashMap<? extends K, Boolean> keys,
        boolean readThrough,
        boolean reload,
        long topVer,
        @Nullable UUID subjId,
        int taskNameHash,
        boolean deserializePortable,
<<<<<<< HEAD
        @Nullable IgniteCacheExpiryPolicy expiry,
        boolean skipVals) {
=======
        IgnitePredicate<Cache.Entry<K, V>>[] filter,
        @Nullable IgniteCacheExpiryPolicy expiry) {
>>>>>>> 422ffb14
        GridDhtGetFuture<K, V> fut = new GridDhtGetFuture<>(ctx,
            msgId,
            reader,
            keys,
            readThrough,
            reload,
            /*tx*/null,
            topVer,
            subjId,
            taskNameHash,
            deserializePortable,
            expiry,
            skipVals);

        fut.init();

        return fut;
    }

    /**
     * @param nodeId Node ID.
     * @param req Get request.
     */
    protected void processNearGetRequest(final UUID nodeId, final GridNearGetRequest<K, V> req) {
        assert isAffinityNode(cacheCfg);

        long ttl = req.accessTtl();

        final GetExpiryPolicy expiryPlc = GetExpiryPolicy.forTtl(ttl);

        IgniteInternalFuture<Collection<GridCacheEntryInfo<K, V>>> fut =
            getDhtAsync(nodeId,
                req.messageId(),
                req.keys(),
                req.readThrough(),
                req.reload(),
                req.topologyVersion(),
                req.subjectId(),
                req.taskNameHash(),
                false,
                expiryPlc,
                req.skipValues());

        fut.listenAsync(new CI1<IgniteInternalFuture<Collection<GridCacheEntryInfo<K, V>>>>() {
            @Override public void apply(IgniteInternalFuture<Collection<GridCacheEntryInfo<K, V>>> f) {
                GridNearGetResponse<K, V> res = new GridNearGetResponse<>(ctx.cacheId(),
                    req.futureId(),
                    req.miniId(),
                    req.version());

                GridDhtFuture<Collection<GridCacheEntryInfo<K, V>>> fut =
                    (GridDhtFuture<Collection<GridCacheEntryInfo<K, V>>>)f;

                try {
                    Collection<GridCacheEntryInfo<K, V>> entries = fut.get();

                    res.entries(entries);
                }
                catch (IgniteCheckedException e) {
                    U.error(log, "Failed processing get request: " + req, e);

                    res.error(e);
                }

                res.invalidPartitions(fut.invalidPartitions(), ctx.discovery().topologyVersion());

                try {
                    ctx.io().send(nodeId, res, ctx.ioPolicy());
                }
                catch (IgniteCheckedException e) {
                    U.error(log, "Failed to send get response to node (is node still alive?) [nodeId=" + nodeId +
                        ",req=" + req + ", res=" + res + ']', e);
                }

                sendTtlUpdateRequest(expiryPlc);
            }
        });
    }

    /**
     * @param expiryPlc Expiry policy.
     */
    public void sendTtlUpdateRequest(@Nullable final IgniteCacheExpiryPolicy expiryPlc) {
        if (expiryPlc != null && expiryPlc.entries() != null) {
            ctx.closures().runLocalSafe(new Runnable() {
                @SuppressWarnings({"unchecked", "ForLoopReplaceableByForEach"})
                @Override public void run() {
                    Map<Object, IgniteBiTuple<byte[], GridCacheVersion>> entries = expiryPlc.entries();

                    assert entries != null && !entries.isEmpty();

                    Map<ClusterNode, GridCacheTtlUpdateRequest<K, V>> reqMap = new HashMap<>();

                    long topVer = ctx.discovery().topologyVersion();

                    for (Map.Entry<Object, IgniteBiTuple<byte[], GridCacheVersion>> e : entries.entrySet()) {
                        List<ClusterNode> nodes = ctx.affinity().nodes((K)e.getKey(), topVer);

                        for (int i = 0; i < nodes.size(); i++) {
                            ClusterNode node = nodes.get(i);

                            if (!node.isLocal()) {
                                GridCacheTtlUpdateRequest<K, V> req = reqMap.get(node);

                                if (req == null) {
                                    reqMap.put(node,
                                        req = new GridCacheTtlUpdateRequest<>(topVer, expiryPlc.forAccess()));

                                    req.cacheId(ctx.cacheId());
                                }

                                req.addEntry(e.getValue().get1(), e.getValue().get2());
                            }
                        }
                    }

                    Map<UUID, Collection<IgniteBiTuple<byte[], GridCacheVersion>>> rdrs = expiryPlc.readers();

                    if (rdrs != null) {
                        assert !rdrs.isEmpty();

                        for (Map.Entry<UUID, Collection<IgniteBiTuple<byte[], GridCacheVersion>>> e : rdrs.entrySet()) {
                            ClusterNode node = ctx.node(e.getKey());

                            if (node != null) {
                                GridCacheTtlUpdateRequest<K, V> req = reqMap.get(node);

                                if (req == null) {
                                    reqMap.put(node, req = new GridCacheTtlUpdateRequest<>(topVer,
                                        expiryPlc.forAccess()));

                                    req.cacheId(ctx.cacheId());
                                }

                                for (IgniteBiTuple<byte[], GridCacheVersion> t : e.getValue())
                                    req.addNearEntry(t.get1(), t.get2());
                            }
                        }
                    }

                    for (Map.Entry<ClusterNode, GridCacheTtlUpdateRequest<K, V>> req : reqMap.entrySet()) {
                        try {
                            ctx.io().send(req.getKey(), req.getValue(), ctx.ioPolicy());
                        }
                        catch (IgniteCheckedException e) {
                            U.error(log, "Failed to send TTL update request.", e);
                        }
                    }
                }
            });
        }
    }

    /**
     * @param req Request.
     */
    private void processTtlUpdateRequest(GridCacheTtlUpdateRequest<K, V> req) {
        if (req.keys() != null)
            updateTtl(this, req.keys(), req.versions(), req.ttl());

        if (req.nearKeys() != null) {
            GridNearCacheAdapter<K, V> near = near();

            assert near != null;

            updateTtl(near, req.nearKeys(), req.nearVersions(), req.ttl());
        }
    }

    /**
     * @param cache Cache.
     * @param keys Entries keys.
     * @param vers Entries versions.
     * @param ttl TTL.
     */
    private void updateTtl(GridCacheAdapter<K, V> cache,
        List<K> keys,
        List<GridCacheVersion> vers,
        long ttl) {
        assert !F.isEmpty(keys);
        assert keys.size() == vers.size();

        int size = keys.size();

        boolean swap = cache.context().isSwapOrOffheapEnabled();

        for (int i = 0; i < size; i++) {
            try {
                GridCacheEntryEx<K, V> entry = null;

                try {
                    if (swap) {
                        entry = cache.entryEx(keys.get(i));

                        entry.unswap(true, false);
                    }
                    else
                        entry = cache.peekEx(keys.get(i));

                    if (entry != null)
                        entry.updateTtl(vers.get(i), ttl);
                }
                finally {
                    if (entry != null)
                        cache.context().evicts().touch(entry, -1L);
                }
            }
            catch (IgniteCheckedException e) {
                log.error("Failed to unswap entry.", e);
            }
        }
    }

    /** {@inheritDoc} */
    @Override public void unlockAll(Collection<? extends K> keys,
        IgnitePredicate<Cache.Entry<K, V>>[] filter) {
        assert false;
    }

    /** {@inheritDoc} */
    @Override public Set<Cache.Entry<K, V>> entrySet(int part) {
        return new PartitionEntrySet(part);
    }

    /** {@inheritDoc} */
    @Override public String toString() {
        return S.toString(GridDhtCacheAdapter.class, this, super.toString());
    }

    /**
     *
     */
    private class PartitionEntrySet extends AbstractSet<Cache.Entry<K, V>> {
        /** */
        private int partId;

        /**
         * @param partId Partition id.
         */
        private PartitionEntrySet(int partId) {
            this.partId = partId;
        }

        /** {@inheritDoc} */
        @NotNull @Override public Iterator<Cache.Entry<K, V>> iterator() {
            final GridDhtLocalPartition<K, V> part = ctx.topology().localPartition(partId,
                ctx.discovery().topologyVersion(), false);

            Iterator<GridDhtCacheEntry<K, V>> partIt = part == null ? null : part.entries().iterator();

            return new PartitionEntryIterator<>(partIt);
        }

        /** {@inheritDoc} */
        @Override public boolean remove(Object o) {
            if (!(o instanceof Cache.Entry))
                return false;

            Cache.Entry<K, V> entry = (Cache.Entry<K, V>)o;

            K key = entry.getKey();
            V val = entry.getValue();

            if (val == null)
                return false;

            try {
                // Cannot use remove(key, val) since we may be in DHT cache and should go through near.
                return GridDhtCacheAdapter.this.remove(key, val);
            }
            catch (IgniteCheckedException e) {
                throw new IgniteException(e);
            }
        }

        /** {@inheritDoc} */
        @Override public boolean removeAll(Collection<?> c) {
            boolean rmv = false;

            for (Object o : c)
                rmv |= remove(o);

            return rmv;
        }

        /** {@inheritDoc} */
        @Override public boolean contains(Object o) {
            if (!(o instanceof Cache.Entry))
                return false;

            Cache.Entry<K, V> entry = (Cache.Entry<K, V>)o;

            return partId == ctx.affinity().partition(entry.getKey()) &&
                F.eq(entry.getValue(), peek(entry.getKey()));
        }

        /** {@inheritDoc} */
        @Override public int size() {
            GridDhtLocalPartition<K, V> part = ctx.topology().localPartition(partId,
                ctx.discovery().topologyVersion(), false);

            return part != null ? part.publicSize() : 0;
        }

        /** {@inheritDoc} */
        @Override public String toString() {
            return S.toString(PartitionEntrySet.class, this, "super", super.toString());
        }
    }

    /** {@inheritDoc} */
    @Override public List<GridCacheClearAllRunnable<K, V>> splitClearLocally() {
        CacheDistributionMode mode = configuration().getDistributionMode();

        return (mode == PARTITIONED_ONLY || mode == NEAR_PARTITIONED) ? super.splitClearLocally() :
            Collections.<GridCacheClearAllRunnable<K, V>>emptyList();
    }

    /** {@inheritDoc} */
    @Override public void onDeferredDelete(GridCacheEntryEx<K, V> entry, GridCacheVersion ver) {
        assert entry.isDht();

        GridDhtLocalPartition<K, V> part = topology().localPartition(entry.partition(), -1, false);

        // Do not remove entry on replica topology. Instead, add entry to removal queue.
        // It will be cleared eventually.
        if (part != null) {
            try {
                part.onDeferredDelete(entry.key(), ver);
            }
            catch (IgniteCheckedException e) {
                U.error(log, "Failed to enqueue deleted entry [key=" + entry.key() + ", ver=" + ver + ']', e);
            }
        }
    }

    /**
     * @param primary If {@code true} includes primary entries.
     * @param backup If {@code true} includes backup entries.
     * @return Local entries iterator.
     */
    public Iterator<Cache.Entry<K, V>> localEntriesIterator(final boolean primary, final boolean backup) {
        assert primary || backup;

        if (primary && backup)
            return iterator(map.entries0().iterator(), !ctx.keepPortable());
        else {
            final long topVer = ctx.affinity().affinityTopologyVersion();

            final Iterator<GridDhtLocalPartition<K, V>> partIt = topology().currentLocalPartitions().iterator();

            Iterator<GridCacheEntryEx<K, V>> it = new Iterator<GridCacheEntryEx<K, V>>() {
                private GridCacheEntryEx<K, V> next;

                private Iterator<GridDhtCacheEntry<K, V>> curIt;

                {
                    advance();
                }

                @Override public boolean hasNext() {
                    return next != null;
                }

                @Override public GridCacheEntryEx<K, V> next() {
                    if (next == null)
                        throw new NoSuchElementException();

                    GridCacheEntryEx<K, V> e = next;

                    advance();

                    return e;
                }

                @Override public void remove() {
                    throw new UnsupportedOperationException();
                }

                private void advance() {
                    next = null;

                    do {
                        if (curIt == null) {
                            while (partIt.hasNext()) {
                                GridDhtLocalPartition<K, V> part = partIt.next();

                                if (primary == part.primary(topVer)) {
                                    curIt = part.entries().iterator();

                                    break;
                                }
                            }
                        }

                        if (curIt != null) {
                            if (curIt.hasNext()) {
                                next = curIt.next();

                                break;
                            }
                            else
                                curIt = null;
                        }
                    }
                    while (partIt.hasNext());
                }
            };

            return iterator(it, !ctx.keepPortable());
        }
    }

    /**
     * Complex partition iterator for both partition and swap iteration.
     */
    private class PartitionEntryIterator<K, V> extends GridIteratorAdapter<Cache.Entry<K, V>> {
        /** */
        private static final long serialVersionUID = 0L;

        /** Next entry. */
        private Cache.Entry<K, V> entry;

        /** Last seen entry to support remove. */
        private Cache.Entry<K, V> last;

        /** Partition iterator. */
        private final Iterator<GridDhtCacheEntry<K, V>> partIt;

        /**
         * @param partIt Partition iterator.
         */
        private PartitionEntryIterator(@Nullable Iterator<GridDhtCacheEntry<K, V>> partIt) {
            this.partIt = partIt;

            advance();
        }

        /** {@inheritDoc} */
        @Override public boolean hasNextX() {
            return entry != null;
        }

        /** {@inheritDoc} */
        @Override public Cache.Entry<K, V> nextX() throws IgniteCheckedException {
            if (!hasNext())
                throw new NoSuchElementException();

            last = entry;

            advance();

            return last;
        }

        /** {@inheritDoc} */
        @Override public void removeX() throws IgniteCheckedException {
            if (last == null)
                throw new IllegalStateException();

            ctx.grid().jcache(ctx.name()).remove(last.getKey(), last.getValue());
        }

        /**
         *
         */
        private void advance() {
            if (partIt != null) {
                while (partIt.hasNext()) {
                    GridDhtCacheEntry<K, V> next = partIt.next();

                    if (next.isInternal() || !next.visitable(CU.<K, V>empty()))
                        continue;

                    entry = next.wrapLazyValue();

                    return;
                }
            }

            entry = null;
        }
    }

    /**
     * Multi update future.
     */
    private static class MultiUpdateFuture extends GridFutureAdapter<IgniteUuid> {
        /** */
        private static final long serialVersionUID = 0L;

        /** Topology version. */
        private long topVer;

        /**
         * Empty constructor required by {@link Externalizable}.
         */
        public MultiUpdateFuture() {
            // No-op.
        }

        /**
         * @param ctx Kernal context.
         * @param topVer Topology version.
         */
        private MultiUpdateFuture(GridKernalContext ctx, long topVer) {
            super(ctx);

            this.topVer = topVer;
        }

        /**
         * @return Topology version.
         */
        private long topologyVersion() {
            return topVer;
        }
    }
}<|MERGE_RESOLUTION|>--- conflicted
+++ resolved
@@ -512,11 +512,7 @@
         @Nullable UUID subjId,
         String taskName,
         boolean deserializePortable,
-<<<<<<< HEAD
         boolean skipVals
-=======
-        @Nullable IgnitePredicate<Cache.Entry<K, V>>[] filter
->>>>>>> 422ffb14
     ) {
         return getAllAsync(keys,
             true,
@@ -531,11 +527,7 @@
     }
 
     /** {@inheritDoc} */
-<<<<<<< HEAD
     @Override public V reload(K key)
-=======
-    @Override public V reload(K key, @Nullable IgnitePredicate<Cache.Entry<K, V>>... filter)
->>>>>>> 422ffb14
         throws IgniteCheckedException {
         try {
             return super.reload(key);
@@ -559,13 +551,8 @@
         @Nullable UUID subjId,
         String taskName,
         boolean deserializePortable,
-<<<<<<< HEAD
         @Nullable IgniteCacheExpiryPolicy expiry,
         boolean skipVals
-=======
-        @Nullable IgnitePredicate<Cache.Entry<K, V>>[] filter,
-        @Nullable IgniteCacheExpiryPolicy expiry
->>>>>>> 422ffb14
         ) {
         return getAllAsync(keys,
             readThrough,
@@ -601,13 +588,8 @@
         @Nullable UUID subjId,
         int taskNameHash,
         boolean deserializePortable,
-<<<<<<< HEAD
         @Nullable IgniteCacheExpiryPolicy expiry,
         boolean skipVals) {
-=======
-        IgnitePredicate<Cache.Entry<K, V>>[] filter,
-        @Nullable IgniteCacheExpiryPolicy expiry) {
->>>>>>> 422ffb14
         GridDhtGetFuture<K, V> fut = new GridDhtGetFuture<>(ctx,
             msgId,
             reader,
