/*
 * Licensed to the Apache Software Foundation (ASF) under one or more
 * contributor license agreements.  See the NOTICE file distributed with
 * this work for additional information regarding copyright ownership.
 * The ASF licenses this file to You under the Apache License, Version 2.0
 * (the "License"); you may not use this file except in compliance with
 * the License.  You may obtain a copy of the License at
 *
 *      http://www.apache.org/licenses/LICENSE-2.0
 *
 * Unless required by applicable law or agreed to in writing, software
 * distributed under the License is distributed on an "AS IS" BASIS,
 * WITHOUT WARRANTIES OR CONDITIONS OF ANY KIND, either express or implied.
 * See the License for the specific language governing permissions and
 * limitations under the License.
 */

package org.apache.ignite.internal.pagemem.impl;

import java.nio.ByteBuffer;
import java.nio.ByteOrder;
import java.util.concurrent.atomic.AtomicIntegerFieldUpdater;
import java.util.concurrent.locks.AbstractQueuedSynchronizer;
import org.apache.ignite.internal.pagemem.FullPageId;
import org.apache.ignite.internal.pagemem.Page;
import org.apache.ignite.internal.util.typedef.internal.SB;

/**
 *
 */
class PageImpl extends AbstractQueuedSynchronizer implements Page {
    /** */
    private static final AtomicIntegerFieldUpdater<PageImpl> refCntUpd =
        AtomicIntegerFieldUpdater.newUpdater(PageImpl.class, "refCnt");

    /** */
    private final FullPageId fullId;

    /** */
    private final long ptr;

    /** */
    @SuppressWarnings("unused")
    private volatile int refCnt;

    /** */
    private volatile int ver;

    /** */
    private final ByteBuffer buf;

    /** */
    private final PageMemoryImpl pageMem;

    /**
     * @param fullId Full page ID.
     * @param pageMem Page memory.
     */
    PageImpl(FullPageId fullId, long ptr, PageMemoryImpl pageMem) {
        this.fullId = fullId;
        this.ptr = ptr;
        this.pageMem = pageMem;

        buf = pageMem.wrapPointer(ptr + PageMemoryImpl.PAGE_OVERHEAD, pageMem.pageSize());
    }

    /** {@inheritDoc} */
    @Override public int version() {
        return ver;
    }

    /** {@inheritDoc} */
    @Override public int incrementVersion() {
        return ++ver; // Must be updated in write lock.
    }

    /**
     * @param buf Byte buffer.
     * @return The given buffer back.
     */
    private ByteBuffer reset(ByteBuffer buf) {
        buf.order(ByteOrder.nativeOrder());

        buf.position(0);
        buf.limit(pageMem.pageSize());

        return buf;
    }

    /** {@inheritDoc} */
    @Override public long id() {
        return fullId.pageId();
    }

    /** {@inheritDoc} */
    @Override public FullPageId fullId() {
        return fullId;
    }

    /** {@inheritDoc} */
    @Override protected boolean tryAcquire(int ignore) {
        return compareAndSetState(0, -1);
    }

    /** {@inheritDoc} */
    @Override protected boolean tryRelease(int ignore) {
        boolean res = compareAndSetState(-1, 0);

        assert res : "illegal monitor state";

        return res;
    }

    /** {@inheritDoc} */
    @Override protected int tryAcquireShared(int ignore) {
        for (;;) {
            int state = getState();

            if (state == -1 || hasQueuedPredecessors()) // TODO we are fair here, may be this an overkill
                return -1;

            if (compareAndSetState(state, state + 1))
                return 1;
        }
    }

    /** {@inheritDoc} */
    @Override protected boolean tryReleaseShared(int ignore) {
        for (;;) {
            int state = getState();

            if (state <= 0)
                throw new IllegalMonitorStateException("State: " + state);

            if (compareAndSetState(state, state - 1))
                return true;
        }
    }

    /** {@inheritDoc} */
    @Override public ByteBuffer getForRead() {
        acquireShared(1);

        pageMem.writeCurrentTimestamp(ptr);

        return reset(buf.asReadOnlyBuffer());
    }

    /** {@inheritDoc} */
    @Override public void releaseRead() {
        releaseShared(1);
    }

    /** {@inheritDoc} */
    @Override public ByteBuffer getForInitialWrite() {
        assert getExclusiveOwnerThread() == null: fullId();
        assert getState() == 0: fullId();

        markDirty();

        pageMem.writeCurrentTimestamp(ptr);

        return reset(buf);
    }

    /** {@inheritDoc} */
    @Override public ByteBuffer getForWrite() {
        acquire(1); // This call is not reentrant.

        assert getExclusiveOwnerThread() == null: fullId();

<<<<<<< HEAD
        setExclusiveOwnerThread(Thread.currentThread());
=======
            setExclusiveOwnerThread(th);

            pageMem.writeCurrentTimestamp(ptr);
        }
>>>>>>> 6d68db94

        return reset(buf);
    }

    /**
     * @return Pointer.
     */
    long pointer() {
        return ptr;
    }

    /**
     * Mark dirty.
     */
    private void markDirty() {
        pageMem.setDirty(fullId, ptr, true);
    }

    /** {@inheritDoc} */
    @Override public void releaseWrite(boolean markDirty) {
        if (markDirty)
            markDirty();

        assert getState() == -1;
        assert getExclusiveOwnerThread() == Thread.currentThread() : "illegal monitor state";

        setExclusiveOwnerThread(null);

        release(1);
    }

    /**
     * @return {@code true} If this page is not acquired neither for read nor for write.
     */
    public boolean isFree() {
        return getState() == 0;
    }

    /** {@inheritDoc} */
    @Override public boolean isDirty() {
        return pageMem.isDirty(ptr);
    }

    /** {@inheritDoc} */
    @Override public String toString() {
        SB sb = new SB("PageImpl [handle=");

        sb.a(fullId);
        sb.a(", relPtr=");
        sb.appendHex(pageMem.readRelative(ptr));
        sb.a(", absPtr=");
        sb.appendHex(ptr);
        sb.a(']');

        return sb.toString();
    }

    /**
     * Increments reference count. This method is invoked from the PageMemoryImpl segment read lock, so it
     * must be synchronized.
     */
    void acquireReference() {
        refCntUpd.incrementAndGet(this);

        pageMem.writeCurrentTimestamp(ptr);
    }

    /**
     * Checks if page is acquired by a thread.
     */
    boolean isAcquired() {
        return refCnt != 0;
    }

    /**
     * @return {@code True} if last reference has been released. This method is invoked
     */
    boolean releaseReference() {
        int refs = refCntUpd.decrementAndGet(this);

        assert refs >= 0: fullId.pageId();

        return refs == 0;
    }

    /** {@inheritDoc} */
    @Override public void close() {
        pageMem.releasePage(this);
    }
}<|MERGE_RESOLUTION|>--- conflicted
+++ resolved
@@ -169,14 +169,9 @@
 
         assert getExclusiveOwnerThread() == null: fullId();
 
-<<<<<<< HEAD
         setExclusiveOwnerThread(Thread.currentThread());
-=======
-            setExclusiveOwnerThread(th);
-
-            pageMem.writeCurrentTimestamp(ptr);
-        }
->>>>>>> 6d68db94
+
+        pageMem.writeCurrentTimestamp(ptr);
 
         return reset(buf);
     }
