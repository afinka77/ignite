--- conflicted
+++ resolved
@@ -275,12 +275,13 @@
                         else
                             exchangeFuture(msg.exchangeId(), null, null, null).onAffinityChangeMessage(customEvt.eventNode(), msg);
                     }
-<<<<<<< HEAD
-                    else if (customEvt.customMessage() instanceof NodeActivatedMessage) {
-=======
                     else if (customEvt.customMessage() instanceof StartFullBackupAckDiscoveryMessage
                         && !((StartFullBackupAckDiscoveryMessage)customEvt.customMessage()).hasError()) {
->>>>>>> 72ff74be
+                        exchId = exchangeId(n.id(), affinityTopologyVersion(e), e.type());
+
+                        exchFut = exchangeFuture(exchId, e, null, null);
+                    }
+                    else if (customEvt.customMessage() instanceof NodeActivatedMessage) {
                         exchId = exchangeId(n.id(), affinityTopologyVersion(e), e.type());
 
                         exchFut = exchangeFuture(exchId, e, null, null);
