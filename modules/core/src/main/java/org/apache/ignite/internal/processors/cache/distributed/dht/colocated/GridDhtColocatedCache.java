/*
 * Licensed to the Apache Software Foundation (ASF) under one or more
 * contributor license agreements.  See the NOTICE file distributed with
 * this work for additional information regarding copyright ownership.
 * The ASF licenses this file to You under the Apache License, Version 2.0
 * (the "License"); you may not use this file except in compliance with
 * the License.  You may obtain a copy of the License at
 *
 *      http://www.apache.org/licenses/LICENSE-2.0
 *
 * Unless required by applicable law or agreed to in writing, software
 * distributed under the License is distributed on an "AS IS" BASIS,
 * WITHOUT WARRANTIES OR CONDITIONS OF ANY KIND, either express or implied.
 * See the License for the specific language governing permissions and
 * limitations under the License.
 */

package org.apache.ignite.internal.processors.cache.distributed.dht.colocated;

import org.apache.ignite.*;
import org.apache.ignite.cluster.*;
import org.apache.ignite.internal.*;
import org.apache.ignite.internal.processors.cache.*;
import org.apache.ignite.internal.processors.cache.distributed.*;
import org.apache.ignite.internal.processors.cache.distributed.dht.*;
import org.apache.ignite.internal.processors.cache.distributed.near.*;
import org.apache.ignite.internal.processors.cache.transactions.*;
import org.apache.ignite.internal.processors.cache.version.*;
import org.apache.ignite.internal.util.future.*;
import org.apache.ignite.internal.util.lang.*;
import org.apache.ignite.internal.util.typedef.*;
import org.apache.ignite.internal.util.typedef.internal.*;
import org.apache.ignite.lang.*;
import org.apache.ignite.plugin.security.*;
import org.apache.ignite.transactions.*;
import org.jetbrains.annotations.*;

import javax.cache.*;
import java.io.*;
import java.util.*;

import static org.apache.ignite.internal.processors.cache.CacheFlag.*;
import static org.apache.ignite.internal.processors.cache.GridCachePeekMode.*;

/**
 * Colocated cache.
 */
public class GridDhtColocatedCache<K, V> extends GridDhtTransactionalCacheAdapter<K, V> {
    /** */
    private static final long serialVersionUID = 0L;

    /**
     * Empty constructor required for {@link Externalizable}
     */
    public GridDhtColocatedCache() {
        // No-op.
    }

    /**
     * @param ctx Cache context.
     */
    public GridDhtColocatedCache(GridCacheContext<K, V> ctx) {
        super(ctx);
    }

    /**
     * Creates colocated cache with specified map.
     *
     * @param ctx Cache context.
     * @param map Cache map.
     */
    public GridDhtColocatedCache(GridCacheContext<K, V> ctx, GridCacheConcurrentMap map) {
        super(ctx, map);
    }

    /** {@inheritDoc} */
    @Override public boolean isColocated() {
        return true;
    }

    /** {@inheritDoc} */
    @Override protected void init() {
        map.setEntryFactory(new GridCacheMapEntryFactory() {
            /** {@inheritDoc} */
            @Override public GridCacheMapEntry create(GridCacheContext ctx,
                long topVer,
                KeyCacheObject key,
                int hash,
                CacheObject val,
                GridCacheMapEntry next,
                long ttl,
                int hdrId)
            {
                return new GridDhtColocatedCacheEntry(ctx, topVer, key, hash, val, next, ttl, hdrId);
            }
        });
    }

    /** {@inheritDoc} */
    @Override public void start() throws IgniteCheckedException {
        super.start();

        ctx.io().addHandler(ctx.cacheId(), GridNearGetResponse.class, new CI2<UUID, GridNearGetResponse>() {
            @Override public void apply(UUID nodeId, GridNearGetResponse res) {
                processGetResponse(nodeId, res);
            }
        });

        ctx.io().addHandler(ctx.cacheId(), GridNearLockResponse.class, new CI2<UUID, GridNearLockResponse>() {
            @Override public void apply(UUID nodeId, GridNearLockResponse res) {
                processLockResponse(nodeId, res);
            }
        });
    }

    /**
     * Gets or creates entry for given key and given topology version.
     *
     * @param key Key for entry.
     * @param topVer Topology version.
     * @param allowDetached Whether to allow detached entries. If {@code true} and node is not primary
     *      for given key, a new detached entry will be created. Otherwise, entry will be obtained from
     *      dht cache map.
     * @return Cache entry.
     * @throws GridDhtInvalidPartitionException If {@code allowDetached} is false and node is not primary
     *      for given key.
     */
    public GridDistributedCacheEntry entryExx(KeyCacheObject key,
        long topVer,
        boolean allowDetached)
    {
        return allowDetached && !ctx.affinity().primary(ctx.localNode(), key, topVer) ?
            new GridDhtDetachedCacheEntry(ctx, key, key.hashCode(), null, null, 0, 0) : entryExx(key, topVer);
    }

    /** {@inheritDoc} */
    @Override public V peek(K key, @Nullable Collection<GridCachePeekMode> modes) throws IgniteCheckedException {
        GridTuple<V> val = null;

        if (!modes.contains(NEAR_ONLY)) {
            try {
                val = peek0(true, key, modes, ctx.tm().txx());
            }
            catch (GridCacheFilterFailedException ignored) {
                if (log.isDebugEnabled())
                    log.debug("Filter validation failed for key: " + key);

                return null;
            }
        }

        return val != null ? val.get() : null;
    }

    /** {@inheritDoc} */
    @Override public boolean isLocked(K key) {
        KeyCacheObject cacheKey = ctx.toCacheKeyObject(key);

        return ctx.mvcc().isLockedByThread(cacheKey, -1);
    }

    /** {@inheritDoc} */
    @Override public boolean isLockedByThread(K key) {
        KeyCacheObject cacheKey = ctx.toCacheKeyObject(key);

        return ctx.mvcc().isLockedByThread(cacheKey, Thread.currentThread().getId());
    }

    /** {@inheritDoc} */
    @Override public IgniteInternalFuture<Map<K, V>> getAllAsync(
        @Nullable final Collection<? extends K> keys,
        boolean forcePrimary,
        boolean skipTx,
        @Nullable final GridCacheEntryEx entry,
        @Nullable UUID subjId,
        String taskName,
        final boolean deserializePortable,
        final boolean skipVals
    ) {
        ctx.denyOnFlag(LOCAL);
        ctx.checkSecurity(GridSecurityPermission.CACHE_READ);

        if (F.isEmpty(keys))
            return new GridFinishedFuture<>(Collections.<K, V>emptyMap());

        if (keyCheck)
            validateCacheKeys(keys);

        IgniteTxLocalAdapter tx = ctx.tm().threadLocalTx();

        if (tx != null && !tx.implicit() && !skipTx) {
            return asyncOp(tx, new AsyncOp<Map<K, V>>(keys) {
                @Override public IgniteInternalFuture<Map<K, V>> op(IgniteTxLocalAdapter tx) {
                    return tx.getAllAsync(ctx,
                        ctx.cacheKeysView(keys),
                        entry,
                        deserializePortable,
                        skipVals,
                        false);
                }
            });
        }

        long topVer = tx == null ? ctx.affinity().affinityTopologyVersion() : tx.topologyVersion();

        GridCacheProjectionImpl<K, V> prj = ctx.projectionPerCall();

        subjId = ctx.subjectIdPerCall(subjId, prj);

        return loadAsync(
            ctx.cacheKeysView(keys),
            true,
            false,
            forcePrimary,
            topVer,
            subjId,
            taskName,
            deserializePortable,
            skipVals ? null : expiryPolicy(prj != null ? prj.expiry() : null),
            skipVals);
    }

    /** {@inheritDoc} */
    @Override protected GridCacheEntryEx entryExSafe(KeyCacheObject key, long topVer) {
        try {
            return ctx.affinity().localNode(key, topVer) ? entryEx(key) : null;
        }
        catch (GridDhtInvalidPartitionException ignored) {
            return null;
        }
    }

    /**
     * @param keys Keys to load.
     * @param readThrough Read through flag.
     * @param reload Reload flag.
     * @param forcePrimary Force get from primary node flag.
     * @param topVer Topology version.
     * @param subjId Subject ID.
     * @param taskName Task name.
     * @param deserializePortable Deserialize portable flag.
     * @param expiryPlc Expiry policy.
     * @param skipVals Skip values flag.
     * @return Loaded values.
     */
    public IgniteInternalFuture<Map<K, V>> loadAsync(@Nullable Collection<KeyCacheObject> keys,
        boolean readThrough,
        boolean reload,
        boolean forcePrimary,
        long topVer,
        @Nullable UUID subjId,
        String taskName,
        boolean deserializePortable,
        @Nullable IgniteCacheExpiryPolicy expiryPlc,
        boolean skipVals
    ) {
        if (keys == null || keys.isEmpty())
            return new GridFinishedFuture<>(Collections.<K, V>emptyMap());

        if (expiryPlc == null)
            expiryPlc = expiryPolicy(null);

        // Optimisation: try to resolve value locally and escape 'get future' creation.
        if (!reload && !forcePrimary) {
            Map<K, V> locVals = U.newHashMap(keys.size());

            boolean success = true;

            // Optimistically expect that all keys are available locally (avoid creation of get future).
            for (KeyCacheObject key : keys) {
                GridCacheEntryEx entry = null;

                while (true) {
                    try {
                        entry = ctx.isSwapOrOffheapEnabled() ? entryEx(key) : peekEx(key);

                        // If our DHT cache do has value, then we peek it.
                        if (entry != null) {
                            boolean isNew = entry.isNewLocked();

                            CacheObject v = entry.innerGet(null,
                                /*swap*/true,
                                /*read-through*/false,
                                /*fail-fast*/true,
                                /*unmarshal*/true,
                                /**update-metrics*/false,
                                /*event*/!skipVals,
                                /*temporary*/false,
                                subjId,
                                null,
                                taskName,
                                expiryPlc);

                            // Entry was not in memory or in swap, so we remove it from cache.
                            if (v == null) {
                                GridCacheVersion obsoleteVer = context().versions().next();

                                if (isNew && entry.markObsoleteIfEmpty(obsoleteVer))
                                    removeIfObsolete(key);

                                success = false;
                            }
                            else
                                ctx.addResult(locVals, key, v, skipVals, false, deserializePortable, true);
                        }
                        else
                            success = false;

                        break; // While.
                    }
                    catch (GridCacheEntryRemovedException ignored) {
                        // No-op, retry.
                    }
                    catch (GridCacheFilterFailedException ignored) {
                        // No-op, skip the key.
                        break;
                    }
                    catch (GridDhtInvalidPartitionException ignored) {
                        success = false;

                        break; // While.
                    }
                    catch (IgniteCheckedException e) {
                        return new GridFinishedFuture<>(e);
                    }
                    finally {
                        if (entry != null)
                            context().evicts().touch(entry, topVer);
                    }
                }

                if (!success)
                    break;
                else if (!skipVals && ctx.config().isStatisticsEnabled())
                    ctx.cache().metrics0().onRead(true);
            }

            if (success) {
                sendTtlUpdateRequest(expiryPlc);

<<<<<<< HEAD
                return new GridFinishedFuture<>(ctx.kernalContext(), locVals);
=======
                return ctx.wrapCloneMap(new GridFinishedFuture<>(locVals));
>>>>>>> 1ef545a5
            }
        }

        if (expiryPlc != null)
            expiryPlc.reset();

        // Either reload or not all values are available locally.
        GridPartitionedGetFuture<K, V> fut = new GridPartitionedGetFuture<>(
            ctx,
            keys,
            topVer,
            readThrough,
            reload,
            forcePrimary,
            subjId,
            taskName,
            deserializePortable,
            expiryPlc,
            skipVals);

        fut.init();

        return fut;
    }

    /**
     * This is an entry point to pessimistic locking within transaction.
     *
     * {@inheritDoc}
     */
    @Override public IgniteInternalFuture<Boolean> lockAllAsync(
        Collection<KeyCacheObject> keys,
        long timeout,
        @Nullable IgniteTxLocalEx tx,
        boolean isInvalidate,
        boolean isRead,
        boolean retval,
        @Nullable TransactionIsolation isolation,
        long accessTtl,
        CacheEntryPredicate[] filter
    ) {
        assert tx == null || tx instanceof GridNearTxLocal;

        GridNearTxLocal txx = (GridNearTxLocal)tx;

        GridDhtColocatedLockFuture<K, V> fut = new GridDhtColocatedLockFuture<>(ctx,
            keys,
            txx,
            isRead,
            retval,
            timeout,
            accessTtl,
            filter);

        // Future will be added to mvcc only if it was mapped to remote nodes.
        fut.map();

        return fut;
    }

    /** {@inheritDoc} */
    @Override public GridNearTransactionalCache<K, V> near() {
        assert false : "Near cache is not available in colocated mode.";

        return null;
    }

    /** {@inheritDoc} */
    @Override public Cache.Entry<K, V> entry(K key) throws GridDhtInvalidPartitionException {
        return new CacheEntryImpl<>(key, peek(key));
    }

    /** {@inheritDoc} */
    @Override public void unlockAll(Collection<? extends K> keys,
        CacheEntryPredicate[] filter) {
        if (keys.isEmpty())
            return;

        try {
            GridCacheVersion ver = null;

            int keyCnt = -1;

            Map<ClusterNode, GridNearUnlockRequest> map = null;

            Collection<KeyCacheObject> locKeys = new ArrayList<>();

            for (K key : keys) {
                KeyCacheObject cacheKey = ctx.toCacheKeyObject(key);

                GridDistributedCacheEntry entry = peekExx(cacheKey);

                if (!ctx.isAll(entry, filter))
                    break; // While.

                GridCacheMvccCandidate lock =
                    ctx.mvcc().removeExplicitLock(Thread.currentThread().getId(), cacheKey, null);

                if (lock != null) {
                    final long topVer = lock.topologyVersion();

                    assert topVer > 0;

                    if (map == null) {
                        Collection<ClusterNode> affNodes = CU.allNodes(ctx, topVer);

                        keyCnt = (int)Math.ceil((double)keys.size() / affNodes.size());

                        map = U.newHashMap(affNodes.size());
                    }

                    if (ver == null)
                        ver = lock.version();

                    // Send request to remove from remote nodes.
                    ClusterNode primary = ctx.affinity().primary(key, topVer);

                    if (!lock.reentry()) {
                        if (!ver.equals(lock.version()))
                            throw new IgniteCheckedException("Failed to unlock (if keys were locked separately, " +
                                "then they need to be unlocked separately): " + keys);

                        if (!primary.isLocal()) {
                            GridNearUnlockRequest req = map.get(primary);

                            if (req == null) {
                                map.put(primary, req = new GridNearUnlockRequest(ctx.cacheId(), keyCnt));

                                req.version(ver);
                            }

                            KeyCacheObject key0 = entry != null ? entry.key() : cacheKey;

                            req.addKey(key0, ctx);
                        }
                        else
                            locKeys.add(cacheKey);

                        if (log.isDebugEnabled())
                            log.debug("Removed lock (will distribute): " + lock);
                    }
                    else if (log.isDebugEnabled())
                        log.debug("Current thread still owns lock (or there are no other nodes)" +
                            " [lock=" + lock + ", curThreadId=" + Thread.currentThread().getId() + ']');
                }
            }

            if (ver == null)
                return;

            if (!locKeys.isEmpty())
                removeLocks(ctx.localNodeId(), ver, locKeys, true);

            for (Map.Entry<ClusterNode, GridNearUnlockRequest> mapping : map.entrySet()) {
                ClusterNode n = mapping.getKey();

                GridDistributedUnlockRequest req = mapping.getValue();

                assert !n.isLocal();

                if (!F.isEmpty(req.keys()))
                    // We don't wait for reply to this message.
                    ctx.io().send(n, req, ctx.ioPolicy());
            }
        }
        catch (IgniteCheckedException ex) {
            U.error(log, "Failed to unlock the lock for keys: " + keys, ex);
        }
    }

    /**
     * Removes locks regardless of whether they are owned or not for given
     * version and keys.
     *
     * @param threadId Thread ID.
     * @param ver Lock version.
     * @param keys Keys.
     */
    public void removeLocks(long threadId, GridCacheVersion ver, Collection<KeyCacheObject> keys) {
        if (keys.isEmpty())
            return;

        try {
            int keyCnt = -1;

            Map<ClusterNode, GridNearUnlockRequest> map = null;

            Collection<KeyCacheObject> locKeys = new LinkedList<>();

            for (KeyCacheObject key : keys) {
                GridCacheMvccCandidate lock = ctx.mvcc().removeExplicitLock(threadId, key, ver);

                if (lock != null) {
                    long topVer = lock.topologyVersion();

                    if (map == null) {
                        Collection<ClusterNode> affNodes = CU.allNodes(ctx, topVer);

                        keyCnt = (int)Math.ceil((double)keys.size() / affNodes.size());

                        map = U.newHashMap(affNodes.size());
                    }

                    ClusterNode primary = ctx.affinity().primary(key, topVer);

                    if (!primary.isLocal()) {
                        // Send request to remove from remote nodes.
                        GridNearUnlockRequest req = map.get(primary);

                        if (req == null) {
                            map.put(primary, req = new GridNearUnlockRequest(ctx.cacheId(), keyCnt));

                            req.version(ver);
                        }

                        GridCacheEntryEx entry = peekEx(key);

                        KeyCacheObject key0 = entry != null ? entry.key() : key;

                        req.addKey(key0, ctx);
                    }
                    else
                        locKeys.add(key);
                }
            }

            if (!locKeys.isEmpty())
                removeLocks(ctx.localNodeId(), ver, locKeys, true);

            if (map == null || map.isEmpty())
                return;

            Collection<GridCacheVersion> committed = ctx.tm().committedVersions(ver);
            Collection<GridCacheVersion> rolledback = ctx.tm().rolledbackVersions(ver);

            for (Map.Entry<ClusterNode, GridNearUnlockRequest> mapping : map.entrySet()) {
                ClusterNode n = mapping.getKey();

                GridDistributedUnlockRequest req = mapping.getValue();

                if (!F.isEmpty(req.keys())) {
                    req.completedVersions(committed, rolledback);

                    // We don't wait for reply to this message.
                    ctx.io().send(n, req, ctx.ioPolicy());
                }
            }
        }
        catch (IgniteCheckedException ex) {
            U.error(log, "Failed to unlock the lock for keys: " + keys, ex);
        }
    }

    /**
     * @param cacheCtx Cache context.
     * @param tx Started colocated transaction (if any).
     * @param threadId Thread ID.
     * @param ver Lock version.
     * @param topVer Topology version.
     * @param keys Mapped keys.
     * @param txRead Tx read.
     * @param timeout Lock timeout.
     * @param accessTtl TTL for read operation.
     * @param filter filter Optional filter.
     * @return Lock future.
     */
    IgniteInternalFuture<Exception> lockAllAsync(
        final GridCacheContext<K, V> cacheCtx,
        @Nullable final GridNearTxLocal tx,
        final long threadId,
        final GridCacheVersion ver,
        final long topVer,
        final Collection<KeyCacheObject> keys,
        final boolean txRead,
        final long timeout,
        final long accessTtl,
        @Nullable final CacheEntryPredicate[] filter
    ) {
        assert keys != null;

        IgniteInternalFuture<Object> keyFut = ctx.dht().dhtPreloader().request(keys, topVer);

        // Prevent embedded future creation if possible.
        if (keyFut.isDone()) {
            try {
                // Check for exception.
                keyFut.get();

                return lockAllAsync0(cacheCtx,
                    tx,
                    threadId,
                    ver,
                    topVer,
                    keys,
                    txRead,
                    timeout,
                    accessTtl,
                    filter);
            }
            catch (IgniteCheckedException e) {
                return new GridFinishedFuture<>(e);
            }
        }
        else {
            return new GridEmbeddedFuture<>(keyFut,
                new C2<Object, Exception, IgniteInternalFuture<Exception>>() {
                    @Override public IgniteInternalFuture<Exception> apply(Object o, Exception exx) {
                        if (exx != null)
                            return new GridDhtFinishedFuture<>(exx);

                        return lockAllAsync0(cacheCtx,
                            tx,
                            threadId,
                            ver,
                            topVer,
                            keys,
                            txRead,
                            timeout,
                            accessTtl,
                            filter);
                    }
                }
            );
        }
    }

    /**
     * @param cacheCtx Cache context.
     * @param tx Started colocated transaction (if any).
     * @param threadId Thread ID.
     * @param ver Lock version.
     * @param topVer Topology version.
     * @param keys Mapped keys.
     * @param txRead Tx read.
     * @param timeout Lock timeout.
     * @param accessTtl TTL for read operation.
     * @param filter filter Optional filter.
     * @return Lock future.
     */
    private IgniteInternalFuture<Exception> lockAllAsync0(
        GridCacheContext<K, V> cacheCtx,
        @Nullable final GridNearTxLocal tx,
        long threadId,
        final GridCacheVersion ver,
        final long topVer,
        final Collection<KeyCacheObject> keys,
        final boolean txRead,
        final long timeout,
        final long accessTtl,
        @Nullable final CacheEntryPredicate[] filter) {
        int cnt = keys.size();

        if (tx == null) {
            GridDhtLockFuture<K, V> fut = new GridDhtLockFuture<>(ctx,
                ctx.localNodeId(),
                ver,
                topVer,
                cnt,
                txRead,
                timeout,
                tx,
                threadId,
                accessTtl,
                filter);

            // Add before mapping.
            if (!ctx.mvcc().addFuture(fut))
                throw new IllegalStateException("Duplicate future ID: " + fut);

            boolean timedout = false;

            for (KeyCacheObject key : keys) {
                if (timedout)
                    break;

                while (true) {
                    GridDhtCacheEntry entry = entryExx(key, topVer);

                    try {
                        fut.addEntry(key == null ? null : entry);

                        if (fut.isDone())
                            timedout = true;

                        break;
                    }
                    catch (GridCacheEntryRemovedException ignore) {
                        if (log.isDebugEnabled())
                            log.debug("Got removed entry when adding lock (will retry): " + entry);
                    }
                    catch (GridDistributedLockCancelledException e) {
                        if (log.isDebugEnabled())
                            log.debug("Got lock request for cancelled lock (will ignore): " +
                                entry);

                        fut.onError(e);

                        return new GridDhtFinishedFuture<>(e);
                    }
                }
            }

            // This will send remote messages.
            fut.map();

            return new GridDhtEmbeddedFuture<>(
                new C2<Boolean, Exception, Exception>() {
                    @Override public Exception apply(Boolean b, Exception e) {
                        if (e != null)
                            e = U.unwrap(e);
                        else if (!b)
                            e = new GridCacheLockTimeoutException(ver);

                        return e;
                    }
                },
                fut);
        }
        else {
            // Handle implicit locks for pessimistic transactions.
            ctx.tm().txContext(tx);

            if (log.isDebugEnabled())
                log.debug("Performing colocated lock [tx=" + tx + ", keys=" + keys + ']');

            IgniteInternalFuture<GridCacheReturn> txFut = tx.lockAllAsync(cacheCtx,
                keys,
                tx.implicit(),
                txRead,
                accessTtl);

            return new GridDhtEmbeddedFuture<>(
<<<<<<< HEAD
                ctx.kernalContext(),
                txFut,
                new C2<GridCacheReturn, Exception, Exception>() {
                    @Override public Exception apply(GridCacheReturn ret,
=======
                new C2<GridCacheReturn<V>, Exception, Exception>() {
                    @Override public Exception apply(GridCacheReturn<V> ret,
>>>>>>> 1ef545a5
                        Exception e) {
                        if (e != null)
                            e = U.unwrap(e);

                        assert !tx.empty();

                        return e;
                    }
                },
                txFut);
        }
    }

    /**
     * @param nodeId Sender ID.
     * @param res Response.
     */
    private void processGetResponse(UUID nodeId, GridNearGetResponse res) {
        GridPartitionedGetFuture<K, V> fut = (GridPartitionedGetFuture<K, V>)ctx.mvcc().<Map<K, V>>future(
            res.version(), res.futureId());

        if (fut == null) {
            if (log.isDebugEnabled())
                log.debug("Failed to find future for get response [sender=" + nodeId + ", res=" + res + ']');

            return;
        }

        fut.onResult(nodeId, res);
    }

    /**
     * @param nodeId Node ID.
     * @param res Response.
     */
    private void processLockResponse(UUID nodeId, GridNearLockResponse res) {
        assert nodeId != null;
        assert res != null;

        GridDhtColocatedLockFuture<K, V> fut = (GridDhtColocatedLockFuture<K, V>)ctx.mvcc().
            <Boolean>future(res.version(), res.futureId());

        if (fut != null)
            fut.onResult(nodeId, res);
    }

    /** {@inheritDoc} */
    @Override public String toString() {
        return S.toString(GridDhtColocatedCache.class, this, super.toString());
    }
}<|MERGE_RESOLUTION|>--- conflicted
+++ resolved
@@ -338,11 +338,7 @@
             if (success) {
                 sendTtlUpdateRequest(expiryPlc);
 
-<<<<<<< HEAD
-                return new GridFinishedFuture<>(ctx.kernalContext(), locVals);
-=======
-                return ctx.wrapCloneMap(new GridFinishedFuture<>(locVals));
->>>>>>> 1ef545a5
+                return new GridFinishedFuture<>(locVals);
             }
         }
 
@@ -775,15 +771,8 @@
                 accessTtl);
 
             return new GridDhtEmbeddedFuture<>(
-<<<<<<< HEAD
-                ctx.kernalContext(),
-                txFut,
                 new C2<GridCacheReturn, Exception, Exception>() {
                     @Override public Exception apply(GridCacheReturn ret,
-=======
-                new C2<GridCacheReturn<V>, Exception, Exception>() {
-                    @Override public Exception apply(GridCacheReturn<V> ret,
->>>>>>> 1ef545a5
                         Exception e) {
                         if (e != null)
                             e = U.unwrap(e);
