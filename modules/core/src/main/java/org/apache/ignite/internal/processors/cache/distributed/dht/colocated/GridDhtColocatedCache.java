/*
 * Licensed to the Apache Software Foundation (ASF) under one or more
 * contributor license agreements.  See the NOTICE file distributed with
 * this work for additional information regarding copyright ownership.
 * The ASF licenses this file to You under the Apache License, Version 2.0
 * (the "License"); you may not use this file except in compliance with
 * the License.  You may obtain a copy of the License at
 *
 *      http://www.apache.org/licenses/LICENSE-2.0
 *
 * Unless required by applicable law or agreed to in writing, software
 * distributed under the License is distributed on an "AS IS" BASIS,
 * WITHOUT WARRANTIES OR CONDITIONS OF ANY KIND, either express or implied.
 * See the License for the specific language governing permissions and
 * limitations under the License.
 */

package org.apache.ignite.internal.processors.cache.distributed.dht.colocated;

import org.apache.ignite.*;
import org.apache.ignite.cluster.*;
import org.apache.ignite.internal.*;
import org.apache.ignite.internal.processors.affinity.*;
import org.apache.ignite.internal.processors.cache.*;
import org.apache.ignite.internal.processors.cache.distributed.*;
import org.apache.ignite.internal.processors.cache.distributed.dht.*;
import org.apache.ignite.internal.processors.cache.distributed.near.*;
import org.apache.ignite.internal.processors.cache.transactions.*;
import org.apache.ignite.internal.processors.cache.version.*;
import org.apache.ignite.internal.util.future.*;
import org.apache.ignite.internal.util.lang.*;
import org.apache.ignite.internal.util.typedef.*;
import org.apache.ignite.internal.util.typedef.internal.*;
import org.apache.ignite.plugin.security.*;
import org.apache.ignite.transactions.*;
import org.jetbrains.annotations.*;

import javax.cache.*;
import java.io.*;
import java.util.*;

import static org.apache.ignite.internal.processors.cache.CacheFlag.*;
import static org.apache.ignite.internal.processors.cache.GridCachePeekMode.*;

/**
 * Colocated cache.
 */
public class GridDhtColocatedCache<K, V> extends GridDhtTransactionalCacheAdapter<K, V> {
    /** */
    private static final long serialVersionUID = 0L;

    /**
     * Empty constructor required for {@link Externalizable}
     */
    public GridDhtColocatedCache() {
        // No-op.
    }

    /**
     * @param ctx Cache context.
     */
    public GridDhtColocatedCache(GridCacheContext<K, V> ctx) {
        super(ctx);
    }

    /**
     * Creates colocated cache with specified map.
     *
     * @param ctx Cache context.
     * @param map Cache map.
     */
    public GridDhtColocatedCache(GridCacheContext<K, V> ctx, GridCacheConcurrentMap map) {
        super(ctx, map);
    }

    /** {@inheritDoc} */
    @Override public boolean isColocated() {
        return true;
    }

    /** {@inheritDoc} */
    @Override protected void init() {
        map.setEntryFactory(new GridCacheMapEntryFactory() {
            /** {@inheritDoc} */
<<<<<<< HEAD
            @Override public GridCacheMapEntry<K, V> create(GridCacheContext<K, V> ctx, AffinityTopologyVersion topVer, K key, int hash,
                V val, GridCacheMapEntry<K, V> next, long ttl, int hdrId) {
                return new GridDhtColocatedCacheEntry<>(ctx, topVer, key, hash, val, next, ttl, hdrId);
=======
            @Override public GridCacheMapEntry create(GridCacheContext ctx,
                long topVer,
                KeyCacheObject key,
                int hash,
                CacheObject val,
                GridCacheMapEntry next,
                long ttl,
                int hdrId)
            {
                return new GridDhtColocatedCacheEntry(ctx, topVer, key, hash, val, next, ttl, hdrId);
>>>>>>> 6c4282a1
            }
        });
    }

    /** {@inheritDoc} */
    @Override public void start() throws IgniteCheckedException {
        super.start();

        ctx.io().addHandler(ctx.cacheId(), GridNearGetResponse.class, new CI2<UUID, GridNearGetResponse>() {
            @Override public void apply(UUID nodeId, GridNearGetResponse res) {
                processGetResponse(nodeId, res);
            }
        });

        ctx.io().addHandler(ctx.cacheId(), GridNearLockResponse.class, new CI2<UUID, GridNearLockResponse>() {
            @Override public void apply(UUID nodeId, GridNearLockResponse res) {
                processLockResponse(nodeId, res);
            }
        });
    }

    /**
     * Gets or creates entry for given key and given topology version.
     *
     * @param key Key for entry.
     * @param topVer Topology version.
     * @param allowDetached Whether to allow detached entries. If {@code true} and node is not primary
     *      for given key, a new detached entry will be created. Otherwise, entry will be obtained from
     *      dht cache map.
     * @return Cache entry.
     * @throws GridDhtInvalidPartitionException If {@code allowDetached} is false and node is not primary
     *      for given key.
     */
<<<<<<< HEAD
    public GridDistributedCacheEntry<K, V> entryExx(K key, AffinityTopologyVersion topVer, boolean allowDetached) {
=======
    public GridDistributedCacheEntry entryExx(KeyCacheObject key,
        long topVer,
        boolean allowDetached)
    {
>>>>>>> 6c4282a1
        return allowDetached && !ctx.affinity().primary(ctx.localNode(), key, topVer) ?
            new GridDhtDetachedCacheEntry(ctx, key, key.hashCode(), null, null, 0, 0) : entryExx(key, topVer);
    }

    /** {@inheritDoc} */
    @Override public V peek(K key, @Nullable Collection<GridCachePeekMode> modes) throws IgniteCheckedException {
        GridTuple<V> val = null;

        if (!modes.contains(NEAR_ONLY)) {
            try {
                val = peek0(true, key, modes, ctx.tm().txx());
            }
            catch (GridCacheFilterFailedException ignored) {
                if (log.isDebugEnabled())
                    log.debug("Filter validation failed for key: " + key);

                return null;
            }
        }

        return val != null ? val.get() : null;
    }

    /** {@inheritDoc} */
    @Override public boolean isLocked(K key) {
        KeyCacheObject cacheKey = ctx.toCacheKeyObject(key);

        return ctx.mvcc().isLockedByThread(cacheKey, -1);
    }

    /** {@inheritDoc} */
    @Override public boolean isLockedByThread(K key) {
        KeyCacheObject cacheKey = ctx.toCacheKeyObject(key);

        return ctx.mvcc().isLockedByThread(cacheKey, Thread.currentThread().getId());
    }

    /** {@inheritDoc} */
    @Override public IgniteInternalFuture<Map<K, V>> getAllAsync(
        @Nullable final Collection<? extends K> keys,
        boolean forcePrimary,
        boolean skipTx,
        @Nullable final GridCacheEntryEx entry,
        @Nullable UUID subjId,
        String taskName,
        final boolean deserializePortable,
        final boolean skipVals
    ) {
        ctx.denyOnFlag(LOCAL);
        ctx.checkSecurity(GridSecurityPermission.CACHE_READ);

        if (F.isEmpty(keys))
            return new GridFinishedFuture<>(Collections.<K, V>emptyMap());

        if (keyCheck)
            validateCacheKeys(keys);

        IgniteTxLocalAdapter tx = ctx.tm().threadLocalTx(ctx);

        if (tx != null && !tx.implicit() && !skipTx) {
            return asyncOp(tx, new AsyncOp<Map<K, V>>(keys) {
                @Override public IgniteInternalFuture<Map<K, V>> op(IgniteTxLocalAdapter tx) {
                    return tx.getAllAsync(ctx,
                        ctx.cacheKeysView(keys),
                        entry,
                        deserializePortable,
                        skipVals,
                        false);
                }
            });
        }

        AffinityTopologyVersion topVer = tx == null ? ctx.affinity().affinityTopologyVersion() : tx.topologyVersion();

        GridCacheProjectionImpl<K, V> prj = ctx.projectionPerCall();

        subjId = ctx.subjectIdPerCall(subjId, prj);

        return loadAsync(
            ctx.cacheKeysView(keys),
            true,
            false,
            forcePrimary,
            topVer,
            subjId,
            taskName,
            deserializePortable,
            skipVals ? null : expiryPolicy(prj != null ? prj.expiry() : null),
            skipVals);
    }

    /** {@inheritDoc} */
<<<<<<< HEAD
    @Override protected GridCacheEntryEx<K, V> entryExSafe(K key, AffinityTopologyVersion topVer) {
=======
    @Override protected GridCacheEntryEx entryExSafe(KeyCacheObject key, long topVer) {
>>>>>>> 6c4282a1
        try {
            return ctx.affinity().localNode(key, topVer) ? entryEx(key) : null;
        }
        catch (GridDhtInvalidPartitionException ignored) {
            return null;
        }
    }

    /**
     * @param keys Keys to load.
     * @param readThrough Read through flag.
     * @param reload Reload flag.
     * @param forcePrimary Force get from primary node flag.
     * @param topVer Topology version.
     * @param subjId Subject ID.
     * @param taskName Task name.
     * @param deserializePortable Deserialize portable flag.
     * @param expiryPlc Expiry policy.
     * @param skipVals Skip values flag.
     * @return Loaded values.
     */
    public IgniteInternalFuture<Map<K, V>> loadAsync(@Nullable Collection<KeyCacheObject> keys,
        boolean readThrough,
        boolean reload,
        boolean forcePrimary,
        AffinityTopologyVersion topVer,
        @Nullable UUID subjId,
        String taskName,
        boolean deserializePortable,
        @Nullable IgniteCacheExpiryPolicy expiryPlc,
        boolean skipVals
    ) {
        if (keys == null || keys.isEmpty())
            return new GridFinishedFuture<>(Collections.<K, V>emptyMap());

        if (expiryPlc == null)
            expiryPlc = expiryPolicy(null);

        // Optimisation: try to resolve value locally and escape 'get future' creation.
        if (!reload && !forcePrimary) {
            Map<K, V> locVals = U.newHashMap(keys.size());

            boolean success = true;

            // Optimistically expect that all keys are available locally (avoid creation of get future).
            for (KeyCacheObject key : keys) {
                GridCacheEntryEx entry = null;

                while (true) {
                    try {
                        entry = ctx.isSwapOrOffheapEnabled() ? entryEx(key) : peekEx(key);

                        // If our DHT cache do has value, then we peek it.
                        if (entry != null) {
                            boolean isNew = entry.isNewLocked();

                            CacheObject v = entry.innerGet(null,
                                /*swap*/true,
                                /*read-through*/false,
                                /*fail-fast*/true,
                                /*unmarshal*/true,
                                /**update-metrics*/false,
                                /*event*/!skipVals,
                                /*temporary*/false,
                                subjId,
                                null,
                                taskName,
                                expiryPlc);

                            // Entry was not in memory or in swap, so we remove it from cache.
                            if (v == null) {
                                GridCacheVersion obsoleteVer = context().versions().next();

                                if (isNew && entry.markObsoleteIfEmpty(obsoleteVer))
                                    removeIfObsolete(key);

                                success = false;
                            }
                            else
                                ctx.addResult(locVals, key, v, skipVals, false, deserializePortable, true);
                        }
                        else
                            success = false;

                        break; // While.
                    }
                    catch (GridCacheEntryRemovedException ignored) {
                        // No-op, retry.
                    }
                    catch (GridCacheFilterFailedException ignored) {
                        // No-op, skip the key.
                        break;
                    }
                    catch (GridDhtInvalidPartitionException ignored) {
                        success = false;

                        break; // While.
                    }
                    catch (IgniteCheckedException e) {
                        return new GridFinishedFuture<>(e);
                    }
                    finally {
                        if (entry != null)
                            context().evicts().touch(entry, topVer);
                    }
                }

                if (!success)
                    break;
                else if (!skipVals && ctx.config().isStatisticsEnabled())
                    ctx.cache().metrics0().onRead(true);
            }

            if (success) {
                sendTtlUpdateRequest(expiryPlc);

                return new GridFinishedFuture<>(locVals);
            }
        }

        if (expiryPlc != null)
            expiryPlc.reset();

        // Either reload or not all values are available locally.
        GridPartitionedGetFuture<K, V> fut = new GridPartitionedGetFuture<>(
            ctx,
            keys,
            topVer,
            readThrough,
            reload,
            forcePrimary,
            subjId,
            taskName,
            deserializePortable,
            expiryPlc,
            skipVals);

        fut.init();

        return fut;
    }

    /**
     * This is an entry point to pessimistic locking within transaction.
     *
     * {@inheritDoc}
     */
    @Override public IgniteInternalFuture<Boolean> lockAllAsync(
        Collection<KeyCacheObject> keys,
        long timeout,
        @Nullable IgniteTxLocalEx tx,
        boolean isInvalidate,
        boolean isRead,
        boolean retval,
        @Nullable TransactionIsolation isolation,
        long accessTtl,
        CacheEntryPredicate[] filter
    ) {
        assert tx == null || tx instanceof GridNearTxLocal;

        GridNearTxLocal txx = (GridNearTxLocal)tx;

        GridDhtColocatedLockFuture<K, V> fut = new GridDhtColocatedLockFuture<>(ctx,
            keys,
            txx,
            isRead,
            retval,
            timeout,
            accessTtl,
            filter);

        // Future will be added to mvcc only if it was mapped to remote nodes.
        fut.map();

        return fut;
    }

    /** {@inheritDoc} */
    @Override public GridNearTransactionalCache<K, V> near() {
        assert false : "Near cache is not available in colocated mode.";

        return null;
    }

    /** {@inheritDoc} */
    @Override public Cache.Entry<K, V> entry(K key) throws GridDhtInvalidPartitionException {
        return new CacheEntryImpl<>(key, peek(key));
    }

    /** {@inheritDoc} */
    @Override public void unlockAll(Collection<? extends K> keys,
        CacheEntryPredicate[] filter) {
        if (keys.isEmpty())
            return;

        try {
            GridCacheVersion ver = null;

            int keyCnt = -1;

            Map<ClusterNode, GridNearUnlockRequest> map = null;

            Collection<KeyCacheObject> locKeys = new ArrayList<>();

            for (K key : keys) {
                KeyCacheObject cacheKey = ctx.toCacheKeyObject(key);

                GridDistributedCacheEntry entry = peekExx(cacheKey);

                if (!ctx.isAll(entry, filter))
                    break; // While.

                GridCacheMvccCandidate lock =
                    ctx.mvcc().removeExplicitLock(Thread.currentThread().getId(), cacheKey, null);

                if (lock != null) {
                    final AffinityTopologyVersion topVer = lock.topologyVersion();

                    assert topVer.compareTo(AffinityTopologyVersion.ZERO) > 0;

                    if (map == null) {
                        Collection<ClusterNode> affNodes = CU.allNodes(ctx, topVer.topologyVersion());

                        keyCnt = (int)Math.ceil((double)keys.size() / affNodes.size());

                        map = U.newHashMap(affNodes.size());
                    }

                    if (ver == null)
                        ver = lock.version();

                    // Send request to remove from remote nodes.
                    ClusterNode primary = ctx.affinity().primary(key, topVer);

                    if (!lock.reentry()) {
                        if (!ver.equals(lock.version()))
                            throw new IgniteCheckedException("Failed to unlock (if keys were locked separately, " +
                                "then they need to be unlocked separately): " + keys);

                        if (!primary.isLocal()) {
                            GridNearUnlockRequest req = map.get(primary);

                            if (req == null) {
                                map.put(primary, req = new GridNearUnlockRequest(ctx.cacheId(), keyCnt));

                                req.version(ver);
                            }

                            KeyCacheObject key0 = entry != null ? entry.key() : cacheKey;

                            req.addKey(key0, ctx);
                        }
                        else
                            locKeys.add(cacheKey);

                        if (log.isDebugEnabled())
                            log.debug("Removed lock (will distribute): " + lock);
                    }
                    else if (log.isDebugEnabled())
                        log.debug("Current thread still owns lock (or there are no other nodes)" +
                            " [lock=" + lock + ", curThreadId=" + Thread.currentThread().getId() + ']');
                }
            }

            if (ver == null)
                return;

            if (!locKeys.isEmpty())
                removeLocks(ctx.localNodeId(), ver, locKeys, true);

            for (Map.Entry<ClusterNode, GridNearUnlockRequest> mapping : map.entrySet()) {
                ClusterNode n = mapping.getKey();

                GridDistributedUnlockRequest req = mapping.getValue();

                assert !n.isLocal();

                if (!F.isEmpty(req.keys()))
                    // We don't wait for reply to this message.
                    ctx.io().send(n, req, ctx.ioPolicy());
            }
        }
        catch (IgniteCheckedException ex) {
            U.error(log, "Failed to unlock the lock for keys: " + keys, ex);
        }
    }

    /**
     * Removes locks regardless of whether they are owned or not for given
     * version and keys.
     *
     * @param threadId Thread ID.
     * @param ver Lock version.
     * @param keys Keys.
     */
    public void removeLocks(long threadId, GridCacheVersion ver, Collection<KeyCacheObject> keys) {
        if (keys.isEmpty())
            return;

        try {
            int keyCnt = -1;

            Map<ClusterNode, GridNearUnlockRequest> map = null;

            Collection<KeyCacheObject> locKeys = new LinkedList<>();

            for (KeyCacheObject key : keys) {
                GridCacheMvccCandidate lock = ctx.mvcc().removeExplicitLock(threadId, key, ver);

                if (lock != null) {
                    AffinityTopologyVersion topVer = lock.topologyVersion();

                    if (map == null) {
                        Collection<ClusterNode> affNodes = CU.allNodes(ctx, topVer.topologyVersion());

                        keyCnt = (int)Math.ceil((double)keys.size() / affNodes.size());

                        map = U.newHashMap(affNodes.size());
                    }

                    ClusterNode primary = ctx.affinity().primary(key, topVer);

                    if (!primary.isLocal()) {
                        // Send request to remove from remote nodes.
                        GridNearUnlockRequest req = map.get(primary);

                        if (req == null) {
                            map.put(primary, req = new GridNearUnlockRequest(ctx.cacheId(), keyCnt));

                            req.version(ver);
                        }

                        GridCacheEntryEx entry = peekEx(key);

                        KeyCacheObject key0 = entry != null ? entry.key() : key;

                        req.addKey(key0, ctx);
                    }
                    else
                        locKeys.add(key);
                }
            }

            if (!locKeys.isEmpty())
                removeLocks(ctx.localNodeId(), ver, locKeys, true);

            if (map == null || map.isEmpty())
                return;

            Collection<GridCacheVersion> committed = ctx.tm().committedVersions(ver);
            Collection<GridCacheVersion> rolledback = ctx.tm().rolledbackVersions(ver);

            for (Map.Entry<ClusterNode, GridNearUnlockRequest> mapping : map.entrySet()) {
                ClusterNode n = mapping.getKey();

                GridDistributedUnlockRequest req = mapping.getValue();

                if (!F.isEmpty(req.keys())) {
                    req.completedVersions(committed, rolledback);

                    // We don't wait for reply to this message.
                    ctx.io().send(n, req, ctx.ioPolicy());
                }
            }
        }
        catch (IgniteCheckedException ex) {
            U.error(log, "Failed to unlock the lock for keys: " + keys, ex);
        }
    }

    /**
     * @param cacheCtx Cache context.
     * @param tx Started colocated transaction (if any).
     * @param threadId Thread ID.
     * @param ver Lock version.
     * @param topVer Topology version.
     * @param keys Mapped keys.
     * @param txRead Tx read.
     * @param timeout Lock timeout.
     * @param accessTtl TTL for read operation.
     * @param filter filter Optional filter.
     * @return Lock future.
     */
    IgniteInternalFuture<Exception> lockAllAsync(
        final GridCacheContext<K, V> cacheCtx,
        @Nullable final GridNearTxLocal tx,
        final long threadId,
        final GridCacheVersion ver,
<<<<<<< HEAD
        final AffinityTopologyVersion topVer,
        final Collection<K> keys,
=======
        final long topVer,
        final Collection<KeyCacheObject> keys,
>>>>>>> 6c4282a1
        final boolean txRead,
        final long timeout,
        final long accessTtl,
        @Nullable final CacheEntryPredicate[] filter
    ) {
        assert keys != null;

        IgniteInternalFuture<Object> keyFut = ctx.dht().dhtPreloader().request(keys, topVer);

        // Prevent embedded future creation if possible.
        if (keyFut.isDone()) {
            try {
                // Check for exception.
                keyFut.get();

                return lockAllAsync0(cacheCtx,
                    tx,
                    threadId,
                    ver,
                    topVer,
                    keys,
                    txRead,
                    timeout,
                    accessTtl,
                    filter);
            }
            catch (IgniteCheckedException e) {
                return new GridFinishedFuture<>(e);
            }
        }
        else {
            return new GridEmbeddedFuture<>(keyFut,
                new C2<Object, Exception, IgniteInternalFuture<Exception>>() {
                    @Override public IgniteInternalFuture<Exception> apply(Object o, Exception exx) {
                        if (exx != null)
                            return new GridDhtFinishedFuture<>(exx);

                        return lockAllAsync0(cacheCtx,
                            tx,
                            threadId,
                            ver,
                            topVer,
                            keys,
                            txRead,
                            timeout,
                            accessTtl,
                            filter);
                    }
                }
            );
        }
    }

    /**
     * @param cacheCtx Cache context.
     * @param tx Started colocated transaction (if any).
     * @param threadId Thread ID.
     * @param ver Lock version.
     * @param topVer Topology version.
     * @param keys Mapped keys.
     * @param txRead Tx read.
     * @param timeout Lock timeout.
     * @param accessTtl TTL for read operation.
     * @param filter filter Optional filter.
     * @return Lock future.
     */
    private IgniteInternalFuture<Exception> lockAllAsync0(
        GridCacheContext<K, V> cacheCtx,
        @Nullable final GridNearTxLocal tx,
        long threadId,
        final GridCacheVersion ver,
<<<<<<< HEAD
        final AffinityTopologyVersion topVer,
        final Collection<K> keys,
=======
        final long topVer,
        final Collection<KeyCacheObject> keys,
>>>>>>> 6c4282a1
        final boolean txRead,
        final long timeout,
        final long accessTtl,
        @Nullable final CacheEntryPredicate[] filter) {
        int cnt = keys.size();

        if (tx == null) {
            GridDhtLockFuture<K, V> fut = new GridDhtLockFuture<>(ctx,
                ctx.localNodeId(),
                ver,
                topVer,
                cnt,
                txRead,
                timeout,
                tx,
                threadId,
                accessTtl,
                filter);

            // Add before mapping.
            if (!ctx.mvcc().addFuture(fut))
                throw new IllegalStateException("Duplicate future ID: " + fut);

            boolean timedout = false;

            for (KeyCacheObject key : keys) {
                if (timedout)
                    break;

                while (true) {
                    GridDhtCacheEntry entry = entryExx(key, topVer);

                    try {
                        fut.addEntry(key == null ? null : entry);

                        if (fut.isDone())
                            timedout = true;

                        break;
                    }
                    catch (GridCacheEntryRemovedException ignore) {
                        if (log.isDebugEnabled())
                            log.debug("Got removed entry when adding lock (will retry): " + entry);
                    }
                    catch (GridDistributedLockCancelledException e) {
                        if (log.isDebugEnabled())
                            log.debug("Got lock request for cancelled lock (will ignore): " +
                                entry);

                        fut.onError(e);

                        return new GridDhtFinishedFuture<>(e);
                    }
                }
            }

            // This will send remote messages.
            fut.map();

            return new GridDhtEmbeddedFuture<>(
                new C2<Boolean, Exception, Exception>() {
                    @Override public Exception apply(Boolean b, Exception e) {
                        if (e != null)
                            e = U.unwrap(e);
                        else if (!b)
                            e = new GridCacheLockTimeoutException(ver);

                        return e;
                    }
                },
                fut);
        }
        else {
            // Handle implicit locks for pessimistic transactions.
            ctx.tm().txContext(tx);

            if (log.isDebugEnabled())
                log.debug("Performing colocated lock [tx=" + tx + ", keys=" + keys + ']');

            IgniteInternalFuture<GridCacheReturn> txFut = tx.lockAllAsync(cacheCtx,
                keys,
                tx.implicit(),
                txRead,
                accessTtl);

            return new GridDhtEmbeddedFuture<>(
                new C2<GridCacheReturn, Exception, Exception>() {
                    @Override public Exception apply(GridCacheReturn ret,
                        Exception e) {
                        if (e != null)
                            e = U.unwrap(e);

                        assert !tx.empty();

                        return e;
                    }
                },
                txFut);
        }
    }

    /**
     * @param nodeId Sender ID.
     * @param res Response.
     */
    private void processGetResponse(UUID nodeId, GridNearGetResponse res) {
        GridPartitionedGetFuture<K, V> fut = (GridPartitionedGetFuture<K, V>)ctx.mvcc().<Map<K, V>>future(
            res.version(), res.futureId());

        if (fut == null) {
            if (log.isDebugEnabled())
                log.debug("Failed to find future for get response [sender=" + nodeId + ", res=" + res + ']');

            return;
        }

        fut.onResult(nodeId, res);
    }

    /**
     * @param nodeId Node ID.
     * @param res Response.
     */
    private void processLockResponse(UUID nodeId, GridNearLockResponse res) {
        assert nodeId != null;
        assert res != null;

        GridDhtColocatedLockFuture<K, V> fut = (GridDhtColocatedLockFuture<K, V>)ctx.mvcc().
            <Boolean>future(res.version(), res.futureId());

        if (fut != null)
            fut.onResult(nodeId, res);
    }

    /** {@inheritDoc} */
    @Override public String toString() {
        return S.toString(GridDhtColocatedCache.class, this, super.toString());
    }
}<|MERGE_RESOLUTION|>--- conflicted
+++ resolved
@@ -82,13 +82,8 @@
     @Override protected void init() {
         map.setEntryFactory(new GridCacheMapEntryFactory() {
             /** {@inheritDoc} */
-<<<<<<< HEAD
-            @Override public GridCacheMapEntry<K, V> create(GridCacheContext<K, V> ctx, AffinityTopologyVersion topVer, K key, int hash,
-                V val, GridCacheMapEntry<K, V> next, long ttl, int hdrId) {
-                return new GridDhtColocatedCacheEntry<>(ctx, topVer, key, hash, val, next, ttl, hdrId);
-=======
             @Override public GridCacheMapEntry create(GridCacheContext ctx,
-                long topVer,
+                AffinityTopologyVersion topVer,
                 KeyCacheObject key,
                 int hash,
                 CacheObject val,
@@ -97,7 +92,6 @@
                 int hdrId)
             {
                 return new GridDhtColocatedCacheEntry(ctx, topVer, key, hash, val, next, ttl, hdrId);
->>>>>>> 6c4282a1
             }
         });
     }
@@ -131,14 +125,11 @@
      * @throws GridDhtInvalidPartitionException If {@code allowDetached} is false and node is not primary
      *      for given key.
      */
-<<<<<<< HEAD
-    public GridDistributedCacheEntry<K, V> entryExx(K key, AffinityTopologyVersion topVer, boolean allowDetached) {
-=======
-    public GridDistributedCacheEntry entryExx(KeyCacheObject key,
-        long topVer,
-        boolean allowDetached)
-    {
->>>>>>> 6c4282a1
+    public GridDistributedCacheEntry entryExx(
+        KeyCacheObject key,
+        AffinityTopologyVersion topVer,
+        boolean allowDetached
+    ) {
         return allowDetached && !ctx.affinity().primary(ctx.localNode(), key, topVer) ?
             new GridDhtDetachedCacheEntry(ctx, key, key.hashCode(), null, null, 0, 0) : entryExx(key, topVer);
     }
@@ -231,11 +222,10 @@
     }
 
     /** {@inheritDoc} */
-<<<<<<< HEAD
-    @Override protected GridCacheEntryEx<K, V> entryExSafe(K key, AffinityTopologyVersion topVer) {
-=======
-    @Override protected GridCacheEntryEx entryExSafe(KeyCacheObject key, long topVer) {
->>>>>>> 6c4282a1
+    @Override protected GridCacheEntryEx entryExSafe(
+        KeyCacheObject key,
+        AffinityTopologyVersion topVer
+    ) {
         try {
             return ctx.affinity().localNode(key, topVer) ? entryEx(key) : null;
         }
@@ -624,13 +614,8 @@
         @Nullable final GridNearTxLocal tx,
         final long threadId,
         final GridCacheVersion ver,
-<<<<<<< HEAD
-        final AffinityTopologyVersion topVer,
-        final Collection<K> keys,
-=======
-        final long topVer,
+        AffinityTopologyVersion topVer,
         final Collection<KeyCacheObject> keys,
->>>>>>> 6c4282a1
         final boolean txRead,
         final long timeout,
         final long accessTtl,
@@ -702,13 +687,8 @@
         @Nullable final GridNearTxLocal tx,
         long threadId,
         final GridCacheVersion ver,
-<<<<<<< HEAD
-        final AffinityTopologyVersion topVer,
-        final Collection<K> keys,
-=======
-        final long topVer,
+        AffinityTopologyVersion topVer,
         final Collection<KeyCacheObject> keys,
->>>>>>> 6c4282a1
         final boolean txRead,
         final long timeout,
         final long accessTtl,
