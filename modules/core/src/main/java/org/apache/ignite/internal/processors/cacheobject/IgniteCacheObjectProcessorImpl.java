/*
 * Licensed to the Apache Software Foundation (ASF) under one or more
 * contributor license agreements.  See the NOTICE file distributed with
 * this work for additional information regarding copyright ownership.
 * The ASF licenses this file to You under the Apache License, Version 2.0
 * (the "License"); you may not use this file except in compliance with
 * the License.  You may obtain a copy of the License at
 *
 *      http://www.apache.org/licenses/LICENSE-2.0
 *
 * Unless required by applicable law or agreed to in writing, software
 * distributed under the License is distributed on an "AS IS" BASIS,
 * WITHOUT WARRANTIES OR CONDITIONS OF ANY KIND, either express or implied.
 * See the License for the specific language governing permissions and
 * limitations under the License.
 */

package org.apache.ignite.internal.processors.cacheobject;

import com.sun.javaws.*;
import org.apache.ignite.*;
import org.apache.ignite.cache.*;
import org.apache.ignite.configuration.*;
import org.apache.ignite.internal.*;
import org.apache.ignite.internal.processors.*;
import org.apache.ignite.internal.processors.cache.*;
import org.apache.ignite.internal.processors.query.*;
import org.apache.ignite.internal.util.*;
import org.apache.ignite.internal.util.typedef.internal.*;
import org.apache.ignite.lang.*;
import org.apache.ignite.marshaller.*;
import org.apache.ignite.marshaller.optimized.*;
import org.jetbrains.annotations.*;

import java.math.*;
import java.util.*;
import java.util.concurrent.*;

import static org.apache.ignite.cache.CacheMemoryMode.*;

/**
 *
 */
public class IgniteCacheObjectProcessorImpl extends GridProcessorAdapter implements IgniteCacheObjectProcessor {
    /** */
    private static final sun.misc.Unsafe UNSAFE = GridUnsafe.unsafe();

    /** Immutable classes. */
    private static final Collection<Class<?>> IMMUTABLE_CLS = new HashSet<>();

    /** */
    private static final OptimizedObjectMetadata EMPTY_META = new OptimizedObjectMetadata();

    /** */
    private volatile IgniteCacheProxy<OptimizedObjectMetadataKey, OptimizedObjectMetadata> metaDataCache;

    /** Metadata updates collected before metadata cache is initialized. */
    private final ConcurrentHashMap<Integer, OptimizedObjectMetadata> metaBuf = new ConcurrentHashMap<>();

    /** */
    private final CountDownLatch startLatch = new CountDownLatch(1);

    /**
     *
     */
    static {
        IMMUTABLE_CLS.add(String.class);
        IMMUTABLE_CLS.add(Boolean.class);
        IMMUTABLE_CLS.add(Byte.class);
        IMMUTABLE_CLS.add(Short.class);
        IMMUTABLE_CLS.add(Character.class);
        IMMUTABLE_CLS.add(Integer.class);
        IMMUTABLE_CLS.add(Long.class);
        IMMUTABLE_CLS.add(Float.class);
        IMMUTABLE_CLS.add(Double.class);
        IMMUTABLE_CLS.add(UUID.class);
        IMMUTABLE_CLS.add(IgniteUuid.class);
        IMMUTABLE_CLS.add(BigDecimal.class);
    }

    /**
     * @param ctx Context.
     */
    public IgniteCacheObjectProcessorImpl(GridKernalContext ctx) {
        super(ctx);
    }

    /** {@inheritDoc} */
    @Override public void start() throws IgniteCheckedException {
        super.start();

        Marshaller marsh = ctx.config().getMarshaller();

        if (marsh instanceof OptimizedMarshaller) {
            OptimizedObjectMetadataHandler metaHandler = new OptimizedObjectMetadataHandler() {
                @Override public void addMeta(int typeId, OptimizedObjectMetadata meta) {
                    if (metaBuf.contains(typeId))
                        return;

                    metaBuf.put(typeId, meta);

                    if (metaDataCache != null)
                        metaDataCache.putIfAbsent(new OptimizedObjectMetadataKey(typeId), meta);
                }

                @Override public OptimizedObjectMetadata metadata(int typeId) {
                    if (metaDataCache == null)
                        U.awaitQuiet(startLatch);

                    OptimizedObjectMetadata meta = metaBuf.get(typeId);

                    if (meta != null)
                        return meta == EMPTY_META ? null : meta;

                    meta = metaDataCache.localPeek(new OptimizedObjectMetadataKey(typeId));

                    if (meta == null)
                        meta = EMPTY_META;

                    return meta == EMPTY_META ? null : meta;
                }
            };

            ((OptimizedMarshaller)marsh).setMetadataHandler(metaHandler);
        }
    }

    /** {@inheritDoc} */
    @Override public void onCacheProcessorStarted() {
        metaDataCache = ctx.cache().jcache(CU.UTILITY_CACHE_NAME);

        startLatch.countDown();

        for (Map.Entry<Integer, OptimizedObjectMetadata> e : metaBuf.entrySet())
            metaDataCache.putIfAbsent(new OptimizedObjectMetadataKey(e.getKey()), e.getValue());
    }

    /** {@inheritDoc} */
    @Nullable @Override public CacheObject prepareForCache(@Nullable CacheObject obj, GridCacheContext cctx) {
        if (obj == null)
            return null;

        return obj.prepareForCache(cctx.cacheObjectContext());
    }

    /** {@inheritDoc} */
    @Override public byte[] marshal(CacheObjectContext ctx, Object val) throws IgniteCheckedException {
        return CU.marshal(ctx.kernalContext().cache().context(), val);
    }

    /** {@inheritDoc} */
    @Override public Object unmarshal(CacheObjectContext ctx, byte[] bytes, ClassLoader clsLdr)
        throws IgniteCheckedException
    {
        return ctx.kernalContext().cache().context().marshaller().unmarshal(bytes, clsLdr);
    }

    /** {@inheritDoc} */
    @Override @Nullable public KeyCacheObject toCacheKeyObject(CacheObjectContext ctx, Object obj, boolean userObj) {
        if (obj instanceof KeyCacheObject)
            return (KeyCacheObject)obj;

        return toCacheKeyObject0(obj, userObj);
    }

    /**
     * @param obj Object.
     * @param userObj If {@code true} then given object is object provided by user and should be copied
     *        before stored in cache.
     * @return Key cache object.
     */
    @SuppressWarnings("ExternalizableWithoutPublicNoArgConstructor")
    protected KeyCacheObject toCacheKeyObject0(Object obj, boolean userObj) {
        if (!userObj)
            return new KeyCacheObjectImpl(obj, null);

        return new UserKeyCacheObjectImpl(obj);
    }

    /** {@inheritDoc} */
    @Override public CacheObject toCacheObject(GridCacheContext ctx, long valPtr, boolean tmp)
        throws IgniteCheckedException
    {
        assert valPtr != 0;

        int size = UNSAFE.getInt(valPtr);

        byte type = UNSAFE.getByte(valPtr + 4);

        byte[] bytes = U.copyMemory(valPtr + 5, size);

        if (ctx.kernalContext().config().isPeerClassLoadingEnabled() &&
            ctx.offheapTiered() &&
            type != CacheObject.TYPE_BYTE_ARR) {
            IgniteUuid valClsLdrId = U.readGridUuid(valPtr + 5 + size);

            ClassLoader ldr =
                valClsLdrId != null ? ctx.deploy().getClassLoader(valClsLdrId) : ctx.deploy().localLoader();

            return toCacheObject(ctx.cacheObjectContext(), unmarshal(ctx.cacheObjectContext(), bytes, ldr), false);
        }
        else
            return toCacheObject(ctx.cacheObjectContext(), type, bytes);
    }

    /** {@inheritDoc} */
    @Override public CacheObject toCacheObject(CacheObjectContext ctx, byte type, byte[] bytes) {
        switch (type) {
            case CacheObject.TYPE_BYTE_ARR:
                return new CacheObjectByteArrayImpl(bytes);

            case CacheObject.TYPE_REGULAR:
                return new CacheObjectImpl(null, bytes);
        }

        throw new IllegalArgumentException("Invalid object type: " + type);
    }

    /** {@inheritDoc} */
    @Nullable @Override public CacheObject toCacheObject(CacheObjectContext ctx,
        @Nullable Object obj,
        boolean userObj)
    {
        if (obj == null || obj instanceof CacheObject)
            return (CacheObject)obj;

        return toCacheObject0(obj, userObj);
    }

    /**
     * @param obj Object.
     * @param userObj If {@code true} then given object is object provided by user and should be copied
     *        before stored in cache.
     * @return Cache object.
     */
    @SuppressWarnings("ExternalizableWithoutPublicNoArgConstructor")
    protected CacheObject toCacheObject0(@Nullable Object obj, boolean userObj) {
        assert obj != null;

        if (obj instanceof byte[]) {
            if (!userObj)
                return new CacheObjectByteArrayImpl((byte[])obj);

            return new UserCacheObjectByteArrayImpl((byte[])obj);
        }

        if (!userObj)
            return new CacheObjectImpl(obj, null);

        return new UserCacheObjectImpl(obj, null);
    }

    /** {@inheritDoc} */
    @Override public CacheObjectContext contextForCache(CacheConfiguration ccfg) throws IgniteCheckedException {
        assert ccfg != null;

        CacheMemoryMode memMode = ccfg.getMemoryMode();

        boolean storeVal = ctx.config().isPeerClassLoadingEnabled() ||
            GridQueryProcessor.isEnabled(ccfg) ||
            !ccfg.isCopyOnRead();

        CacheObjectContext res = new CacheObjectContext(ctx,
            ccfg.getAffinityMapper() != null ? ccfg.getAffinityMapper() : new GridCacheDefaultAffinityKeyMapper(),
<<<<<<< HEAD
            ccfg.isCopyOnRead() && memMode == ONHEAP_TIERED,
            GridCacheUtils.isSystemCache(ccfg.getName()),
=======
            ccfg.isCopyOnRead() && memMode != OFFHEAP_VALUES,
>>>>>>> c233aa26
            storeVal);

        ctx.resource().injectGeneric(res.defaultAffMapper());

        return res;
    }

    /** {@inheritDoc} */
    @Override public boolean immutable(Object obj) {
        assert obj != null;

        return IMMUTABLE_CLS.contains(obj.getClass());
    }

    /** {@inheritDoc} */
<<<<<<< HEAD
=======
    @Override public void onUtilityCacheStarted() throws IgniteCheckedException {
        // No-op.
    }

    /** {@inheritDoc} */
>>>>>>> c233aa26
    @Override public int typeId(String typeName) {
        return 0;
    }


    /** {@inheritDoc} */
    @Override public Object unwrapTemporary(GridCacheContext ctx, Object obj) throws IgniteException {
        return obj;
    }

    /** {@inheritDoc} */
    @Override public boolean isPortableObject(Object obj) {
        return false;
    }

    /** {@inheritDoc} */
    @Override public boolean isPortableEnabled() {
        return false;
    }

    /** {@inheritDoc} */
    @Override public int typeId(Object obj) {
        return 0;
    }

    /** {@inheritDoc} */
    @Override public Object field(Object obj, String fieldName) {
        return null;
    }

    /** {@inheritDoc} */
    @Override public boolean hasField(Object obj, String fieldName) {
        return false;
    }

    /**
     * Wraps key provided by user, must be serialized before stored in cache.
     */
    private static class UserKeyCacheObjectImpl extends KeyCacheObjectImpl {
        /** */
        private static final long serialVersionUID = 0L;

        /**
         *
         */
        public UserKeyCacheObjectImpl() {
            //No-op.
        }

        /**
         * @param key Key.
         */
        UserKeyCacheObjectImpl(Object key) {
            super(key, null);
        }

        /** {@inheritDoc} */
        @Override public CacheObject prepareForCache(CacheObjectContext ctx) {
            try {
                if (!ctx.processor().immutable(val)) {
                    if (valBytes == null)
                        valBytes = ctx.processor().marshal(ctx, val);

                    ClassLoader ldr = ctx.p2pEnabled() ?
                        IgniteUtils.detectClassLoader(IgniteUtils.detectClass(this.val)) : U.gridClassLoader();

                     Object val = ctx.processor().unmarshal(ctx, valBytes, ldr);

                    return new KeyCacheObjectImpl(val, valBytes);
                }

                return new KeyCacheObjectImpl(val, valBytes);
            }
            catch (IgniteCheckedException e) {
                throw new IgniteException("Failed to marshal object: " + val, e);
            }
        }
    }

    /**
     * Wraps value provided by user, must be serialized before stored in cache.
     */
    private static class UserCacheObjectImpl extends CacheObjectImpl {
        /** */
        private static final long serialVersionUID = 0L;

        /**
         *
         */
        public UserCacheObjectImpl() {
            //No-op.
        }

        /**
         * @param val Value.
         * @param valBytes Value bytes.
         */
        public UserCacheObjectImpl(Object val, byte[] valBytes) {
            super(val, valBytes);
        }

        /** {@inheritDoc} */
        @Nullable @Override public <T> T value(CacheObjectContext ctx, boolean cpy) {
            return super.value(ctx, false); // Do not need copy since user value is not in cache.
        }

        /** {@inheritDoc} */
        @Override public CacheObject prepareForCache(CacheObjectContext ctx) {
            try {
                if (valBytes == null)
                    valBytes = ctx.processor().marshal(ctx, val);

                if (ctx.storeValue()) {
                    ClassLoader ldr = ctx.p2pEnabled() ?
                        IgniteUtils.detectClass(this.val).getClassLoader() : val.getClass().getClassLoader();

                    Object val = this.val != null && ctx.processor().immutable(this.val) ? this.val :
                        ctx.processor().unmarshal(ctx, valBytes, ldr);

                    return new CacheObjectImpl(val, valBytes);
                }

                return new CacheObjectImpl(null, valBytes);
            }
            catch (IgniteCheckedException e) {
                throw new IgniteException("Failed to marshal object: " + val, e);
            }
        }
    }

    /**
     * Wraps value provided by user, must be copied before stored in cache.
     */
    private static class UserCacheObjectByteArrayImpl extends CacheObjectByteArrayImpl {
        /** */
        private static final long serialVersionUID = 0L;

        /**
         *
         */
        public UserCacheObjectByteArrayImpl() {
            // No-op.
        }

        /**
         * @param val Value.
         */
        public UserCacheObjectByteArrayImpl(byte[] val) {
            super(val);
        }

        /** {@inheritDoc} */
        @Nullable @Override public <T> T value(CacheObjectContext ctx, boolean cpy) {
            return super.value(ctx, false); // Do not need copy since user value is not in cache.
        }

        /** {@inheritDoc} */
        @Override public CacheObject prepareForCache(CacheObjectContext ctx) {
            byte[] valCpy = Arrays.copyOf(val, val.length);

            return new CacheObjectByteArrayImpl(valCpy);
        }
    }
}<|MERGE_RESOLUTION|>--- conflicted
+++ resolved
@@ -17,7 +17,6 @@
 
 package org.apache.ignite.internal.processors.cacheobject;
 
-import com.sun.javaws.*;
 import org.apache.ignite.*;
 import org.apache.ignite.cache.*;
 import org.apache.ignite.configuration.*;
@@ -28,13 +27,10 @@
 import org.apache.ignite.internal.util.*;
 import org.apache.ignite.internal.util.typedef.internal.*;
 import org.apache.ignite.lang.*;
-import org.apache.ignite.marshaller.*;
-import org.apache.ignite.marshaller.optimized.*;
 import org.jetbrains.annotations.*;
 
 import java.math.*;
 import java.util.*;
-import java.util.concurrent.*;
 
 import static org.apache.ignite.cache.CacheMemoryMode.*;
 
@@ -47,18 +43,6 @@
 
     /** Immutable classes. */
     private static final Collection<Class<?>> IMMUTABLE_CLS = new HashSet<>();
-
-    /** */
-    private static final OptimizedObjectMetadata EMPTY_META = new OptimizedObjectMetadata();
-
-    /** */
-    private volatile IgniteCacheProxy<OptimizedObjectMetadataKey, OptimizedObjectMetadata> metaDataCache;
-
-    /** Metadata updates collected before metadata cache is initialized. */
-    private final ConcurrentHashMap<Integer, OptimizedObjectMetadata> metaBuf = new ConcurrentHashMap<>();
-
-    /** */
-    private final CountDownLatch startLatch = new CountDownLatch(1);
 
     /**
      *
@@ -86,56 +70,6 @@
     }
 
     /** {@inheritDoc} */
-    @Override public void start() throws IgniteCheckedException {
-        super.start();
-
-        Marshaller marsh = ctx.config().getMarshaller();
-
-        if (marsh instanceof OptimizedMarshaller) {
-            OptimizedObjectMetadataHandler metaHandler = new OptimizedObjectMetadataHandler() {
-                @Override public void addMeta(int typeId, OptimizedObjectMetadata meta) {
-                    if (metaBuf.contains(typeId))
-                        return;
-
-                    metaBuf.put(typeId, meta);
-
-                    if (metaDataCache != null)
-                        metaDataCache.putIfAbsent(new OptimizedObjectMetadataKey(typeId), meta);
-                }
-
-                @Override public OptimizedObjectMetadata metadata(int typeId) {
-                    if (metaDataCache == null)
-                        U.awaitQuiet(startLatch);
-
-                    OptimizedObjectMetadata meta = metaBuf.get(typeId);
-
-                    if (meta != null)
-                        return meta == EMPTY_META ? null : meta;
-
-                    meta = metaDataCache.localPeek(new OptimizedObjectMetadataKey(typeId));
-
-                    if (meta == null)
-                        meta = EMPTY_META;
-
-                    return meta == EMPTY_META ? null : meta;
-                }
-            };
-
-            ((OptimizedMarshaller)marsh).setMetadataHandler(metaHandler);
-        }
-    }
-
-    /** {@inheritDoc} */
-    @Override public void onCacheProcessorStarted() {
-        metaDataCache = ctx.cache().jcache(CU.UTILITY_CACHE_NAME);
-
-        startLatch.countDown();
-
-        for (Map.Entry<Integer, OptimizedObjectMetadata> e : metaBuf.entrySet())
-            metaDataCache.putIfAbsent(new OptimizedObjectMetadataKey(e.getKey()), e.getValue());
-    }
-
-    /** {@inheritDoc} */
     @Nullable @Override public CacheObject prepareForCache(@Nullable CacheObject obj, GridCacheContext cctx) {
         if (obj == null)
             return null;
@@ -262,12 +196,7 @@
 
         CacheObjectContext res = new CacheObjectContext(ctx,
             ccfg.getAffinityMapper() != null ? ccfg.getAffinityMapper() : new GridCacheDefaultAffinityKeyMapper(),
-<<<<<<< HEAD
-            ccfg.isCopyOnRead() && memMode == ONHEAP_TIERED,
-            GridCacheUtils.isSystemCache(ccfg.getName()),
-=======
             ccfg.isCopyOnRead() && memMode != OFFHEAP_VALUES,
->>>>>>> c233aa26
             storeVal);
 
         ctx.resource().injectGeneric(res.defaultAffMapper());
@@ -283,14 +212,11 @@
     }
 
     /** {@inheritDoc} */
-<<<<<<< HEAD
-=======
     @Override public void onUtilityCacheStarted() throws IgniteCheckedException {
         // No-op.
     }
 
     /** {@inheritDoc} */
->>>>>>> c233aa26
     @Override public int typeId(String typeName) {
         return 0;
     }
