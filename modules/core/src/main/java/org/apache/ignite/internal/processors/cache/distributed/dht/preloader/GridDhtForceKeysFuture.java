/*
 * Licensed to the Apache Software Foundation (ASF) under one or more
 * contributor license agreements.  See the NOTICE file distributed with
 * this work for additional information regarding copyright ownership.
 * The ASF licenses this file to You under the Apache License, Version 2.0
 * (the "License"); you may not use this file except in compliance with
 * the License.  You may obtain a copy of the License at
 *
 *      http://www.apache.org/licenses/LICENSE-2.0
 *
 * Unless required by applicable law or agreed to in writing, software
 * distributed under the License is distributed on an "AS IS" BASIS,
 * WITHOUT WARRANTIES OR CONDITIONS OF ANY KIND, either express or implied.
 * See the License for the specific language governing permissions and
 * limitations under the License.
 */

package org.apache.ignite.internal.processors.cache.distributed.dht.preloader;

import org.apache.ignite.*;
import org.apache.ignite.cluster.*;
import org.apache.ignite.events.*;
import org.apache.ignite.internal.*;
import org.apache.ignite.internal.cluster.*;
import org.apache.ignite.internal.processors.cache.*;
import org.apache.ignite.internal.processors.cache.distributed.dht.*;
import org.apache.ignite.internal.util.*;
import org.apache.ignite.internal.util.future.*;
import org.apache.ignite.internal.util.typedef.*;
import org.apache.ignite.internal.util.typedef.internal.*;
import org.apache.ignite.lang.*;
import org.jetbrains.annotations.*;

import java.util.*;
import java.util.concurrent.*;
import java.util.concurrent.atomic.*;

import static java.util.concurrent.TimeUnit.*;
import static org.apache.ignite.events.EventType.*;
import static org.apache.ignite.internal.processors.cache.distributed.dht.GridDhtPartitionState.*;
import static org.apache.ignite.internal.processors.dr.GridDrType.*;

/**
 * Force keys request future.
 */
public final class GridDhtForceKeysFuture<K, V> extends GridCompoundFuture<Object, Collection<K>>
    implements GridDhtFuture<Collection<K>> {
    /** Logger reference. */
    private static final AtomicReference<IgniteLogger> logRef = new AtomicReference<>();

    /** Logger. */
    private static IgniteLogger log;

    /** Wait for 1 second for topology to change. */
    private static final long REMAP_PAUSE = 1000;

    /** Cache context. */
    private GridCacheContext<K, V> cctx;

    /** Topology. */
    private GridDhtPartitionTopology top;

    /** Keys to request. */
    private Collection<KeyCacheObject> keys;

    /** Keys for which local node is no longer primary. */
    private Collection<Integer> invalidParts = new GridLeanSet<>();

    /** Topology change counter. */
    private AtomicInteger topCntr = new AtomicInteger(1);

    /** Topology version. */
    private long topVer;

    /** Future ID. */
    private IgniteUuid futId = IgniteUuid.randomUuid();

    /** Preloader. */
    private GridDhtPreloader<K, V> preloader;

    /** Trackable flag. */
    private boolean trackable;

    /**
     * @param cctx Cache context.
     * @param topVer Topology version.
     * @param keys Keys.
     * @param preloader Preloader.
     */
<<<<<<< HEAD
    public GridDhtForceKeysFuture(GridCacheContext<K, V> cctx, long topVer, Collection<KeyCacheObject> keys,
        GridDhtPreloader<K, V> preloader) {
        super(cctx.kernalContext());

=======
    public GridDhtForceKeysFuture(
        GridCacheContext<K, V> cctx,
        long topVer, Collection<? extends K> keys,
        GridDhtPreloader<K, V> preloader
    ) {
>>>>>>> 1ef545a5
        assert topVer != 0 : topVer;
        assert !F.isEmpty(keys) : keys;

        this.cctx = cctx;
        this.keys = keys;
        this.topVer = topVer;
        this.preloader = preloader;

        top = cctx.dht().topology();

        if (log == null)
            log = U.logger(cctx.kernalContext(), logRef, GridDhtForceKeysFuture.class);
    }

    /**
     * @return Future ID.
     */
    public IgniteUuid futureId() {
        return futId;
    }

    /** {@inheritDoc} */
    @Override public Collection<Integer> invalidPartitions() {
        return invalidParts;
    }

    /**
     * @param f Future.
     * @return {@code True} if mini-future.
     */
    private boolean isMini(IgniteInternalFuture<?> f) {
        return f.getClass().equals(MiniFuture.class);
    }

    /** {@inheritDoc} */
    @Override public boolean onDone(@Nullable Collection<K> res, @Nullable Throwable err) {
        if (super.onDone(res, err)) {
            if (trackable)
                preloader.remoteFuture(this);

            return true;
        }

        return false;
    }

    /**
     * @param evt Discovery event.
     */
    @SuppressWarnings( {"unchecked"})
    public void onDiscoveryEvent(DiscoveryEvent evt) {
        topCntr.incrementAndGet();

        int type = evt.type();

        for (IgniteInternalFuture<?> f : futures()) {
            if (isMini(f)) {
                MiniFuture mini = (MiniFuture)f;

                mini.onDiscoveryEvent();

                if (type == EVT_NODE_LEFT || type == EVT_NODE_FAILED) {
                    if (mini.node().id().equals(evt.eventNode().id())) {
                        mini.onResult(new ClusterTopologyCheckedException("Node left grid (will retry): " +
                            evt.eventNode().id()));

                        break;
                    }
                }
            }
        }
    }

    /**
     * @param nodeId Node left callback.
     * @param res Response.
     */
    @SuppressWarnings( {"unchecked"})
    public void onResult(UUID nodeId, GridDhtForceKeysResponse res) {
        for (IgniteInternalFuture<Object> f : futures())
            if (isMini(f)) {
                MiniFuture mini = (MiniFuture)f;

                if (mini.miniId().equals(res.miniId())) {
                    mini.onResult(res);

                    return;
                }
            }

        if (log.isDebugEnabled())
            log.debug("Failed to find mini future for response [cacheName=" + cctx.name() + ", res=" + res + ']');
    }

    /**
     * Initializes this future.
     */
    public void init() {
        assert cctx.preloader().startFuture().isDone();

        map(keys, Collections.<ClusterNode>emptyList());

        markInitialized();
    }

    /**
     * @param keys Keys.
     * @param exc Exclude nodes.
     * @return {@code True} if some mapping was added.
     */
    private boolean map(Iterable<KeyCacheObject> keys, Collection<ClusterNode> exc) {
        Map<ClusterNode, Set<KeyCacheObject>> mappings = new HashMap<>();

        ClusterNode loc = cctx.localNode();

        int curTopVer = topCntr.get();

        for (KeyCacheObject key : keys)
            map(key, mappings, exc);

        if (isDone())
            return false;

        boolean ret = false;

        if (!mappings.isEmpty()) {
            preloader.addFuture(this);

            trackable = true;

            // Create mini futures.
            for (Map.Entry<ClusterNode, Set<KeyCacheObject>> mapped : mappings.entrySet()) {
                ClusterNode n = mapped.getKey();
                Set<KeyCacheObject> mappedKeys = mapped.getValue();

                int cnt = F.size(mappedKeys);

                if (cnt > 0) {
                    ret = true;

                    MiniFuture fut = new MiniFuture(n, mappedKeys, curTopVer, exc);

                    GridDhtForceKeysRequest req = new GridDhtForceKeysRequest(
                        cctx.cacheId(),
                        futId,
                        fut.miniId(),
                        mappedKeys,
                        topVer);

                    try {
                        add(fut); // Append new future.

                        assert !n.id().equals(loc.id());

                        if (log.isDebugEnabled())
                            log.debug("Sending force key request [cacheName=" + cctx.name() + "node=" + n.id() +
                                ", req=" + req + ']');

                        cctx.io().send(n, req, cctx.ioPolicy());
                    }
                    catch (IgniteCheckedException e) {
                        // Fail the whole thing.
                        if (e instanceof ClusterTopologyCheckedException)
                            fut.onResult((ClusterTopologyCheckedException)e);
                        else
                            fut.onResult(e);
                    }
                }
            }
        }

        return ret;
    }

    /**
     * @param key Key.
     * @param exc Exclude nodes.
     * @param mappings Mappings.
     */
    private void map(KeyCacheObject key, Map<ClusterNode, Set<KeyCacheObject>> mappings, Collection<ClusterNode> exc) {
        ClusterNode loc = cctx.localNode();

        int part = cctx.affinity().partition(key);

        GridCacheEntryEx e = cctx.dht().peekEx(key);

        try {
            if (e != null && !e.isNewLocked()) {
                if (log.isDebugEnabled())
                    log.debug("Will not preload key (entry is not new) [cacheName=" + cctx.name() +
                        ", key=" + key + ", part=" + part + ", locId=" + cctx.nodeId() + ']');

                // Key has been preloaded or retrieved already.
                return;
            }
        }
        catch (GridCacheEntryRemovedException ignore) {
            if (log.isDebugEnabled())
                log.debug("Received removed DHT entry for force keys request [entry=" + e +
                    ", locId=" + cctx.nodeId() + ']');
        }

        List<ClusterNode> owners = F.isEmpty(exc) ? top.owners(part, topVer) :
            new ArrayList<>(F.view(top.owners(part, topVer), F.notIn(exc)));

        if (owners.isEmpty() || (owners.contains(loc) && cctx.preloadEnabled())) {
            if (log.isDebugEnabled())
                log.debug("Will not preload key (local node is owner) [key=" + key + ", part=" + part +
                    "topVer=" + topVer + ", locId=" + cctx.nodeId() + ']');

            // Key is already preloaded.
            return;
        }

        // Create partition.
        GridDhtLocalPartition locPart = top.localPartition(part, topVer, false);

        if (log.isDebugEnabled())
            log.debug("Mapping local partition [loc=" + cctx.localNodeId() + ", topVer" + topVer +
                ", part=" + locPart + ", owners=" + owners + ", allOwners=" + U.toShortString(top.owners(part)) + ']');

        if (locPart == null)
            invalidParts.add(part);
        // If preloader is disabled, then local partition is always MOVING.
        else if (locPart.state() == MOVING) {
            Collections.sort(owners, CU.nodeComparator(false));

            // Load from youngest owner.
            ClusterNode pick = F.first(owners);

            assert pick != null;

            if (!cctx.preloadEnabled() && loc.id().equals(pick.id()))
                pick = F.first(F.view(owners, F.remoteNodes(loc.id())));

            if (pick == null) {
                if (log.isDebugEnabled())
                    log.debug("Will not preload key (no nodes to request from with preloading disabled) [key=" +
                        key + ", part=" + part + ", locId=" + cctx.nodeId() + ']');

                return;
            }

            Collection<KeyCacheObject> mappedKeys = F.addIfAbsent(mappings, pick, F.<KeyCacheObject>newSet());

            assert mappedKeys != null;

            mappedKeys.add(key);

            if (log.isDebugEnabled())
                log.debug("Will preload key from node [cacheName=" + cctx.namex() + ", key=" + key + ", part=" +
                    part + ", node=" + pick.id() + ", locId=" + cctx.nodeId() + ']');
        }
        else if (locPart.state() != OWNING)
            invalidParts.add(part);
        else {
            if (log.isDebugEnabled())
                log.debug("Will not preload key (local partition is not MOVING) [cacheName=" + cctx.name() +
                    ", key=" + key + ", part=" + locPart + ", locId=" + cctx.nodeId() + ']');
        }
    }

    /**
     * Mini-future for get operations. Mini-futures are only waiting on a single
     * node as opposed to multiple nodes.
     */
    private class MiniFuture extends GridFutureAdapter<Object> {
        /** Mini-future ID. */
        private IgniteUuid miniId = IgniteUuid.randomUuid();

        /** Node. */
        private ClusterNode node;

        /** Requested keys. */
        private Collection<KeyCacheObject> keys;

        /** Topology version for this mini-future. */
        private int curTopVer;

        /** Pause latch for remapping missed keys. */
        private CountDownLatch pauseLatch = new CountDownLatch(1);

        /** Excludes. */
        private Collection<ClusterNode> exc;

        /**
         * @param node Node.
         * @param keys Keys.
         * @param curTopVer Topology version for this mini-future.
         * @param exc Exclude node list.
         */
<<<<<<< HEAD
        MiniFuture(ClusterNode node, Collection<KeyCacheObject> keys, int curTopVer, Collection<ClusterNode> exc) {
            super(cctx.kernalContext());

=======
        MiniFuture(ClusterNode node, Collection<K> keys, int curTopVer, Collection<ClusterNode> exc) {
>>>>>>> 1ef545a5
            assert node != null;
            assert curTopVer > 0;
            assert exc != null;

            this.node = node;
            this.keys = keys;
            this.curTopVer = curTopVer;
            this.exc = exc;
        }

        /**
         * @return Mini-future ID.
         */
        IgniteUuid miniId() {
            return miniId;
        }

        /**
         * @return Node ID.
         */
        ClusterNode node() {
            return node;
        }

        /**
         *
         */
        void onDiscoveryEvent() {
            pauseLatch.countDown();
        }

        /**
         * @param e Error.
         */
        void onResult(Throwable e) {
            if (log.isDebugEnabled())
                log.debug("Failed to get future result [fut=" + this + ", err=" + e + ']');

            // Fail.
            onDone(e);
        }

        /**
         * @param e Node failure.
         */
        void onResult(ClusterTopologyCheckedException e) {
            if (log.isDebugEnabled())
                log.debug("Remote node left grid while sending or waiting for reply (will retry): " + this);

            // Remap.
            map(keys, /*exclude*/F.asList(node));

            onDone(true);
        }

        /**
         * @param res Result callback.
         */
        void onResult(GridDhtForceKeysResponse res) {
            Collection<KeyCacheObject> missedKeys = res.missedKeys();

            boolean remapMissed = false;

            if (!F.isEmpty(missedKeys)) {
                if (curTopVer != topCntr.get() || pauseLatch.getCount() == 0)
                    map(missedKeys, Collections.<ClusterNode>emptyList());
                else
                    remapMissed = true;
            }

            // If preloading is disabled, we need to check other backups.
            if (!cctx.preloadEnabled()) {
                Collection<KeyCacheObject> retryKeys = F.view(
                    keys,
                    F0.notIn(missedKeys),
                    F0.notIn(F.viewReadOnly(res.forcedInfos(), CU.<KeyCacheObject, V>info2Key())));

                if (!retryKeys.isEmpty())
                    map(retryKeys, F.concat(false, node, exc));
            }

            boolean rec = cctx.events().isRecordable(EVT_CACHE_PRELOAD_OBJECT_LOADED);

            boolean replicate = cctx.isDrEnabled();

            for (GridCacheEntryInfo info : res.forcedInfos()) {
                int p = cctx.affinity().partition(info.key());

                GridDhtLocalPartition locPart = top.localPartition(p, -1, false);

                if (locPart != null && locPart.state() == MOVING && locPart.reserve()) {
                    GridCacheEntryEx entry = cctx.dht().entryEx(info.key());

                    try {
                        if (entry.initialValue(
                            info.value(),
                            info.version(),
                            info.ttl(),
                            info.expireTime(),
                            true,
                            topVer,
                            replicate ? DR_PRELOAD : DR_NONE
                        )) {
                            if (rec && !entry.isInternal())
                                cctx.events().addEvent(entry.partition(), entry.key(), cctx.localNodeId(),
                                    (IgniteUuid)null, null, EVT_CACHE_PRELOAD_OBJECT_LOADED, info.value(), true, null,
                                    false, null, null, null);
                        }
                    }
                    catch (IgniteCheckedException e) {
                        onDone(e);

                        return;
                    }
                    catch (GridCacheEntryRemovedException ignore) {
                        if (log.isDebugEnabled())
                            log.debug("Trying to preload removed entry (will ignore) [cacheName=" +
                                cctx.namex() + ", entry=" + entry + ']');
                    }
                    finally {
                        locPart.release();
                    }
                }
            }

            if (remapMissed && pause())
                map(missedKeys, Collections.<ClusterNode>emptyList());

            // Finish mini future.
            onDone(true);
        }

        /**
         * Pause to avoid crazy resending in case of topology changes.
         *
         * @return {@code True} if was not interrupted.
         */
        private boolean pause() {
            try {
                U.await(pauseLatch, REMAP_PAUSE, MILLISECONDS);

                return true;
            }
            catch (IgniteInterruptedCheckedException e) {
                // Fail.
                onDone(e);

                return false;
            }
        }

        /** {@inheritDoc} */
        @Override public String toString() {
            return S.toString(MiniFuture.class, this, super.toString());
        }
    }
}<|MERGE_RESOLUTION|>--- conflicted
+++ resolved
@@ -87,18 +87,12 @@
      * @param keys Keys.
      * @param preloader Preloader.
      */
-<<<<<<< HEAD
-    public GridDhtForceKeysFuture(GridCacheContext<K, V> cctx, long topVer, Collection<KeyCacheObject> keys,
-        GridDhtPreloader<K, V> preloader) {
-        super(cctx.kernalContext());
-
-=======
     public GridDhtForceKeysFuture(
         GridCacheContext<K, V> cctx,
-        long topVer, Collection<? extends K> keys,
+        long topVer,
+        Collection<KeyCacheObject> keys,
         GridDhtPreloader<K, V> preloader
     ) {
->>>>>>> 1ef545a5
         assert topVer != 0 : topVer;
         assert !F.isEmpty(keys) : keys;
 
@@ -390,13 +384,7 @@
          * @param curTopVer Topology version for this mini-future.
          * @param exc Exclude node list.
          */
-<<<<<<< HEAD
         MiniFuture(ClusterNode node, Collection<KeyCacheObject> keys, int curTopVer, Collection<ClusterNode> exc) {
-            super(cctx.kernalContext());
-
-=======
-        MiniFuture(ClusterNode node, Collection<K> keys, int curTopVer, Collection<ClusterNode> exc) {
->>>>>>> 1ef545a5
             assert node != null;
             assert curTopVer > 0;
             assert exc != null;
