--- conflicted
+++ resolved
@@ -17,17 +17,14 @@
 
 package org.apache.ignite.internal.processors.query;
 
-<<<<<<< HEAD
 import java.lang.reflect.Method;
 import java.math.BigDecimal;
 import java.sql.PreparedStatement;
 import java.sql.SQLException;
 import java.sql.Time;
 import java.sql.Timestamp;
-=======
 import java.sql.PreparedStatement;
 import java.sql.SQLException;
->>>>>>> d9d6ff06
 import java.util.ArrayList;
 import java.util.Collection;
 import java.util.Collections;
@@ -50,11 +47,8 @@
 import org.apache.ignite.configuration.CacheConfiguration;
 import org.apache.ignite.events.CacheQueryExecutedEvent;
 import org.apache.ignite.internal.GridKernalContext;
-<<<<<<< HEAD
 import org.apache.ignite.internal.IgniteInternalFuture;
 import org.apache.ignite.internal.binary.BinaryMarshaller;
-=======
->>>>>>> d9d6ff06
 import org.apache.ignite.internal.processors.GridProcessorAdapter;
 import org.apache.ignite.internal.processors.affinity.AffinityTopologyVersion;
 import org.apache.ignite.internal.processors.cache.CacheObject;
@@ -65,7 +59,6 @@
 import org.apache.ignite.internal.processors.cache.query.CacheQueryFuture;
 import org.apache.ignite.internal.processors.cache.query.CacheQueryType;
 import org.apache.ignite.internal.processors.cache.query.GridCacheQueryType;
-<<<<<<< HEAD
 import org.apache.ignite.internal.processors.query.index.QueryIndexHandler;
 import org.apache.ignite.internal.processors.query.property.QueryBinaryProperty;
 import org.apache.ignite.internal.processors.query.property.QueryClassProperty;
@@ -73,8 +66,6 @@
 import org.apache.ignite.internal.processors.query.property.QueryMethodsAccessor;
 import org.apache.ignite.internal.processors.query.property.QueryPropertyAccessor;
 import org.apache.ignite.internal.processors.query.property.QueryReadOnlyMethodsAccessor;
-=======
->>>>>>> d9d6ff06
 import org.apache.ignite.internal.processors.timeout.GridTimeoutProcessor;
 import org.apache.ignite.internal.util.GridSpinBusyLock;
 import org.apache.ignite.internal.util.lang.GridCloseableIterator;
@@ -188,56 +179,7 @@
      */
     @SuppressWarnings("deprecation")
     private void initializeCache(GridCacheContext<?, ?> cctx) throws IgniteCheckedException {
-<<<<<<< HEAD
-        CacheConfiguration<?,?> ccfg = cctx.config();
-
-        idx.registerCache(cctx, cctx.config());
-
-        try {
-            Collection<QueryTypeDescriptorImpl> typeDescs = new ArrayList<>();
-
-            List<Class<?>> mustDeserializeClss = null;
-
-            boolean binaryEnabled = ctx.cacheObjects().isBinaryEnabled(ccfg);
-
-            CacheObjectContext coCtx = binaryEnabled ? ctx.cacheObjects().contextForCache(ccfg) : null;
-
-            if (!F.isEmpty(ccfg.getQueryEntities())) {
-                for (QueryEntity qryEntity : ccfg.getQueryEntities()) {
-                    if (F.isEmpty(qryEntity.getValueType()))
-                        throw new IgniteCheckedException("Value type is not set: " + qryEntity);
-
-                    QueryTypeDescriptorImpl desc = new QueryTypeDescriptorImpl(cctx.name());
-
-                    // Key and value classes still can be available if they are primitive or JDK part.
-                    // We need that to set correct types for _key and _val columns.
-                    Class<?> keyCls = U.classForName(qryEntity.getKeyType(), null);
-                    Class<?> valCls = U.classForName(qryEntity.getValueType(), null);
-
-                    // If local node has the classes and they are externalizable, we must use reflection properties.
-                    boolean keyMustDeserialize = mustDeserializeBinary(keyCls);
-                    boolean valMustDeserialize = mustDeserializeBinary(valCls);
-
-                    boolean keyOrValMustDeserialize = keyMustDeserialize || valMustDeserialize;
-
-                    if (keyCls == null)
-                        keyCls = Object.class;
-
-                    String simpleValType = ((valCls == null) ? typeName(qryEntity.getValueType()) : typeName(valCls));
-
-                    desc.name(simpleValType);
-
-                    desc.tableName(qryEntity.getTableName());
-
-                    if (binaryEnabled && !keyOrValMustDeserialize) {
-                        // Safe to check null.
-                        if (SQL_TYPES.contains(valCls))
-                            desc.valueClass(valCls);
-                        else
-                            desc.valueClass(Object.class);
-=======
         String space = cctx.name();
->>>>>>> d9d6ff06
 
         CacheConfiguration<?,?> ccfg = cctx.config();
 
@@ -250,93 +192,13 @@
             for (QueryEntity qryEntity : ccfg.getQueryEntities()) {
                 QueryTypeCandidate cand = QueryUtils.typeForQueryEntity(space, cctx, qryEntity, mustDeserializeClss);
 
-<<<<<<< HEAD
-                    desc.registered(idx.registerType(ccfg.getName(), desc));
-
-                    typeDescs.add(desc);
-                }
-=======
                 cands.add(cand);
->>>>>>> d9d6ff06
-            }
-        }
-
-<<<<<<< HEAD
-            if (!F.isEmpty(ccfg.getTypeMetadata())) {
-                for (CacheTypeMetadata meta : ccfg.getTypeMetadata()) {
-                    if (F.isEmpty(meta.getValueType()))
-                        throw new IgniteCheckedException("Value type is not set: " + meta);
-
-                    if (meta.getQueryFields().isEmpty() && meta.getAscendingFields().isEmpty() &&
-                        meta.getDescendingFields().isEmpty() && meta.getGroups().isEmpty())
-                        continue;
-
-                    QueryTypeDescriptorImpl desc = new QueryTypeDescriptorImpl(cctx.name());
-
-                    // Key and value classes still can be available if they are primitive or JDK part.
-                    // We need that to set correct types for _key and _val columns.
-                    Class<?> keyCls = U.classForName(meta.getKeyType(), null);
-                    Class<?> valCls = U.classForName(meta.getValueType(), null);
-
-                    // If local node has the classes and they are externalizable, we must use reflection properties.
-                    boolean keyMustDeserialize = mustDeserializeBinary(keyCls);
-                    boolean valMustDeserialize = mustDeserializeBinary(valCls);
-
-                    boolean keyOrValMustDeserialize = keyMustDeserialize || valMustDeserialize;
-
-                    if (keyCls == null)
-                        keyCls = Object.class;
-
-                    String simpleValType = meta.getSimpleValueType();
-
-                    if (simpleValType == null)
-                        simpleValType = typeName(meta.getValueType());
-
-                    desc.name(simpleValType);
-
-                    if (binaryEnabled && !keyOrValMustDeserialize) {
-                        // Safe to check null.
-                        if (SQL_TYPES.contains(valCls))
-                            desc.valueClass(valCls);
-                        else
-                            desc.valueClass(Object.class);
-
-                        if (SQL_TYPES.contains(keyCls))
-                            desc.keyClass(keyCls);
-                        else
-                            desc.keyClass(Object.class);
-                    }
-                    else {
-                        desc.valueClass(valCls);
-                        desc.keyClass(keyCls);
-                    }
-
-                    desc.keyTypeName(meta.getKeyType());
-                    desc.valueTypeName(meta.getValueType());
-
-                    if (binaryEnabled && keyOrValMustDeserialize) {
-                        if (mustDeserializeClss == null)
-                            mustDeserializeClss = new ArrayList<>();
-
-                        if (keyMustDeserialize)
-                            mustDeserializeClss.add(keyCls);
-
-                        if (valMustDeserialize)
-                            mustDeserializeClss.add(valCls);
-                    }
-
-                    QueryTypeIdKey typeId;
-                    QueryTypeIdKey altTypeId = null;
-
-                    if (valCls == null || (binaryEnabled && !keyOrValMustDeserialize)) {
-                        processBinaryMeta(meta, desc);
-
-                        typeId = new QueryTypeIdKey(ccfg.getName(), ctx.cacheObjects().typeId(meta.getValueType()));
-=======
+            }
+        }
+
         if (!F.isEmpty(ccfg.getTypeMetadata())) {
             for (CacheTypeMetadata meta : ccfg.getTypeMetadata()) {
                 QueryTypeCandidate cand = QueryUtils.typeForCacheMetadata(space, cctx, meta, mustDeserializeClss);
->>>>>>> d9d6ff06
 
                 if (cand != null)
                     cands.add(cand);
@@ -344,6 +206,8 @@
         }
 
         // Register candidates.
+        Collection<QueryTypeDescriptorImpl> typeDescs = new ArrayList<>();
+
         idx.registerCache(space, cctx, cctx.config());
 
         try {
@@ -356,22 +220,14 @@
                     throw new IgniteCheckedException("Type with name '" + desc.name() + "' already indexed " +
                         "in cache '" + space + "'.");
 
-<<<<<<< HEAD
-                    desc.registered(idx.registerType(ccfg.getName(), desc));
-
-                    typeDescs.add(desc);
-                }
-            }
-
-            idxHnd.onCacheCreated(cctx.name(), typeDescs);
-=======
                 types.put(typeId, desc);
 
                 if (altTypeId != null)
                     types.put(altTypeId, desc);
->>>>>>> d9d6ff06
 
                 desc.registered(idx.registerType(space, desc));
+
+                typeDescs.add(desc);
             }
         }
         catch (IgniteCheckedException | RuntimeException e) {
@@ -379,6 +235,8 @@
 
             throw e;
         }
+
+        idxHnd.onCacheCreated(cctx.name(), typeDescs);
 
         // Warn about possible implicit deserialization.
         if (!mustDeserializeClss.isEmpty()) {
@@ -463,18 +321,12 @@
             return;
 
         try {
-<<<<<<< HEAD
-            idxHnd.onCacheStopped(cctx.name());
-
-            idx.unregisterCache(cctx.config());
-=======
             unregisterCache0(cctx.name());
         }
         finally {
             busyLock.leaveBusy();
         }
     }
->>>>>>> d9d6ff06
 
     /**
      * Unregister cache.
@@ -485,6 +337,8 @@
         assert idx != null;
 
         try {
+            idxHnd.onCacheStopped(cctx.name());
+
             idx.unregisterCache(space);
         }
         catch (Exception e) {
@@ -782,12 +636,8 @@
     }
 
     /**
-<<<<<<< HEAD
      *
      * @param space Space name.
-=======
-     * @param schema Schema.
->>>>>>> d9d6ff06
      * @param sql Query.
      * @return {@link PreparedStatement} from underlying engine to supply metadata to Prepared - most likely H2.
      */
@@ -1023,467 +873,6 @@
     }
 
     /**
-<<<<<<< HEAD
-     * Processes declarative metadata for class.
-     *
-     * @param meta Type metadata.
-     * @param d Type descriptor.
-     * @param coCtx Cache object context.
-     * @throws IgniteCheckedException If failed.
-     */
-    private void processClassMeta(CacheTypeMetadata meta, QueryTypeDescriptorImpl d, CacheObjectContext coCtx)
-        throws IgniteCheckedException {
-        Map<String,String> aliases = meta.getAliases();
-
-        if (aliases == null)
-            aliases = Collections.emptyMap();
-
-        Class<?> keyCls = d.keyClass();
-        Class<?> valCls = d.valueClass();
-
-        assert keyCls != null;
-        assert valCls != null;
-
-        for (Map.Entry<String, Class<?>> entry : meta.getAscendingFields().entrySet())
-            addToIndex(d, keyCls, valCls, entry.getKey(), entry.getValue(), 0, IndexType.ASC, null, aliases, coCtx);
-
-        for (Map.Entry<String, Class<?>> entry : meta.getDescendingFields().entrySet())
-            addToIndex(d, keyCls, valCls, entry.getKey(), entry.getValue(), 0, IndexType.DESC, null, aliases, coCtx);
-
-        for (String txtField : meta.getTextFields())
-            addToIndex(d, keyCls, valCls, txtField, String.class, 0, IndexType.TEXT, null, aliases, coCtx);
-
-        Map<String, LinkedHashMap<String, IgniteBiTuple<Class<?>, Boolean>>> grps = meta.getGroups();
-
-        if (grps != null) {
-            for (Map.Entry<String, LinkedHashMap<String, IgniteBiTuple<Class<?>, Boolean>>> entry : grps.entrySet()) {
-                String idxName = entry.getKey();
-
-                LinkedHashMap<String, IgniteBiTuple<Class<?>, Boolean>> idxFields = entry.getValue();
-
-                int order = 0;
-
-                for (Map.Entry<String, IgniteBiTuple<Class<?>, Boolean>> idxField : idxFields.entrySet()) {
-                    Boolean descending = idxField.getValue().get2();
-
-                    if (descending == null)
-                        descending = false;
-
-                    addToIndex(d, keyCls, valCls, idxField.getKey(), idxField.getValue().get1(), order,
-                        descending ? IndexType.DESC : IndexType.ASC, idxName, aliases, coCtx);
-
-                    order++;
-                }
-            }
-        }
-
-        for (Map.Entry<String, Class<?>> entry : meta.getQueryFields().entrySet()) {
-            QueryClassProperty prop = buildClassProperty(
-                keyCls,
-                valCls,
-                entry.getKey(),
-                entry.getValue(),
-                aliases,
-                coCtx);
-
-            d.addProperty(prop, false);
-        }
-    }
-
-    /**
-     * @param d Type descriptor.
-     * @param keyCls Key class.
-     * @param valCls Value class.
-     * @param pathStr Path string.
-     * @param resType Result type.
-     * @param idxOrder Order number in index or {@code -1} if no need to index.
-     * @param idxType Index type.
-     * @param idxName Index name.
-     * @param aliases Aliases.
-     * @throws IgniteCheckedException If failed.
-     */
-    private void addToIndex(
-        QueryTypeDescriptorImpl d,
-        Class<?> keyCls,
-        Class<?> valCls,
-        String pathStr,
-        Class<?> resType,
-        int idxOrder,
-        IndexType idxType,
-        String idxName,
-        Map<String,String> aliases,
-        CacheObjectContext coCtx
-    ) throws IgniteCheckedException {
-        String propName;
-        Class<?> propCls;
-
-        if (_VAL.equals(pathStr)) {
-            propName = _VAL;
-            propCls = valCls;
-        }
-        else {
-            QueryClassProperty prop = buildClassProperty(
-                keyCls,
-                valCls,
-                pathStr,
-                resType,
-                aliases,
-                coCtx);
-
-            d.addProperty(prop, false);
-
-            propName = prop.name();
-            propCls = prop.type();
-        }
-
-        if (idxType != null) {
-            if (idxName == null)
-                idxName = propName + "_idx";
-
-            if (idxType == IndexType.TEXT)
-                d.addFieldToTextIndex(propName);
-            else {
-                if (idxOrder == 0) // Add index only on the first field.
-                    d.addIndex(idxName, isGeometryClass(propCls) ? QueryIndexType.GEOSPATIAL : QueryIndexType.SORTED);
-
-                d.addFieldToIndex(idxName, propName, idxOrder, idxType == IndexType.DESC);
-            }
-        }
-    }
-
-    /**
-     * Processes declarative metadata for binary object.
-     *
-     * @param meta Declared metadata.
-     * @param d Type descriptor.
-     * @throws IgniteCheckedException If failed.
-     */
-    private void processBinaryMeta(CacheTypeMetadata meta, QueryTypeDescriptorImpl d)
-        throws IgniteCheckedException {
-        Map<String,String> aliases = meta.getAliases();
-
-        if (aliases == null)
-            aliases = Collections.emptyMap();
-
-        for (Map.Entry<String, Class<?>> entry : meta.getAscendingFields().entrySet()) {
-            QueryBinaryProperty prop = buildBinaryProperty(entry.getKey(), entry.getValue(), aliases, null);
-
-            d.addProperty(prop, false);
-
-            String idxName = prop.name() + "_idx";
-
-            d.addIndex(idxName, isGeometryClass(prop.type()) ? QueryIndexType.GEOSPATIAL : QueryIndexType.SORTED);
-
-            d.addFieldToIndex(idxName, prop.name(), 0, false);
-        }
-
-        for (Map.Entry<String, Class<?>> entry : meta.getDescendingFields().entrySet()) {
-            QueryBinaryProperty prop = buildBinaryProperty(entry.getKey(), entry.getValue(), aliases, null);
-
-            d.addProperty(prop, false);
-
-            String idxName = prop.name() + "_idx";
-
-            d.addIndex(idxName, isGeometryClass(prop.type()) ? QueryIndexType.GEOSPATIAL : QueryIndexType.SORTED);
-
-            d.addFieldToIndex(idxName, prop.name(), 0, true);
-        }
-
-        for (String txtIdx : meta.getTextFields()) {
-            QueryBinaryProperty prop = buildBinaryProperty(txtIdx, String.class, aliases, null);
-
-            d.addProperty(prop, false);
-
-            d.addFieldToTextIndex(prop.name());
-        }
-
-        Map<String, LinkedHashMap<String, IgniteBiTuple<Class<?>, Boolean>>> grps = meta.getGroups();
-
-        if (grps != null) {
-            for (Map.Entry<String, LinkedHashMap<String, IgniteBiTuple<Class<?>, Boolean>>> entry : grps.entrySet()) {
-                String idxName = entry.getKey();
-
-                LinkedHashMap<String, IgniteBiTuple<Class<?>, Boolean>> idxFields = entry.getValue();
-
-                if (!idxFields.isEmpty()) {
-                    d.addIndex(idxName, QueryIndexType.SORTED);
-
-                    int order = 0;
-
-                    for (Map.Entry<String, IgniteBiTuple<Class<?>, Boolean>> idxField : idxFields.entrySet()) {
-                        QueryBinaryProperty prop = buildBinaryProperty(idxField.getKey(), idxField.getValue().get1(),
-                            aliases, null);
-
-                        d.addProperty(prop, false);
-
-                        Boolean descending = idxField.getValue().get2();
-
-                        d.addFieldToIndex(idxName, prop.name(), order, descending != null && descending);
-
-                        order++;
-                    }
-                }
-            }
-        }
-
-        for (Map.Entry<String, Class<?>> entry : meta.getQueryFields().entrySet()) {
-            QueryBinaryProperty prop = buildBinaryProperty(entry.getKey(), entry.getValue(), aliases, null);
-
-            if (!d.properties().containsKey(prop.name()))
-                d.addProperty(prop, false);
-        }
-    }
-
-    /**
-     * Processes declarative metadata for binary object.
-     *
-     * @param qryEntity Declared metadata.
-     * @param d Type descriptor.
-     * @throws IgniteCheckedException If failed.
-     */
-    private void processBinaryMeta(QueryEntity qryEntity, QueryTypeDescriptorImpl d) throws IgniteCheckedException {
-        Map<String,String> aliases = qryEntity.getAliases();
-
-        if (aliases == null)
-            aliases = Collections.emptyMap();
-
-        Set<String> keyFields = qryEntity.getKeyFields();
-
-        // We have to distinguish between empty and null keyFields when the key is not of SQL type -
-        // when a key is not of SQL type, absence of a field in nonnull keyFields tell us that this field
-        // is a value field, and null keyFields tells us that current configuration
-        // does not tell us anything about this field's ownership.
-        boolean hasKeyFields = (keyFields != null);
-
-        boolean isKeyClsSqlType = isSqlType(d.keyClass());
-
-        if (hasKeyFields && !isKeyClsSqlType) {
-            //ensure that 'keyFields' is case sensitive subset of 'fields'
-            for (String keyField : keyFields) {
-                if (!qryEntity.getFields().containsKey(keyField))
-                    throw new IgniteCheckedException("QueryEntity 'keyFields' property must be a subset of keys " +
-                        "from 'fields' property (case sensitive): " + keyField);
-            }
-        }
-
-        for (Map.Entry<String, String> entry : qryEntity.getFields().entrySet()) {
-            Boolean isKeyField;
-
-            if (isKeyClsSqlType) // We don't care about keyFields in this case - it might be null, or empty, or anything
-                isKeyField = false;
-            else
-                isKeyField = (hasKeyFields ? keyFields.contains(entry.getKey()) : null);
-
-            QueryBinaryProperty prop = buildBinaryProperty(entry.getKey(),
-                U.classForName(entry.getValue(), Object.class, true), aliases, isKeyField);
-
-            d.addProperty(prop, false);
-        }
-
-        processIndexes(qryEntity, d);
-    }
-
-    /**
-     * Processes declarative metadata for binary object.
-     *
-     * @param qryEntity Declared metadata.
-     * @param d Type descriptor.
-     * @throws IgniteCheckedException If failed.
-     */
-    private void processClassMeta(
-        QueryEntity qryEntity,
-        QueryTypeDescriptorImpl d,
-        CacheObjectContext coCtx
-    ) throws IgniteCheckedException {
-        Map<String,String> aliases = qryEntity.getAliases();
-
-        if (aliases == null)
-            aliases = Collections.emptyMap();
-
-        for (Map.Entry<String, String> entry : qryEntity.getFields().entrySet()) {
-            QueryClassProperty prop = buildClassProperty(
-                d.keyClass(),
-                d.valueClass(),
-                entry.getKey(),
-                U.classForName(entry.getValue(), Object.class),
-                aliases,
-                coCtx);
-
-            d.addProperty(prop, false);
-        }
-
-        processIndexes(qryEntity, d);
-    }
-
-    /**
-     * Processes indexes based on query entity.
-     *
-     * @param qryEntity Query entity to process.
-     * @param d Type descriptor to populate.
-     * @throws IgniteCheckedException If failed to build index information.
-     */
-    private void processIndexes(QueryEntity qryEntity, QueryTypeDescriptorImpl d) throws IgniteCheckedException {
-        if (!F.isEmpty(qryEntity.getIndexes())) {
-            Map<String, String> aliases = qryEntity.getAliases();
-
-            if (aliases == null)
-                aliases = Collections.emptyMap();
-
-            for (QueryIndex idx : qryEntity.getIndexes()) {
-                String idxName = idx.getName();
-
-                if (idxName == null)
-                    idxName = QueryEntity.defaultIndexName(idx);
-
-                QueryIndexType idxTyp = idx.getIndexType();
-
-                if (idxTyp == QueryIndexType.SORTED || idxTyp == QueryIndexType.GEOSPATIAL) {
-                    d.addIndex(idxName, idxTyp);
-
-                    int i = 0;
-
-                    for (Map.Entry<String, Boolean> entry : idx.getFields().entrySet()) {
-                        String field = entry.getKey();
-                        boolean asc = entry.getValue();
-
-                        String alias = aliases.get(field);
-
-                        if (alias != null)
-                            field = alias;
-
-                        d.addFieldToIndex(idxName, field, i++, !asc);
-                    }
-                }
-                else if (idxTyp == QueryIndexType.FULLTEXT){
-                    for (String field : idx.getFields().keySet()) {
-                        String alias = aliases.get(field);
-
-                        if (alias != null)
-                            field = alias;
-
-                        d.addFieldToTextIndex(field);
-                    }
-                }
-                else if (idxTyp != null)
-                    throw new IllegalArgumentException("Unsupported index type [idx=" + idx.getName() +
-                        ", typ=" + idxTyp + ']');
-                else
-                    throw new IllegalArgumentException("Index type is not set: " + idx.getName());
-            }
-        }
-    }
-
-    /**
-     * Builds binary object property.
-     *
-     * @param pathStr String representing path to the property. May contains dots '.' to identify
-     *      nested fields.
-     * @param resType Result type.
-     * @param aliases Aliases.
-     * @param isKeyField Key ownership flag, as defined in {@link QueryEntity#keyFields}: {@code true} if field belongs
-     *      to key, {@code false} if it belongs to value, {@code null} if QueryEntity#keyFields is null.
-     * @return Binary property.
-     */
-    private QueryBinaryProperty buildBinaryProperty(String pathStr, Class<?> resType, Map<String, String> aliases,
-        @Nullable Boolean isKeyField) throws IgniteCheckedException {
-        String[] path = pathStr.split("\\.");
-
-        QueryBinaryProperty res = null;
-
-        StringBuilder fullName = new StringBuilder();
-
-        for (String prop : path) {
-            if (fullName.length() != 0)
-                fullName.append('.');
-
-            fullName.append(prop);
-
-            String alias = aliases.get(fullName.toString());
-
-            // The key flag that we've found out is valid for the whole path.
-            res = new QueryBinaryProperty(ctx, log, prop, res, resType, isKeyField, alias);
-        }
-
-        return res;
-    }
-
-    /**
-     * @param keyCls Key class.
-     * @param valCls Value class.
-     * @param pathStr Path string.
-     * @param resType Result type.
-     * @param aliases Aliases.
-     * @return Class property.
-     * @throws IgniteCheckedException If failed.
-     */
-    private static QueryClassProperty buildClassProperty(Class<?> keyCls, Class<?> valCls, String pathStr, Class<?> resType,
-        Map<String,String> aliases, CacheObjectContext coCtx) throws IgniteCheckedException {
-        QueryClassProperty res = buildClassProperty(
-            true,
-            keyCls,
-            pathStr,
-            resType,
-            aliases,
-            coCtx);
-
-        if (res == null) // We check key before value consistently with BinaryProperty.
-            res = buildClassProperty(false, valCls, pathStr, resType, aliases, coCtx);
-
-        if (res == null)
-            throw new IgniteCheckedException("Failed to initialize property '" + pathStr + "' of type '" +
-                resType.getName() + "' for key class '" + keyCls + "' and value class '" + valCls + "'. " +
-                "Make sure that one of these classes contains respective getter method or field.");
-
-        return res;
-    }
-
-    /**
-     * @param key If this is a key property.
-     * @param cls Source type class.
-     * @param pathStr String representing path to the property. May contains dots '.' to identify nested fields.
-     * @param resType Expected result type.
-     * @param aliases Aliases.
-     * @return Property instance corresponding to the given path.
-     */
-    private static QueryClassProperty buildClassProperty(boolean key, Class<?> cls, String pathStr, Class<?> resType,
-        Map<String,String> aliases, CacheObjectContext coCtx) {
-        String[] path = pathStr.split("\\.");
-
-        QueryClassProperty res = null;
-
-        StringBuilder fullName = new StringBuilder();
-
-        for (String prop : path) {
-            if (fullName.length() != 0)
-                fullName.append('.');
-
-            fullName.append(prop);
-
-            String alias = aliases.get(fullName.toString());
-
-            QueryPropertyAccessor accessor = findProperty(prop, cls);
-
-            if (accessor == null)
-                return null;
-
-            QueryClassProperty tmp = new QueryClassProperty(accessor, key, alias, coCtx);
-
-            tmp.parent(res);
-
-            cls = tmp.type();
-
-            res = tmp;
-        }
-
-        if (!U.box(resType).isAssignableFrom(U.box(res.type())))
-            return null;
-
-        return res;
-    }
-
-    /**
-=======
->>>>>>> d9d6ff06
      * Gets types for space.
      *
      * @param space Space name.
