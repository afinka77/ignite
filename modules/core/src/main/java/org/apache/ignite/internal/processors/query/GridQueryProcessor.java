/*
 * Licensed to the Apache Software Foundation (ASF) under one or more
 * contributor license agreements.  See the NOTICE file distributed with
 * this work for additional information regarding copyright ownership.
 * The ASF licenses this file to You under the Apache License, Version 2.0
 * (the "License"); you may not use this file except in compliance with
 * the License.  You may obtain a copy of the License at
 *
 *      http://www.apache.org/licenses/LICENSE-2.0
 *
 * Unless required by applicable law or agreed to in writing, software
 * distributed under the License is distributed on an "AS IS" BASIS,
 * WITHOUT WARRANTIES OR CONDITIONS OF ANY KIND, either express or implied.
 * See the License for the specific language governing permissions and
 * limitations under the License.
 */

package org.apache.ignite.internal.processors.query;

import org.apache.ignite.*;
import org.apache.ignite.cache.*;
import org.apache.ignite.cache.query.*;
import org.apache.ignite.cache.query.annotations.*;
import org.apache.ignite.configuration.*;
import org.apache.ignite.events.*;
import org.apache.ignite.internal.*;
import org.apache.ignite.internal.processors.*;
import org.apache.ignite.internal.processors.cache.*;
import org.apache.ignite.internal.processors.cache.query.*;
import org.apache.ignite.internal.util.*;
import org.apache.ignite.internal.util.future.*;
import org.apache.ignite.internal.util.lang.*;
import org.apache.ignite.internal.util.tostring.*;
import org.apache.ignite.internal.util.typedef.*;
import org.apache.ignite.internal.util.typedef.internal.*;
import org.apache.ignite.internal.util.worker.*;
import org.apache.ignite.lang.*;
import org.apache.ignite.spi.indexing.*;
import org.jetbrains.annotations.*;
import org.jsr166.*;

import javax.cache.*;
import java.lang.reflect.*;
import java.util.*;
import java.util.concurrent.*;

import static org.apache.ignite.events.EventType.*;
import static org.apache.ignite.internal.IgniteComponentType.*;
import static org.apache.ignite.internal.processors.query.GridQueryIndexType.*;

/**
 * Indexing processor.
 */
public class GridQueryProcessor extends GridProcessorAdapter {
    /** For tests. */
    public static Class<? extends GridQueryIndexing> idxCls;

    /** */
    private final GridSpinBusyLock busyLock = new GridSpinBusyLock();

    /** Type descriptors. */
    private final Map<TypeId, TypeDescriptor> types = new ConcurrentHashMap8<>();

    /** Type descriptors. */
    private final ConcurrentMap<TypeName, TypeDescriptor> typesByName = new ConcurrentHashMap8<>();

    /** */
    private ExecutorService execSvc;

    /** */
    private final GridQueryIndexing idx;

    /**
     * @param ctx Kernal context.
     */
    public GridQueryProcessor(GridKernalContext ctx) throws IgniteCheckedException {
        super(ctx);

        if (idxCls != null) {
            idx = U.newInstance(idxCls);

            idxCls = null;
        }
        else
            idx = INDEXING.inClassPath() ? U.<GridQueryIndexing>newInstance(INDEXING.className()) : null;
    }

    /** {@inheritDoc} */
    @Override public void start() throws IgniteCheckedException {
        super.start();

        if (idx != null) {
            ctx.resource().injectGeneric(idx);

            execSvc = ctx.getExecutorService();

            idx.start(ctx, busyLock);
        }
    }

    /**
     * @param ccfg Cache configuration.
     * @return {@code true} If query index must be enabled for this cache.
     */
    public static boolean isEnabled(CacheConfiguration<?,?> ccfg) {
        return !F.isEmpty(ccfg.getIndexedTypes()) || !F.isEmpty(ccfg.getTypeMetadata());
    }

    /**
     * @param ccfg Cache configuration.
     * @throws IgniteCheckedException If failed.
     */
    public void initializeCache(CacheConfiguration<?, ?> ccfg) throws IgniteCheckedException {
        idx.registerCache(ccfg);

        try {
            if (!F.isEmpty(ccfg.getTypeMetadata())) {
                for (CacheTypeMetadata meta : ccfg.getTypeMetadata()) {
                    if (F.isEmpty(meta.getValueType()))
                        throw new IgniteCheckedException("Value type is not set: " + meta);

                    TypeDescriptor desc = new TypeDescriptor();

                    Class<?> valCls = U.classForName(meta.getValueType(), null);

                    desc.name(valCls != null ? typeName(valCls) : meta.getValueType());

                    desc.valueClass(valCls != null ? valCls : Object.class);
                    desc.keyClass(
                        meta.getKeyType() == null ?
                            Object.class :
                            U.classForName(meta.getKeyType(), Object.class));

                    TypeId typeId;

                    if (valCls == null || ctx.cacheObjects().isPortableClass(valCls)) {
                        processPortableMeta(meta, desc);

                        typeId = new TypeId(ccfg.getName(), ctx.cacheObjects().typeId(meta.getValueType()));
                    }
                    else {
                        processClassMeta(meta, desc);

                        typeId = new TypeId(ccfg.getName(), valCls);
                    }

                    addTypeByName(ccfg, desc);
                    types.put(typeId, desc);

                    desc.registered(idx.registerType(ccfg.getName(), desc));
                }
            }

            Class<?>[] clss = ccfg.getIndexedTypes();

            if (!F.isEmpty(clss)) {
                for (int i = 0; i < clss.length; i += 2) {
                    Class<?> keyCls = clss[i];
                    Class<?> valCls = clss[i + 1];

                    TypeDescriptor desc = processKeyAndValueClasses(keyCls, valCls);

                    addTypeByName(ccfg, desc);
                    types.put(new TypeId(ccfg.getName(), valCls), desc);

                    desc.registered(idx.registerType(ccfg.getName(), desc));
                }
            }
        }
        catch (IgniteCheckedException | RuntimeException e) {
            idx.unregisterCache(ccfg);

            throw e;
        }
    }

    /**
     * @param ccfg Cache configuration.
     * @param desc Type descriptor.
     * @throws IgniteCheckedException If failed.
     */
    private void addTypeByName(CacheConfiguration<?,?> ccfg, TypeDescriptor desc) throws IgniteCheckedException {
        if (typesByName.putIfAbsent(new TypeName(ccfg.getName(), desc.name()), desc) != null)
            throw new IgniteCheckedException("Type with name '" + desc.name() + "' already indexed " +
                "in cache '" + ccfg.getName() + "'.");
    }

    /**
     * @param keyCls Key class.
     * @param valCls Value class.
     * @return Type descriptor.
     * @throws IgniteCheckedException If failed.
     */
    private TypeDescriptor processKeyAndValueClasses(
        Class<?> keyCls,
        Class<?> valCls
    )
        throws IgniteCheckedException {
        TypeDescriptor d = new TypeDescriptor();

        d.keyClass(keyCls);
        d.valueClass(valCls);

        processAnnotationsInClass(true, d.keyCls, d, null);

        String valTypeName = typeName(valCls);

        d.name(valTypeName);

        processAnnotationsInClass(false, d.valCls, d, null);

        return d;
    }

    /** {@inheritDoc} */
    @Override public void onKernalStop(boolean cancel) {
        super.onKernalStop(cancel);

        busyLock.block();
    }

    /** {@inheritDoc} */
    @Override public void stop(boolean cancel) throws IgniteCheckedException {
        super.stop(cancel);

        if (idx != null)
            idx.stop();
    }

    /**
     * @param cctx Cache context.
     * @throws IgniteCheckedException If failed.
     */
    public void onCacheStart(GridCacheContext cctx) throws IgniteCheckedException {
        if (idx == null)
            return;

        if (!busyLock.enterBusy())
            return;

        try {
            initializeCache(cctx.config());
        }
        finally {
            busyLock.leaveBusy();
        }
    }

    /**
     * @param cctx Cache context.
     */
    public void onCacheStop(GridCacheContext cctx) {
        if (idx == null)
            return;

        if (!busyLock.enterBusy())
            return;

        try {
            idx.unregisterCache(cctx.config());

            Iterator<Map.Entry<TypeId, TypeDescriptor>> it = types.entrySet().iterator();

            while (it.hasNext()) {
                Map.Entry<TypeId, TypeDescriptor> entry = it.next();

                if (F.eq(cctx.name(), entry.getKey().space)) {
                    it.remove();

                    typesByName.remove(new TypeName(cctx.name(), entry.getValue().name()));
                }
            }
        }
        catch (IgniteCheckedException e) {
            U.error(log, "Failed to clear indexing on cache stop (will ignore): " + cctx.name(), e);
        }
        finally {
            busyLock.leaveBusy();
        }
    }

    /**
     * Returns number of objects of given type for given space of spi.
     *
     * @param space Space.
     * @param valType Value type.
     * @return Objects number or -1 if this type is unknown for given SPI and space.
     * @throws IgniteCheckedException If failed.
     */
    public long size(@Nullable String space, Class<?> valType) throws IgniteCheckedException {
        checkEnabled();

        if (!busyLock.enterBusy())
            throw new IllegalStateException("Failed to get space size (grid is stopping).");

        try {
            TypeDescriptor desc = types.get(new TypeId(space, valType));

            if (desc == null || !desc.registered())
                return -1;

            return idx.size(space, desc, null);
        }
        finally {
            busyLock.leaveBusy();
        }
    }

    /**
     * Rebuilds all search indexes of given value type for given space of spi.
     *
     * @param space Space.
     * @param valTypeName Value type name.
     * @return Future that will be completed when rebuilding of all indexes is finished.
     */
    public IgniteInternalFuture<?> rebuildIndexes(@Nullable final String space, String valTypeName) {
        if (!busyLock.enterBusy())
            throw new IllegalStateException("Failed to rebuild indexes (grid is stopping).");

        try {
            return rebuildIndexes(
                space,
                typesByName.get(
                    new TypeName(
                        space,
                        valTypeName)));
        }
        finally {
            busyLock.leaveBusy();
        }
    }

    /**
     * @param space Space.
     * @param desc Type descriptor.
     * @return Future that will be completed when rebuilding of all indexes is finished.
     */
    private IgniteInternalFuture<?> rebuildIndexes(@Nullable final String space, @Nullable final TypeDescriptor desc) {
        if (idx == null)
            return new GridFinishedFuture<>(new IgniteCheckedException("Indexing is disabled."));

        if (desc == null || !desc.registered())
            return new GridFinishedFuture<Void>();

        final GridWorkerFuture<?> fut = new GridWorkerFuture<Void>();

        GridWorker w = new GridWorker(ctx.gridName(), "index-rebuild-worker", log) {
            @Override protected void body() {
                try {
                    idx.rebuildIndexes(space, desc);

                    fut.onDone();
                }
                catch (Exception e) {
                    fut.onDone(e);
                }
                catch (Throwable e) {
                    log.error("Failed to rebuild indexes for type: " + desc.name(), e);

                    fut.onDone(e);

                    if (e instanceof Error)
                        throw e;
                }
            }
        };

        fut.setWorker(w);

        execSvc.execute(w);

        return fut;
    }

    /**
     * Rebuilds all search indexes for given spi.
     *
     * @return Future that will be completed when rebuilding of all indexes is finished.
     */
    @SuppressWarnings("unchecked")
    public IgniteInternalFuture<?> rebuildAllIndexes() {
        if (!busyLock.enterBusy())
            throw new IllegalStateException("Failed to get space size (grid is stopping).");

        try {
            GridCompoundFuture<?, ?> fut = new GridCompoundFuture<Object, Object>();

            for (Map.Entry<TypeId, TypeDescriptor> e : types.entrySet())
                fut.add((IgniteInternalFuture)rebuildIndexes(e.getKey().space, e.getValue()));

            fut.markInitialized();

            return fut;
        }
        finally {
            busyLock.leaveBusy();
        }
    }

    /**
     * @param space Space name.
     * @return Cache object context.
     */
    private CacheObjectContext cacheObjectContext(String space) {
        return ctx.cache().internalCache(space).context().cacheObjectContext();
    }

    /**
     * Writes key-value pair to index.
     *
     * @param space Space.
     * @param key Key.
     * @param val Value.
     * @param ver Cache entry version.
     * @param expirationTime Expiration time or 0 if never expires.
     * @throws IgniteCheckedException In case of error.
     */
    @SuppressWarnings("unchecked")
    public void store(final String space, final CacheObject key, final CacheObject val,
        byte[] ver, long expirationTime) throws IgniteCheckedException {
        assert key != null;
        assert val != null;

        if (log.isDebugEnabled())
            log.debug("Store [space=" + space + ", key=" + key + ", val=" + val + "]");

        CacheObjectContext coctx = null;

        if (ctx.indexing().enabled()) {
            coctx = cacheObjectContext(space);

            ctx.indexing().store(space, key.value(coctx, false), val.value(coctx, false), expirationTime);
        }

        if (idx == null)
            return;

        if (!busyLock.enterBusy())
            throw new IllegalStateException("Failed to write to index (grid is stopping).");

        try {
            if (coctx == null)
                coctx = cacheObjectContext(space);

            Class<?> valCls = null;

            TypeId id;

            boolean portableVal = ctx.cacheObjects().isPortableObject(val);

            if (portableVal) {
                int typeId = ctx.cacheObjects().typeId(val);

                id = new TypeId(space, typeId);
            }
            else {
                valCls = val.value(coctx, false).getClass();

                id = new TypeId(space, valCls);
            }

            TypeDescriptor desc = types.get(id);

            if (desc == null || !desc.registered())
                return;

            if (!portableVal && !desc.valueClass().isAssignableFrom(valCls))
                throw new IgniteCheckedException("Failed to update index due to class name conflict" +
                    "(multiple classes with same simple name are stored in the same cache) " +
                    "[expCls=" + desc.valueClass().getName() + ", actualCls=" + valCls.getName() + ']');

            if (!ctx.cacheObjects().isPortableObject(key)) {
                Class<?> keyCls = key.value(coctx, false).getClass();

                if (!desc.keyClass().isAssignableFrom(keyCls))
                    throw new IgniteCheckedException("Failed to update index, incorrect key class [expCls=" +
                        desc.keyClass().getName() + ", actualCls=" + keyCls.getName() + "]");
            }

            idx.store(space, desc, key, val, ver, expirationTime);
        }
        finally {
            busyLock.leaveBusy();
        }
    }

    /**
     * @throws IgniteCheckedException If failed.
     */
    private void checkEnabled() throws IgniteCheckedException {
        if (idx == null)
            throw new IgniteCheckedException("Indexing is disabled.");
    }

    /**
     * @throws IgniteException If indexing is disabled.
     */
    private void checkxEnabled() throws IgniteException {
        if (idx == null)
            throw new IgniteException("Failed to execute query because indexing is disabled (consider adding module " +
                INDEXING.module() + " to classpath or moving it from 'optional' to 'libs' folder).");
    }

    /**
     * @param space Space.
     * @param clause Clause.
     * @param params Parameters collection.
     * @param resType Result type.
     * @param filters Filters.
     * @return Key/value rows.
     * @throws IgniteCheckedException If failed.
     */
    @SuppressWarnings("unchecked")
    public <K, V> GridCloseableIterator<IgniteBiTuple<K, V>> query(String space, String clause,
        Collection<Object> params, String resType, IndexingQueryFilter filters)
        throws IgniteCheckedException {
        checkEnabled();

        if (!busyLock.enterBusy())
            throw new IllegalStateException("Failed to execute query (grid is stopping).");

        try {
            TypeDescriptor type = typesByName.get(new TypeName(space, resType));

            if (type == null || !type.registered())
                throw new CacheException("Failed to find SQL table for type: " + resType);

            return idx.query(space, clause, params, type, filters);
        }
        finally {
            busyLock.leaveBusy();
        }
    }

    /**
     * @param space Space name.
     * @param qry Query.
     * @return Cursor.
     */
    public Iterable<List<?>> queryTwoStep(String space, GridCacheTwoStepQuery qry) {
        checkxEnabled();

        if (!busyLock.enterBusy())
            throw new IllegalStateException("Failed to execute query (grid is stopping).");

        try {
            GridCacheContext<Object, Object> cacheCtx = ctx.cache().internalCache(space).context();

            return idx.queryTwoStep(
                cacheCtx,
                qry,
                cacheCtx.keepPortable());
        }
        finally {
            busyLock.leaveBusy();
        }
    }

    /**
     * @param cctx Cache context.
     * @param qry Query.
     * @return Cursor.
     */
    public QueryCursor<List<?>> queryTwoStep(GridCacheContext<?,?> cctx, SqlFieldsQuery qry) {
        checkxEnabled();

        if (!busyLock.enterBusy())
            throw new IllegalStateException("Failed to execute query (grid is stopping).");

        try {
            return idx.queryTwoStep(cctx, qry);
        }
        finally {
            busyLock.leaveBusy();
        }
    }

    /**
     * @param cctx Cache context.
     * @param qry Query.
     * @return Cursor.
     */
    public <K,V> QueryCursor<Cache.Entry<K,V>> queryTwoStep(GridCacheContext<?,?> cctx, SqlQuery qry) {
        checkxEnabled();

        if (!busyLock.enterBusy())
            throw new IllegalStateException("Failed to execute query (grid is stopping).");

        try {
            return idx.queryTwoStep(cctx, qry);
        }
        finally {
            busyLock.leaveBusy();
        }
    }

    /**
     * @param cctx Cache context.
     * @param qry Query.
     * @return Cursor.
     */
    public <K, V> Iterator<Cache.Entry<K, V>> queryLocal(final GridCacheContext<?, ?> cctx, final SqlQuery qry) {
        if (!busyLock.enterBusy())
            throw new IllegalStateException("Failed to execute query (grid is stopping).");

        try {
            return executeQuery(
                cctx,
                new IgniteOutClosureX<Iterator<Cache.Entry<K, V>>>() {
                    @Override public Iterator<Cache.Entry<K, V>> applyx() throws IgniteCheckedException {
                        String space = cctx.name();
                        String type = qry.getType();
                        String sqlQry = qry.getSql();
                        Object[] params = qry.getArgs();

                        TypeDescriptor typeDesc = typesByName.get(
                            new TypeName(
                                space,
                                type));

                        if (typeDesc == null || !typeDesc.registered())
                            throw new CacheException("Failed to find SQL table for type: " + type);

                        final GridCloseableIterator<IgniteBiTuple<K, V>> i = idx.query(
                            space,
                            sqlQry,
                            F.asList(params),
                            typeDesc,
                            idx.backupFilter(null, null, null));

                        sendQueryExecutedEvent(
                            sqlQry,
                            params);

                        return new ClIter<Cache.Entry<K, V>>() {
                            @Override public void close() throws Exception {
                                i.close();
                            }

                            @Override public boolean hasNext() {
                                return i.hasNext();
                            }

                            @Override public Cache.Entry<K, V> next() {
                                IgniteBiTuple<K, V> t = i.next();

                                return new CacheEntryImpl<>(
                                    t.getKey(),
                                    t.getValue());
                            }

                            @Override public void remove() {
                                throw new UnsupportedOperationException();
                            }
                        };
                    }
                });
        }
        catch (IgniteCheckedException e) {
            throw new IgniteException(e);
        }
        finally {
            busyLock.leaveBusy();
        }
    }

    /**
     * @param sqlQry Sql query.
     * @param params Params.
     */
    private void sendQueryExecutedEvent(String sqlQry, Object[] params) {
        if (ctx.event().isRecordable(EVT_CACHE_QUERY_EXECUTED)) {
            ctx.event().record(new CacheQueryExecutedEvent<>(
                ctx.discovery().localNode(),
                "SQL query executed.",
                EVT_CACHE_QUERY_EXECUTED,
                CacheQueryType.SQL.name(),
                null,
                null,
                sqlQry,
                null,
                null,
                params,
                null,
                null));
        }
    }

    /**
     * Closeable iterator.
     */
    private static interface ClIter<X> extends AutoCloseable, Iterator<X> {
        // No-op.
    }

    /**
     * @param cctx Cache context.
     * @param qry Query.
     * @return Iterator.
     */
    public QueryCursor<List<?>> queryLocalFields(final GridCacheContext<?,?> cctx, final SqlFieldsQuery qry) {
        if (!busyLock.enterBusy())
            throw new IllegalStateException("Failed to execute query (grid is stopping).");

        try {
            return executeQuery(cctx, new IgniteOutClosureX<QueryCursor<List<?>>>() {
                @Override public QueryCursor<List<?>> applyx() throws IgniteCheckedException {
                    String space = cctx.name();
                    String sql = qry.getSql();
                    Object[] args = qry.getArgs();

<<<<<<< HEAD
                    GridQueryFieldsResult res = idx.queryFields(space, sql, F.asList(args),
                        idx.backupFilter(null, null, null));
=======
                    final GridQueryFieldsResult res = idx.queryFields(space, sql, F.asList(args), idx.backupFilter());
>>>>>>> 89a4f7c5

                    sendQueryExecutedEvent(sql, args);

                    QueryCursorImpl<List<?>> cursor = new QueryCursorImpl<>(new Iterable<List<?>>() {
                        @Override public Iterator<List<?>> iterator() {
                            return new GridQueryCacheObjectsIterator(res.iterator(), cctx, cctx.keepPortable());
                        }
                    });

                    cursor.fieldsMeta(res.metaData());

                    return cursor;
                }
            });
        }
        catch (IgniteCheckedException e) {
            throw new CacheException(e);
        }
        finally {
            busyLock.leaveBusy();
        }
    }

    /**
     * @param space Space.
     * @param key Key.
     * @throws IgniteCheckedException Thrown in case of any errors.
     */
    @SuppressWarnings("unchecked")
    public void remove(String space, CacheObject key, CacheObject val) throws IgniteCheckedException {
        assert key != null;

        if (log.isDebugEnabled())
            log.debug("Remove [space=" + space + ", key=" + key + ", val=" + val + "]");

        if (ctx.indexing().enabled()) {
            CacheObjectContext coctx = cacheObjectContext(space);

            ctx.indexing().remove(space, key.value(coctx, false));
        }

        if (idx == null)
            return;

        if (!busyLock.enterBusy())
            throw new IllegalStateException("Failed to remove from index (grid is stopping).");

        try {
            idx.remove(space, key, val);
        }
        finally {
            busyLock.leaveBusy();
        }
    }

    /**
     * Gets type name by class.
     *
     * @param cls Class.
     * @return Type name.
     */
    public static String typeName(Class<?> cls) {
        String typeName = cls.getSimpleName();

        // To protect from failure on anonymous classes.
        if (F.isEmpty(typeName)) {
            String pkg = cls.getPackage().getName();

            typeName = cls.getName().substring(pkg.length() + (pkg.isEmpty() ? 0 : 1));
        }

        if (cls.isArray()) {
            assert typeName.endsWith("[]");

            typeName = typeName.substring(0, typeName.length() - 2) + "_array";
        }

        return typeName;
    }

    /**
     * @param space Space.
     * @param clause Clause.
     * @param resType Result type.
     * @param filters Key and value filters.
     * @param <K> Key type.
     * @param <V> Value type.
     * @return Key/value rows.
     * @throws IgniteCheckedException If failed.
     */
    @SuppressWarnings("unchecked")
    public <K, V> GridCloseableIterator<IgniteBiTuple<K, V>> queryText(String space, String clause, String resType,
        IndexingQueryFilter filters) throws IgniteCheckedException {
        checkEnabled();

        if (!busyLock.enterBusy())
            throw new IllegalStateException("Failed to execute query (grid is stopping).");

        try {
            TypeDescriptor type = typesByName.get(new TypeName(space, resType));

            if (type == null || !type.registered())
                throw new CacheException("Failed to find SQL table for type: " + resType);

            return idx.queryText(
                space,
                clause,
                type,
                filters);
        }
        finally {
            busyLock.leaveBusy();
        }
    }

    /**
     * @param space Space name.
     * @param clause Clause.
     * @param params Parameters collection.
     * @param filters Key and value filters.
     * @return Field rows.
     * @throws IgniteCheckedException If failed.
     */
    public GridQueryFieldsResult queryFields(@Nullable String space, String clause, Collection<Object> params,
        IndexingQueryFilter filters) throws IgniteCheckedException {
        checkEnabled();

        if (!busyLock.enterBusy())
            throw new IllegalStateException("Failed to execute query (grid is stopping).");

        try {
            return idx.queryFields(space, clause, params, filters);
        }
        finally {
            busyLock.leaveBusy();
        }
    }

    /**
     * Will be called when entry for key will be swapped.
     *
     * @param spaceName Space name.
     * @param key key.
     * @throws IgniteCheckedException If failed.
     */
    public void onSwap(String spaceName, CacheObject key) throws IgniteCheckedException {
        if (log.isDebugEnabled())
            log.debug("Swap [space=" + spaceName + ", key=" + key + "]");

        if (ctx.indexing().enabled()) {
            CacheObjectContext coctx = cacheObjectContext(spaceName);

            ctx.indexing().onSwap(
                spaceName,
                key.value(
                    coctx,
                    false));
        }

        if (idx == null)
            return;

        if (!busyLock.enterBusy())
            throw new IllegalStateException("Failed to process swap event (grid is stopping).");

        try {
            idx.onSwap(
                spaceName,
                key);
        }
        finally {
            busyLock.leaveBusy();
        }
    }

    /**
     * Will be called when entry for key will be unswapped.
     *
     * @param spaceName Space name.
     * @param key Key.
     * @param val Value.
     * @throws IgniteCheckedException If failed.
     */
    public void onUnswap(String spaceName, CacheObject key, CacheObject val)
        throws IgniteCheckedException {
        if (log.isDebugEnabled())
            log.debug("Unswap [space=" + spaceName + ", key=" + key + ", val=" + val + "]");

        if (ctx.indexing().enabled()) {
            CacheObjectContext coctx = cacheObjectContext(spaceName);

            ctx.indexing().onUnswap(spaceName, key.value(coctx, false), val.value(coctx, false));
        }

        if (idx == null)
            return;

        if (!busyLock.enterBusy())
            throw new IllegalStateException("Failed to process swap event (grid is stopping).");

        try {
            idx.onUnswap(spaceName, key, val);
        }
        finally {
            busyLock.leaveBusy();
        }
    }

    /**
     * Removes index tables for all classes belonging to given class loader.
     *
     * @param space Space name.
     * @param ldr Class loader to undeploy.
     * @throws IgniteCheckedException If undeploy failed.
     */
    public void onUndeploy(@Nullable String space, ClassLoader ldr) throws IgniteCheckedException {
        if (log.isDebugEnabled())
            log.debug("Undeploy [space=" + space + "]");

        if (idx == null)
            return;

        if (!busyLock.enterBusy())
            throw new IllegalStateException("Failed to process undeploy event (grid is stopping).");

        try {
            Iterator<Map.Entry<TypeId, TypeDescriptor>> it = types.entrySet().iterator();

            while (it.hasNext()) {
                Map.Entry<TypeId, TypeDescriptor> e = it.next();

                if (!F.eq(e.getKey().space, space))
                    continue;

                TypeDescriptor desc = e.getValue();

                if (ldr.equals(U.detectClassLoader(desc.valCls)) || ldr.equals(U.detectClassLoader(desc.keyCls))) {
                    idx.unregisterType(e.getKey().space, desc);

                    it.remove();
                }
            }
        }
        finally {
            busyLock.leaveBusy();
        }
    }

    /**
     * Process annotations for class.
     *
     * @param key If given class relates to key.
     * @param cls Class.
     * @param type Type descriptor.
     * @param parent Parent in case of embeddable.
     * @throws IgniteCheckedException In case of error.
     */
    private void processAnnotationsInClass(boolean key, Class<?> cls, TypeDescriptor type,
        @Nullable ClassProperty parent) throws IgniteCheckedException {
        if (U.isJdk(cls) || idx.isGeometryClass(cls)) {
            if (parent == null && !key && idx.isSqlType(cls) ) { // We have to index primitive _val.
                String idxName = "_val_idx";

                type.addIndex(idxName, idx.isGeometryClass(cls) ? GEO_SPATIAL : SORTED);

                type.addFieldToIndex(idxName, "_VAL", 0, false);
            }

            return;
        }

        if (parent != null && parent.knowsClass(cls))
            throw new IgniteCheckedException("Recursive reference found in type: " + cls.getName());

        if (parent == null) { // Check class annotation at top level only.
            QueryTextField txtAnnCls = cls.getAnnotation(QueryTextField.class);

            if (txtAnnCls != null)
                type.valueTextIndex(true);

            QueryGroupIndex grpIdx = cls.getAnnotation(QueryGroupIndex.class);

            if (grpIdx != null)
                type.addIndex(grpIdx.name(), SORTED);

            QueryGroupIndex.List grpIdxList = cls.getAnnotation(QueryGroupIndex.List.class);

            if (grpIdxList != null && !F.isEmpty(grpIdxList.value())) {
                for (QueryGroupIndex idx : grpIdxList.value())
                    type.addIndex(idx.name(), SORTED);
            }
        }

        for (Class<?> c = cls; c != null && !c.equals(Object.class); c = c.getSuperclass()) {
            for (Field field : c.getDeclaredFields()) {
                QuerySqlField sqlAnn = field.getAnnotation(QuerySqlField.class);
                QueryTextField txtAnn = field.getAnnotation(QueryTextField.class);

                if (sqlAnn != null || txtAnn != null) {
                    ClassProperty prop = new ClassProperty(field, key);

                    prop.parent(parent);

                    processAnnotation(key, sqlAnn, txtAnn, field.getType(), prop, type);

                    type.addProperty(prop, true);
                }
            }

            for (Method mtd : c.getDeclaredMethods()) {
                QuerySqlField sqlAnn = mtd.getAnnotation(QuerySqlField.class);
                QueryTextField txtAnn = mtd.getAnnotation(QueryTextField.class);

                if (sqlAnn != null || txtAnn != null) {
                    if (mtd.getParameterTypes().length != 0)
                        throw new IgniteCheckedException("Getter with QuerySqlField " +
                            "annotation cannot have parameters: " + mtd);

                    ClassProperty prop = new ClassProperty(mtd, key);

                    prop.parent(parent);

                    processAnnotation(key, sqlAnn, txtAnn, mtd.getReturnType(), prop, type);

                    type.addProperty(prop, true);
                }
            }
        }
    }

    /**
     * Processes annotation at field or method.
     *
     * @param key If given class relates to key.
     * @param sqlAnn SQL annotation, can be {@code null}.
     * @param txtAnn H2 text annotation, can be {@code null}.
     * @param cls Class of field or return type for method.
     * @param prop Current property.
     * @param desc Class description.
     * @throws IgniteCheckedException In case of error.
     */
    private void processAnnotation(boolean key, QuerySqlField sqlAnn, QueryTextField txtAnn,
        Class<?> cls, ClassProperty prop, TypeDescriptor desc) throws IgniteCheckedException {
        if (sqlAnn != null) {
            processAnnotationsInClass(key, cls, desc, prop);

            if (!sqlAnn.name().isEmpty())
                prop.name(sqlAnn.name());

            if (sqlAnn.index()) {
                String idxName = prop.name() + "_idx";

                desc.addIndex(idxName, idx.isGeometryClass(prop.type()) ? GEO_SPATIAL : SORTED);

                desc.addFieldToIndex(idxName, prop.name(), 0, sqlAnn.descending());
            }

            if (!F.isEmpty(sqlAnn.groups())) {
                for (String group : sqlAnn.groups())
                    desc.addFieldToIndex(group, prop.name(), 0, false);
            }

            if (!F.isEmpty(sqlAnn.orderedGroups())) {
                for (QuerySqlField.Group idx : sqlAnn.orderedGroups())
                    desc.addFieldToIndex(idx.name(), prop.name(), idx.order(), idx.descending());
            }
        }

        if (txtAnn != null)
            desc.addFieldToTextIndex(prop.name());
    }

    /**
     * Processes declarative metadata for class.
     *
     * @param meta Type metadata.
     * @param d Type descriptor.
     * @throws IgniteCheckedException If failed.
     */
    private void processClassMeta(CacheTypeMetadata meta, TypeDescriptor d)
        throws IgniteCheckedException {
        Class<?> keyCls = d.keyClass();
        Class<?> valCls = d.valueClass();

        assert keyCls != null;
        assert valCls != null;

        for (Map.Entry<String, Class<?>> entry : meta.getAscendingFields().entrySet()) {
            ClassProperty prop = buildClassProperty(
                keyCls,
                valCls,
                entry.getKey(),
                entry.getValue());

            d.addProperty(prop, false);

            String idxName = prop.name() + "_idx";

            d.addIndex(idxName, idx.isGeometryClass(prop.type()) ? GEO_SPATIAL : SORTED);

            d.addFieldToIndex(idxName, prop.name(), 0, false);
        }

        for (Map.Entry<String, Class<?>> entry : meta.getDescendingFields().entrySet()) {
            ClassProperty prop = buildClassProperty(
                keyCls,
                valCls,
                entry.getKey(),
                entry.getValue());

            d.addProperty(prop, false);

            String idxName = prop.name() + "_idx";

            d.addIndex(idxName, idx.isGeometryClass(prop.type()) ? GEO_SPATIAL : SORTED);

            d.addFieldToIndex(idxName, prop.name(), 0, true);
        }

        for (String txtIdx : meta.getTextFields()) {
            ClassProperty prop = buildClassProperty(
                keyCls,
                valCls,
                txtIdx,
                String.class);

            d.addProperty(prop, false);

            d.addFieldToTextIndex(prop.name());
        }

        Map<String, LinkedHashMap<String, IgniteBiTuple<Class<?>, Boolean>>> grps = meta.getGroups();

        if (grps != null) {
            for (Map.Entry<String, LinkedHashMap<String, IgniteBiTuple<Class<?>, Boolean>>> entry : grps.entrySet()) {
                String idxName = entry.getKey();

                LinkedHashMap<String, IgniteBiTuple<Class<?>, Boolean>> idxFields = entry.getValue();

                int order = 0;

                for (Map.Entry<String, IgniteBiTuple<Class<?>, Boolean>> idxField : idxFields.entrySet()) {
                    ClassProperty prop = buildClassProperty(
                        keyCls,
                        valCls,
                        idxField.getKey(),
                        idxField.getValue().get1());

                    d.addProperty(prop, false);

                    Boolean descending = idxField.getValue().get2();

                    d.addFieldToIndex(idxName, prop.name(), order, descending != null && descending);

                    order++;
                }
            }
        }

        for (Map.Entry<String, Class<?>> entry : meta.getQueryFields().entrySet()) {
            ClassProperty prop = buildClassProperty(
                keyCls,
                valCls,
                entry.getKey(),
                entry.getValue());

            d.addProperty(prop, false);
        }
    }

    /**
     * Processes declarative metadata for portable object.
     *
     * @param meta Declared metadata.
     * @param d Type descriptor.
     * @throws IgniteCheckedException If failed.
     */
    private void processPortableMeta(CacheTypeMetadata meta, TypeDescriptor d)
        throws IgniteCheckedException {
        for (Map.Entry<String, Class<?>> entry : meta.getAscendingFields().entrySet()) {
            PortableProperty prop = buildPortableProperty(entry.getKey(), entry.getValue());

            d.addProperty(prop, false);

            String idxName = prop.name() + "_idx";

            d.addIndex(idxName, idx.isGeometryClass(prop.type()) ? GEO_SPATIAL : SORTED);

            d.addFieldToIndex(idxName, prop.name(), 0, false);
        }

        for (Map.Entry<String, Class<?>> entry : meta.getDescendingFields().entrySet()) {
            PortableProperty prop = buildPortableProperty(entry.getKey(), entry.getValue());

            d.addProperty(prop, false);

            String idxName = prop.name() + "_idx";

            d.addIndex(idxName, idx.isGeometryClass(prop.type()) ? GEO_SPATIAL : SORTED);

            d.addFieldToIndex(idxName, prop.name(), 0, true);
        }

        for (String txtIdx : meta.getTextFields()) {
            PortableProperty prop = buildPortableProperty(txtIdx, String.class);

            d.addProperty(prop, false);

            d.addFieldToTextIndex(prop.name());
        }

        Map<String, LinkedHashMap<String, IgniteBiTuple<Class<?>, Boolean>>> grps = meta.getGroups();

        if (grps != null) {
            for (Map.Entry<String, LinkedHashMap<String, IgniteBiTuple<Class<?>, Boolean>>> entry : grps.entrySet()) {
                String idxName = entry.getKey();

                LinkedHashMap<String, IgniteBiTuple<Class<?>, Boolean>> idxFields = entry.getValue();

                int order = 0;

                for (Map.Entry<String, IgniteBiTuple<Class<?>, Boolean>> idxField : idxFields.entrySet()) {
                    PortableProperty prop = buildPortableProperty(idxField.getKey(), idxField.getValue().get1());

                    d.addProperty(prop, false);

                    Boolean descending = idxField.getValue().get2();

                    d.addFieldToIndex(idxName, prop.name(), order, descending != null && descending);

                    order++;
                }
            }
        }

        for (Map.Entry<String, Class<?>> entry : meta.getQueryFields().entrySet()) {
            PortableProperty prop = buildPortableProperty(entry.getKey(), entry.getValue());

            if (!d.props.containsKey(prop.name()))
                d.addProperty(prop, false);
        }
    }

    /**
     * Builds portable object property.
     *
     * @param pathStr String representing path to the property. May contains dots '.' to identify
     *      nested fields.
     * @param resType Result type.
     * @return Portable property.
     */
    private PortableProperty buildPortableProperty(String pathStr, Class<?> resType) {
        String[] path = pathStr.split("\\.");

        PortableProperty res = null;

        for (String prop : path)
            res = new PortableProperty(prop, res, resType);

        return res;
    }

    /**
     * @param keyCls Key class.
     * @param valCls Value class.
     * @param pathStr Path string.
     * @param resType Result type.
     * @return Class property.
     * @throws IgniteCheckedException If failed.
     */
    private static ClassProperty buildClassProperty(Class<?> keyCls, Class<?> valCls, String pathStr, Class<?> resType)
        throws IgniteCheckedException {
        ClassProperty res = buildClassProperty(
            true,
            keyCls,
            pathStr,
            resType);

        if (res == null) // We check key before value consistently with PortableProperty.
            res = buildClassProperty(false, valCls, pathStr, resType);

        if (res == null)
            throw new IgniteCheckedException("Failed to initialize property '" + pathStr + "' for " +
                "key class '" + keyCls + "' and value class '" + valCls + "'. " +
                "Make sure that one of these classes contains respective getter method or field.");

        return res;
    }

    /**
     * @param key If this is a key property.
     * @param cls Source type class.
     * @param pathStr String representing path to the property. May contains dots '.' to identify nested fields.
     * @param resType Expected result type.
     * @return Property instance corresponding to the given path.
     * @throws IgniteCheckedException If property cannot be created.
     */
    static ClassProperty buildClassProperty(boolean key, Class<?> cls, String pathStr, Class<?> resType)
        throws IgniteCheckedException {
        String[] path = pathStr.split("\\.");

        ClassProperty res = null;

        for (String prop : path) {
            ClassProperty tmp;

            try {
                StringBuilder bld = new StringBuilder("get");

                bld.append(prop);

                bld.setCharAt(3, Character.toUpperCase(bld.charAt(3)));

                tmp = new ClassProperty(cls.getMethod(bld.toString()), key);
            }
            catch (NoSuchMethodException ignore) {
                try {
                    tmp = new ClassProperty(cls.getDeclaredField(prop), key);
                }
                catch (NoSuchFieldException ignored) {
                    return null;
                }
            }

            tmp.parent(res);

            cls = tmp.type();

            res = tmp;
        }

        if (!U.box(resType).isAssignableFrom(U.box(res.type())))
            return null;

        return res;
    }

    /**
     * Gets types for space.
     *
     * @param space Space name.
     * @return Descriptors.
     */
    public Collection<GridQueryTypeDescriptor> types(@Nullable String space) {
        Collection<GridQueryTypeDescriptor> spaceTypes = new ArrayList<>(
            Math.min(10, types.size()));

        for (Map.Entry<TypeId, TypeDescriptor> e : types.entrySet()) {
            TypeDescriptor desc = e.getValue();

            if (desc.registered() && F.eq(e.getKey().space, space))
                spaceTypes.add(desc);
        }

        return spaceTypes;
    }

    /**
     * Gets type descriptor for space and type name.
     *
     * @param space Space name.
     * @param typeName Type name.
     * @return Type descriptor.
     * @throws IgniteCheckedException If failed.
     */
    public GridQueryTypeDescriptor type(@Nullable String space, String typeName) throws IgniteCheckedException {
        TypeDescriptor type = typesByName.get(new TypeName(space, typeName));

        if (type == null || !type.registered())
            throw new IgniteCheckedException("Failed to find type descriptor for type name: " + typeName);

        return type;
    }

    /**
     * @param cctx Cache context.
     * @param clo Closure.
     */
    private <R> R executeQuery(GridCacheContext<?,?> cctx, IgniteOutClosureX<R> clo)
        throws IgniteCheckedException {
        final long start = U.currentTimeMillis();

        Throwable err = null;

        R res = null;

        try {
            res = clo.apply();

            return res;
        }
        catch (GridClosureException e) {
            err = e.unwrap();

            throw (IgniteCheckedException)err;
        }
        finally {
            GridCacheQueryMetricsAdapter metrics = (GridCacheQueryMetricsAdapter)cctx.queries().metrics();

            onExecuted(cctx, metrics, res, err, start, U.currentTimeMillis() - start, log);
        }
    }

    /**
     * @param cctx Cctx.
     * @param metrics Metrics.
     * @param res Result.
     * @param err Err.
     * @param startTime Start time.
     * @param duration Duration.
     * @param log Logger.
     */
    public static void onExecuted(GridCacheContext<?, ?> cctx, GridCacheQueryMetricsAdapter metrics,
        Object res, Throwable err, long startTime, long duration, IgniteLogger log) {
        boolean fail = err != null;

        // Update own metrics.
        metrics.onQueryExecute(duration, fail);

        // Update metrics in query manager.
        cctx.queries().onMetricsUpdate(duration, fail);

        if (log.isTraceEnabled())
            log.trace("Query execution finished [startTime=" + startTime +
                    ", duration=" + duration + ", fail=" + (err != null) + ", res=" + res + ']');
    }

    /**
     *
     */
    private abstract static class Property {
        /**
         * Gets this property value from the given object.
         *
         * @param key Key.
         * @param val Value.
         * @return Property value.
         * @throws IgniteCheckedException If failed.
         */
        public abstract Object value(Object key, Object val) throws IgniteCheckedException;

        /**
         * @return Property name.
         */
        public abstract String name();

        /**
         * @return Class member type.
         */
        public abstract Class<?> type();
    }

    /**
     * Description of type property.
     */
    private static class ClassProperty extends Property {
        /** */
        private final Member member;

        /** */
        private ClassProperty parent;

        /** */
        private String name;

        /** */
        private boolean field;

        /** */
        private boolean key;

        /**
         * Constructor.
         *
         * @param member Element.
         */
        ClassProperty(Member member, boolean key) {
            this.member = member;
            this.key = key;

            name = member instanceof Method && member.getName().startsWith("get") && member.getName().length() > 3 ?
                member.getName().substring(3) : member.getName();

            ((AccessibleObject) member).setAccessible(true);

            field = member instanceof Field;
        }

        /** {@inheritDoc} */
        @Override public Object value(Object key, Object val) throws IgniteCheckedException {
            Object x = this.key ? key : val;

            if (parent != null)
                x = parent.value(key, val);

            if (x == null)
                return null;

            try {
                if (field) {
                    Field field = (Field)member;

                    return field.get(x);
                }
                else {
                    Method mtd = (Method)member;

                    return mtd.invoke(x);
                }
            }
            catch (Exception e) {
                throw new IgniteCheckedException(e);
            }
        }

        /**
         * @param name Property name.
         */
        public void name(String name) {
            this.name = name;
        }

        /** {@inheritDoc} */
        @Override public String name() {
            return name;
        }

        /** {@inheritDoc} */
        @Override public Class<?> type() {
            return member instanceof Field ? ((Field)member).getType() : ((Method)member).getReturnType();
        }

        /**
         * @param parent Parent property if this is embeddable element.
         */
        public void parent(ClassProperty parent) {
            this.parent = parent;
        }

        /** {@inheritDoc} */
        @Override public String toString() {
            return S.toString(ClassProperty.class, this);
        }

        /**
         * @param cls Class.
         * @return {@code true} If this property or some parent relates to member of the given class.
         */
        public boolean knowsClass(Class<?> cls) {
            return member.getDeclaringClass() == cls || (parent != null && parent.knowsClass(cls));
        }
    }

    /**
     *
     */
    private class PortableProperty extends Property {
        /** Property name. */
        private String propName;

        /** Parent property. */
        private PortableProperty parent;

        /** Result class. */
        private Class<?> type;

        /** */
        private volatile int isKeyProp;

        /**
         * Constructor.
         *
         * @param propName Property name.
         * @param parent Parent property.
         * @param type Result type.
         */
        private PortableProperty(String propName, PortableProperty parent, Class<?> type) {
            this.propName = propName;
            this.parent = parent;
            this.type = type;
        }

        /** {@inheritDoc} */
        @Override public Object value(Object key, Object val) throws IgniteCheckedException {
            Object obj;

            if (parent != null) {
                obj = parent.value(key, val);

                if (obj == null)
                    return null;

                if (!ctx.cacheObjects().isPortableObject(obj))
                    throw new IgniteCheckedException("Non-portable object received as a result of property extraction " +
                        "[parent=" + parent + ", propName=" + propName + ", obj=" + obj + ']');
            }
            else {
                int isKeyProp0 = isKeyProp;

                if (isKeyProp0 == 0) {
                    // Key is allowed to be a non-portable object here.
                    // We check key before value consistently with ClassProperty.
                    if (ctx.cacheObjects().isPortableObject(key) && ctx.cacheObjects().hasField(key, propName))
                        isKeyProp = isKeyProp0 = 1;
                    else if (ctx.cacheObjects().hasField(val, propName))
                        isKeyProp = isKeyProp0 = -1;
                    else {
                        U.warn(log, "Neither key nor value have property " +
                            "[propName=" + propName + ", key=" + key + ", val=" + val + "]");

                        return null;
                    }
                }

                obj = isKeyProp0 == 1 ? key : val;
            }

            return ctx.cacheObjects().field(obj, propName);
        }

        /** {@inheritDoc} */
        @Override public String name() {
            return propName;
        }

        /** {@inheritDoc} */
        @Override public Class<?> type() {
            return type;
        }
    }

    /**
     * Descriptor of type.
     */
    private static class TypeDescriptor implements GridQueryTypeDescriptor {
        /** */
        private String name;

        /** Value field names and types with preserved order. */
        @GridToStringInclude
        private final Map<String, Class<?>> fields = new LinkedHashMap<>();

        /** */
        @GridToStringExclude
        private final Map<String, Property> props = new HashMap<>();

        /** */
        @GridToStringInclude
        private final Map<String, IndexDescriptor> indexes = new HashMap<>();

        /** */
        private IndexDescriptor fullTextIdx;

        /** */
        private Class<?> keyCls;

        /** */
        private Class<?> valCls;

        /** */
        private boolean valTextIdx;

        /** SPI can decide not to register this type. */
        private boolean registered;

        /**
         * @return {@code True} if type registration in SPI was finished and type was not rejected.
         */
        boolean registered() {
            return registered;
        }

        /**
         * @param registered Sets registered flag.
         */
        void registered(boolean registered) {
            this.registered = registered;
        }

        /** {@inheritDoc} */
        @Override public String name() {
            return name;
        }

        /**
         * Sets type name.
         *
         * @param name Name.
         */
        void name(String name) {
            this.name = name;
        }

        /** {@inheritDoc} */
        @Override public Map<String, Class<?>> fields() {
            return fields;
        }

        /** {@inheritDoc} */
        @Override public <T> T value(String field, Object key, Object val) throws IgniteCheckedException {
            assert field != null;

            Property prop = props.get(field);

            if (prop == null)
                throw new IgniteCheckedException("Failed to find field '" + field + "' in type '" + name + "'.");

            return (T)prop.value(key, val);
        }

        /** {@inheritDoc} */
        @Override public Map<String, GridQueryIndexDescriptor> indexes() {
            return Collections.<String, GridQueryIndexDescriptor>unmodifiableMap(indexes);
        }

        /**
         * Adds index.
         *
         * @param idxName Index name.
         * @param type Index type.
         * @return Index descriptor.
         * @throws IgniteCheckedException In case of error.
         */
        public IndexDescriptor addIndex(String idxName, GridQueryIndexType type) throws IgniteCheckedException {
            IndexDescriptor idx = new IndexDescriptor(type);

            if (indexes.put(idxName, idx) != null)
                throw new IgniteCheckedException("Index with name '" + idxName + "' already exists.");

            return idx;
        }

        /**
         * Adds field to index.
         *
         * @param idxName Index name.
         * @param field Field name.
         * @param orderNum Fields order number in index.
         * @param descending Sorting order.
         * @throws IgniteCheckedException If failed.
         */
        public void addFieldToIndex(String idxName, String field, int orderNum,
            boolean descending) throws IgniteCheckedException {
            IndexDescriptor desc = indexes.get(idxName);

            if (desc == null)
                desc = addIndex(idxName, SORTED);

            desc.addField(field, orderNum, descending);
        }

        /**
         * Adds field to text index.
         *
         * @param field Field name.
         */
        public void addFieldToTextIndex(String field) {
            if (fullTextIdx == null) {
                fullTextIdx = new IndexDescriptor(FULLTEXT);

                indexes.put(null, fullTextIdx);
            }

            fullTextIdx.addField(field, 0, false);
        }

        /** {@inheritDoc} */
        @Override public Class<?> valueClass() {
            return valCls;
        }

        /**
         * Sets value class.
         *
         * @param valCls Value class.
         */
        void valueClass(Class<?> valCls) {
            this.valCls = valCls;
        }

        /** {@inheritDoc} */
        @Override public Class<?> keyClass() {
            return keyCls;
        }

        /**
         * Set key class.
         *
         * @param keyCls Key class.
         */
        void keyClass(Class<?> keyCls) {
            this.keyCls = keyCls;
        }

        /**
         * Adds property to the type descriptor.
         *
         * @param prop Property.
         * @param failOnDuplicate Fail on duplicate flag.
         * @throws IgniteCheckedException In case of error.
         */
        public void addProperty(Property prop, boolean failOnDuplicate) throws IgniteCheckedException {
            String name = prop.name();

            if (props.put(name, prop) != null && failOnDuplicate)
                throw new IgniteCheckedException("Property with name '" + name + "' already exists.");

            fields.put(name, prop.type());
        }

        /** {@inheritDoc} */
        @Override public boolean valueTextIndex() {
            return valTextIdx;
        }

        /**
         * Sets if this value should be text indexed.
         *
         * @param valTextIdx Flag value.
         */
        public void valueTextIndex(boolean valTextIdx) {
            this.valTextIdx = valTextIdx;
        }

        /** {@inheritDoc} */
        @Override public String toString() {
            return S.toString(TypeDescriptor.class, this);
        }
    }

    /**
     * Index descriptor.
     */
    private static class IndexDescriptor implements GridQueryIndexDescriptor {
        /** Fields sorted by order number. */
        private final Collection<T2<String, Integer>> fields = new TreeSet<>(
            new Comparator<T2<String, Integer>>() {
                @Override public int compare(T2<String, Integer> o1, T2<String, Integer> o2) {
                    if (o1.get2().equals(o2.get2())) // Order is equal, compare field names to avoid replace in Set.
                        return o1.get1().compareTo(o2.get1());

                    return o1.get2() < o2.get2() ? -1 : 1;
                }
            });

        /** Fields which should be indexed in descending order. */
        private Collection<String> descendings;

        /** */
        private final GridQueryIndexType type;

        /**
         * @param type Type.
         */
        private IndexDescriptor(GridQueryIndexType type) {
            assert type != null;

            this.type = type;
        }

        /** {@inheritDoc} */
        @Override public Collection<String> fields() {
            Collection<String> res = new ArrayList<>(fields.size());

            for (T2<String, Integer> t : fields)
                res.add(t.get1());

            return res;
        }

        /** {@inheritDoc} */
        @Override public boolean descending(String field) {
            return descendings != null && descendings.contains(field);
        }

        /**
         * Adds field to this index.
         *
         * @param field Field name.
         * @param orderNum Field order number in this index.
         * @param descending Sort order.
         */
        public void addField(String field, int orderNum, boolean descending) {
            fields.add(new T2<>(field, orderNum));

            if (descending) {
                if (descendings == null)
                    descendings  = new HashSet<>();

                descendings.add(field);
            }
        }

        /** {@inheritDoc} */
        @Override public GridQueryIndexType type() {
            return type;
        }

        /** {@inheritDoc} */
        @Override public String toString() {
            return S.toString(IndexDescriptor.class, this);
        }
    }

    /**
     * Identifying TypeDescriptor by space and value class.
     */
    private static class TypeId {
        /** */
        private final String space;

        /** Value type. */
        private final Class<?> valType;

        /** Value type ID. */
        private final int valTypeId;

        /**
         * Constructor.
         *
         * @param space Space name.
         * @param valType Value type.
         */
        private TypeId(String space, Class<?> valType) {
            assert valType != null;

            this.space = space;
            this.valType = valType;

            valTypeId = 0;
        }

        /**
         * Constructor.
         *
         * @param space Space name.
         * @param valTypeId Value type ID.
         */
        private TypeId(String space, int valTypeId) {
            this.space = space;
            this.valTypeId = valTypeId;

            valType = null;
        }

        /** {@inheritDoc} */
        @Override public boolean equals(Object o) {
            if (this == o)
                return true;

            if (o == null || getClass() != o.getClass())
                return false;

            TypeId typeId = (TypeId)o;

            return (valTypeId == typeId.valTypeId) &&
                (valType != null ? valType == typeId.valType : typeId.valType == null) &&
                (space != null ? space.equals(typeId.space) : typeId.space == null);
        }

        /** {@inheritDoc} */
        @Override public int hashCode() {
            return 31 * (space != null ? space.hashCode() : 0) + (valType != null ? valType.hashCode() : valTypeId);
        }

        /** {@inheritDoc} */
        @Override public String toString() {
            return S.toString(TypeId.class, this);
        }
    }

    /**
     *
     */
    private static class TypeName {
        /** */
        private final String space;

        /** */
        private final String typeName;

        /**
         * @param space Space name.
         * @param typeName Type name.
         */
        private TypeName(@Nullable String space, String typeName) {
            assert !F.isEmpty(typeName) : typeName;

            this.space = space;
            this.typeName = typeName;
        }

        /** {@inheritDoc} */
        @Override public boolean equals(Object o) {
            if (this == o)
                return true;

            if (o == null || getClass() != o.getClass())
                return false;

            TypeName other = (TypeName)o;

            return (space != null ? space.equals(other.space) : other.space == null) &&
                typeName.equals(other.typeName);
        }

        /** {@inheritDoc} */
        @Override public int hashCode() {
            return 31 * (space != null ? space.hashCode() : 0) + typeName.hashCode();
        }

        /** {@inheritDoc} */
        @Override public String toString() {
            return S.toString(TypeName.class, this);
        }
    }
}<|MERGE_RESOLUTION|>--- conflicted
+++ resolved
@@ -709,12 +709,8 @@
                     String sql = qry.getSql();
                     Object[] args = qry.getArgs();
 
-<<<<<<< HEAD
-                    GridQueryFieldsResult res = idx.queryFields(space, sql, F.asList(args),
+                    final GridQueryFieldsResult res = idx.queryFields(space, sql, F.asList(args),
                         idx.backupFilter(null, null, null));
-=======
-                    final GridQueryFieldsResult res = idx.queryFields(space, sql, F.asList(args), idx.backupFilter());
->>>>>>> 89a4f7c5
 
                     sendQueryExecutedEvent(sql, args);
 
