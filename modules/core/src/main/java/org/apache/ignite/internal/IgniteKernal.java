/*
 * Licensed to the Apache Software Foundation (ASF) under one or more
 * contributor license agreements.  See the NOTICE file distributed with
 * this work for additional information regarding copyright ownership.
 * The ASF licenses this file to You under the Apache License, Version 2.0
 * (the "License"); you may not use this file except in compliance with
 * the License.  You may obtain a copy of the License at
 *
 *      http://www.apache.org/licenses/LICENSE-2.0
 *
 * Unless required by applicable law or agreed to in writing, software
 * distributed under the License is distributed on an "AS IS" BASIS,
 * WITHOUT WARRANTIES OR CONDITIONS OF ANY KIND, either express or implied.
 * See the License for the specific language governing permissions and
 * limitations under the License.
 */

package org.apache.ignite.internal;

import java.io.Externalizable;
import java.io.File;
import java.io.IOException;
import java.io.InputStream;
import java.io.InvalidObjectException;
import java.io.ObjectInput;
import java.io.ObjectOutput;
import java.io.ObjectStreamException;
import java.io.Serializable;
import java.lang.management.ManagementFactory;
import java.lang.management.RuntimeMXBean;
import java.lang.reflect.Constructor;
import java.text.DateFormat;
import java.text.DecimalFormat;
import java.util.ArrayList;
import java.util.Arrays;
import java.util.Collection;
import java.util.Collections;
import java.util.Date;
import java.util.List;
import java.util.ListIterator;
import java.util.Map;
import java.util.Properties;
import java.util.UUID;
import java.util.concurrent.ExecutorService;
import java.util.concurrent.ThreadPoolExecutor;
import java.util.concurrent.atomic.AtomicBoolean;
import java.util.concurrent.atomic.AtomicReference;
import javax.management.JMException;
import javax.management.ObjectName;
import org.apache.ignite.IgniteAtomicLong;
import org.apache.ignite.IgniteAtomicReference;
import org.apache.ignite.IgniteAtomicSequence;
import org.apache.ignite.IgniteAtomicStamped;
import org.apache.ignite.IgniteBinary;
import org.apache.ignite.IgniteCache;
import org.apache.ignite.IgniteCheckedException;
import org.apache.ignite.IgniteClientDisconnectedException;
import org.apache.ignite.IgniteCompute;
import org.apache.ignite.IgniteCountDownLatch;
import org.apache.ignite.IgniteDataStreamer;
import org.apache.ignite.IgniteEvents;
import org.apache.ignite.IgniteException;
import org.apache.ignite.IgniteFileSystem;
import org.apache.ignite.IgniteLock;
import org.apache.ignite.IgniteLogger;
import org.apache.ignite.IgniteMessaging;
import org.apache.ignite.IgniteQueue;
import org.apache.ignite.IgniteScheduler;
import org.apache.ignite.IgniteSemaphore;
import org.apache.ignite.IgniteServices;
import org.apache.ignite.IgniteSet;
import org.apache.ignite.IgniteSystemProperties;
import org.apache.ignite.IgniteTransactions;
import org.apache.ignite.Ignition;
import org.apache.ignite.cache.affinity.Affinity;
import org.apache.ignite.cluster.ClusterGroup;
import org.apache.ignite.cluster.ClusterMetrics;
import org.apache.ignite.cluster.ClusterNode;
import org.apache.ignite.configuration.BinaryConfiguration;
import org.apache.ignite.configuration.CacheConfiguration;
import org.apache.ignite.configuration.CollectionConfiguration;
import org.apache.ignite.configuration.ConnectorConfiguration;
import org.apache.ignite.configuration.IgniteConfiguration;
import org.apache.ignite.configuration.NearCacheConfiguration;
import org.apache.ignite.internal.binary.BinaryEnumCache;
import org.apache.ignite.internal.binary.BinaryMarshaller;
import org.apache.ignite.internal.binary.BinaryUtils;
import org.apache.ignite.internal.cluster.ClusterGroupAdapter;
import org.apache.ignite.internal.cluster.IgniteClusterEx;
import org.apache.ignite.internal.managers.GridManager;
import org.apache.ignite.internal.managers.checkpoint.GridCheckpointManager;
import org.apache.ignite.internal.managers.collision.GridCollisionManager;
import org.apache.ignite.internal.managers.communication.GridIoManager;
import org.apache.ignite.internal.managers.deployment.GridDeploymentManager;
import org.apache.ignite.internal.managers.discovery.GridDiscoveryManager;
import org.apache.ignite.internal.managers.eventstorage.GridEventStorageManager;
import org.apache.ignite.internal.managers.failover.GridFailoverManager;
import org.apache.ignite.internal.managers.indexing.GridIndexingManager;
import org.apache.ignite.internal.managers.loadbalancer.GridLoadBalancerManager;
import org.apache.ignite.internal.processors.GridProcessor;
import org.apache.ignite.internal.processors.affinity.GridAffinityProcessor;
import org.apache.ignite.internal.processors.cache.CacheState;
import org.apache.ignite.internal.processors.cache.GridCacheAdapter;
import org.apache.ignite.internal.processors.cache.GridCacheContext;
import org.apache.ignite.internal.processors.cache.GridCacheProcessor;
import org.apache.ignite.internal.processors.cache.GridCacheUtilityKey;
import org.apache.ignite.internal.processors.cache.IgniteCacheProxy;
import org.apache.ignite.internal.processors.cache.IgniteInternalCache;
import org.apache.ignite.internal.processors.cache.binary.CacheObjectBinaryProcessorImpl;
import org.apache.ignite.internal.processors.cacheobject.IgniteCacheObjectProcessor;
import org.apache.ignite.internal.processors.clock.GridClockSyncProcessor;
import org.apache.ignite.internal.processors.closure.GridClosureProcessor;
import org.apache.ignite.internal.processors.cluster.ClusterProcessor;
import org.apache.ignite.internal.processors.continuous.GridContinuousProcessor;
import org.apache.ignite.internal.processors.datastreamer.DataStreamProcessor;
import org.apache.ignite.internal.processors.datastructures.DataStructuresProcessor;
import org.apache.ignite.internal.processors.hadoop.Hadoop;
import org.apache.ignite.internal.processors.hadoop.HadoopProcessorAdapter;
import org.apache.ignite.internal.processors.job.GridJobProcessor;
import org.apache.ignite.internal.processors.jobmetrics.GridJobMetricsProcessor;
import org.apache.ignite.internal.processors.nodevalidation.DiscoveryNodeValidationProcessor;
import org.apache.ignite.internal.processors.nodevalidation.OsDiscoveryNodeValidationProcessor;
import org.apache.ignite.internal.processors.odbc.OdbcProcessor;
import org.apache.ignite.internal.processors.platform.PlatformNoopProcessor;
import org.apache.ignite.internal.processors.platform.PlatformProcessor;
import org.apache.ignite.internal.processors.plugin.IgnitePluginProcessor;
import org.apache.ignite.internal.processors.port.GridPortProcessor;
import org.apache.ignite.internal.processors.port.GridPortRecord;
import org.apache.ignite.internal.processors.query.GridQueryProcessor;
import org.apache.ignite.internal.processors.resource.GridResourceProcessor;
import org.apache.ignite.internal.processors.resource.GridSpringResourceContext;
import org.apache.ignite.internal.processors.rest.GridRestProcessor;
import org.apache.ignite.internal.processors.security.GridSecurityProcessor;
import org.apache.ignite.internal.processors.segmentation.GridSegmentationProcessor;
import org.apache.ignite.internal.processors.service.GridServiceProcessor;
import org.apache.ignite.internal.processors.session.GridTaskSessionProcessor;
import org.apache.ignite.internal.processors.task.GridTaskProcessor;
import org.apache.ignite.internal.processors.timeout.GridTimeoutProcessor;
import org.apache.ignite.internal.util.future.GridCompoundFuture;
import org.apache.ignite.internal.util.future.GridFinishedFuture;
import org.apache.ignite.internal.util.future.GridFutureAdapter;
import org.apache.ignite.internal.util.future.IgniteFutureImpl;
import org.apache.ignite.internal.util.lang.GridAbsClosure;
import org.apache.ignite.internal.util.tostring.GridToStringExclude;
import org.apache.ignite.internal.util.typedef.C1;
import org.apache.ignite.internal.util.typedef.CI1;
import org.apache.ignite.internal.util.typedef.F;
import org.apache.ignite.internal.util.typedef.X;
import org.apache.ignite.internal.util.typedef.internal.A;
import org.apache.ignite.internal.util.typedef.internal.CU;
import org.apache.ignite.internal.util.typedef.internal.LT;
import org.apache.ignite.internal.util.typedef.internal.S;
import org.apache.ignite.internal.util.typedef.internal.SB;
import org.apache.ignite.internal.util.typedef.internal.U;
import org.apache.ignite.lang.IgniteFuture;
import org.apache.ignite.lang.IgnitePredicate;
import org.apache.ignite.lang.IgniteProductVersion;
import org.apache.ignite.lifecycle.LifecycleAware;
import org.apache.ignite.lifecycle.LifecycleBean;
import org.apache.ignite.lifecycle.LifecycleEventType;
import org.apache.ignite.marshaller.MarshallerExclusions;
import org.apache.ignite.marshaller.optimized.OptimizedMarshaller;
import org.apache.ignite.mxbean.ClusterLocalNodeMetricsMXBean;
import org.apache.ignite.mxbean.IgniteMXBean;
import org.apache.ignite.mxbean.ThreadPoolMXBean;
import org.apache.ignite.plugin.IgnitePlugin;
import org.apache.ignite.plugin.PluginNotFoundException;
import org.apache.ignite.plugin.PluginProvider;
import org.apache.ignite.spi.IgniteSpi;
import org.apache.ignite.spi.IgniteSpiVersionCheckException;
import org.apache.ignite.spi.discovery.tcp.internal.TcpDiscoveryNode;
import org.apache.ignite.thread.IgniteStripedThreadPoolExecutor;
import org.jetbrains.annotations.Nullable;

import static org.apache.ignite.IgniteSystemProperties.IGNITE_CONFIG_URL;
import static org.apache.ignite.IgniteSystemProperties.IGNITE_DAEMON;
import static org.apache.ignite.IgniteSystemProperties.IGNITE_NO_ASCII;
import static org.apache.ignite.IgniteSystemProperties.IGNITE_OPTIMIZED_MARSHALLER_USE_DEFAULT_SUID;
import static org.apache.ignite.IgniteSystemProperties.IGNITE_SKIP_CONFIGURATION_CONSISTENCY_CHECK;
import static org.apache.ignite.IgniteSystemProperties.IGNITE_STARVATION_CHECK_INTERVAL;
import static org.apache.ignite.IgniteSystemProperties.IGNITE_SUCCESS_FILE;
import static org.apache.ignite.IgniteSystemProperties.IGNITE_BINARY_MARSHALLER_USE_STRING_SERIALIZATION_VER_2;
import static org.apache.ignite.IgniteSystemProperties.getBoolean;
import static org.apache.ignite.IgniteSystemProperties.snapshot;
import static org.apache.ignite.internal.GridKernalState.DISCONNECTED;
import static org.apache.ignite.internal.GridKernalState.STARTED;
import static org.apache.ignite.internal.GridKernalState.STARTING;
import static org.apache.ignite.internal.GridKernalState.STOPPED;
import static org.apache.ignite.internal.GridKernalState.STOPPING;
import static org.apache.ignite.internal.IgniteComponentType.IGFS;
import static org.apache.ignite.internal.IgniteComponentType.IGFS_HELPER;
import static org.apache.ignite.internal.IgniteComponentType.SCHEDULE;
import static org.apache.ignite.internal.IgniteNodeAttributes.ATTR_ACTIVE_ON_START;
import static org.apache.ignite.internal.IgniteNodeAttributes.ATTR_BUILD_DATE;
import static org.apache.ignite.internal.IgniteNodeAttributes.ATTR_BUILD_VER;
import static org.apache.ignite.internal.IgniteNodeAttributes.ATTR_CLIENT_MODE;
import static org.apache.ignite.internal.IgniteNodeAttributes.ATTR_CONSISTENCY_CHECK_SKIPPED;
import static org.apache.ignite.internal.IgniteNodeAttributes.ATTR_DAEMON;
import static org.apache.ignite.internal.IgniteNodeAttributes.ATTR_DEPLOYMENT_MODE;
import static org.apache.ignite.internal.IgniteNodeAttributes.ATTR_GRID_NAME;
import static org.apache.ignite.internal.IgniteNodeAttributes.ATTR_IPS;
import static org.apache.ignite.internal.IgniteNodeAttributes.ATTR_JIT_NAME;
import static org.apache.ignite.internal.IgniteNodeAttributes.ATTR_JMX_PORT;
import static org.apache.ignite.internal.IgniteNodeAttributes.ATTR_JVM_ARGS;
import static org.apache.ignite.internal.IgniteNodeAttributes.ATTR_JVM_PID;
import static org.apache.ignite.internal.IgniteNodeAttributes.ATTR_LANG_RUNTIME;
import static org.apache.ignite.internal.IgniteNodeAttributes.ATTR_LATE_AFFINITY_ASSIGNMENT;
import static org.apache.ignite.internal.IgniteNodeAttributes.ATTR_MACS;
import static org.apache.ignite.internal.IgniteNodeAttributes.ATTR_MARSHALLER;
import static org.apache.ignite.internal.IgniteNodeAttributes.ATTR_MARSHALLER_COMPACT_FOOTER;
import static org.apache.ignite.internal.IgniteNodeAttributes.ATTR_MARSHALLER_USE_DFLT_SUID;
import static org.apache.ignite.internal.IgniteNodeAttributes.ATTR_MARSHALLER_USE_BINARY_STRING_SER_VER_2;
import static org.apache.ignite.internal.IgniteNodeAttributes.ATTR_NODE_CONSISTENT_ID;
import static org.apache.ignite.internal.IgniteNodeAttributes.ATTR_PEER_CLASSLOADING;
import static org.apache.ignite.internal.IgniteNodeAttributes.ATTR_PHY_RAM;
import static org.apache.ignite.internal.IgniteNodeAttributes.ATTR_PREFIX;
import static org.apache.ignite.internal.IgniteNodeAttributes.ATTR_RESTART_ENABLED;
import static org.apache.ignite.internal.IgniteNodeAttributes.ATTR_REST_PORT_RANGE;
import static org.apache.ignite.internal.IgniteNodeAttributes.ATTR_SPI_CLASS;
import static org.apache.ignite.internal.IgniteNodeAttributes.ATTR_USER_NAME;
import static org.apache.ignite.internal.IgniteVersionUtils.ACK_VER_STR;
import static org.apache.ignite.internal.IgniteVersionUtils.BUILD_TSTAMP_STR;
import static org.apache.ignite.internal.IgniteVersionUtils.COPYRIGHT;
import static org.apache.ignite.internal.IgniteVersionUtils.REV_HASH_STR;
import static org.apache.ignite.internal.IgniteVersionUtils.VER;
import static org.apache.ignite.internal.IgniteVersionUtils.VER_STR;
import static org.apache.ignite.lifecycle.LifecycleEventType.AFTER_NODE_START;
import static org.apache.ignite.lifecycle.LifecycleEventType.BEFORE_NODE_START;

/**
 * Ignite kernal.
 * <p/>
 * See <a href="http://en.wikipedia.org/wiki/Kernal">http://en.wikipedia.org/wiki/Kernal</a> for information on the
 * misspelling.
 */
public class IgniteKernal implements IgniteEx, IgniteMXBean, Externalizable {
    /** */
    private static final long serialVersionUID = 0L;

    /** Ignite site that is shown in log messages. */
    public static final String SITE = "ignite.apache.org";

    /** System line separator. */
    private static final String NL = U.nl();

    /** Periodic starvation check interval. */
    private static final long PERIODIC_STARVATION_CHECK_FREQ = 1000 * 30;

    /** */
    @GridToStringExclude
    private GridKernalContextImpl ctx;

    /** Configuration. */
    private IgniteConfiguration cfg;

    /** */
    @SuppressWarnings({"FieldAccessedSynchronizedAndUnsynchronized"})
    @GridToStringExclude
    private GridLoggerProxy log;

    /** */
    private String gridName;

    /** */
    @GridToStringExclude
    private ObjectName kernalMBean;

    /** */
    @GridToStringExclude
    private ObjectName locNodeMBean;

    /** */
    @GridToStringExclude
    private ObjectName pubExecSvcMBean;

    /** */
    @GridToStringExclude
    private ObjectName sysExecSvcMBean;

    /** */
    @GridToStringExclude
    private ObjectName mgmtExecSvcMBean;

    /** */
    @GridToStringExclude
    private ObjectName p2PExecSvcMBean;

    /** */
    @GridToStringExclude
    private ObjectName restExecSvcMBean;

    /** Kernal start timestamp. */
    private long startTime = U.currentTimeMillis();

    /** Spring context, potentially {@code null}. */
    private GridSpringResourceContext rsrcCtx;

    /** */
    @GridToStringExclude
    private GridTimeoutProcessor.CancelableTask starveTask;

    /** */
    @GridToStringExclude
    private GridTimeoutProcessor.CancelableTask metricsLogTask;

    /** */
    @GridToStringExclude
    private GridTimeoutProcessor.CancelableTask longOpDumpTask;

    /** Indicate error on grid stop. */
    @GridToStringExclude
    private boolean errOnStop;

    /** Scheduler. */
    @GridToStringExclude
    private IgniteScheduler scheduler;

    /** Kernal gateway. */
    @GridToStringExclude
    private final AtomicReference<GridKernalGateway> gw = new AtomicReference<>();

    /** Stop guard. */
    @GridToStringExclude
    private final AtomicBoolean stopGuard = new AtomicBoolean();

    /**
     * No-arg constructor is required by externalization.
     */
    public IgniteKernal() {
        this(null);
    }

    /**
     * @param rsrcCtx Optional Spring application context.
     */
    public IgniteKernal(@Nullable GridSpringResourceContext rsrcCtx) {
        this.rsrcCtx = rsrcCtx;
    }

    /** {@inheritDoc} */
    @Override public IgniteClusterEx cluster() {
        return ctx.cluster().get();
    }

    /** {@inheritDoc} */
    @Override public ClusterNode localNode() {
        return ctx.cluster().get().localNode();
    }

    /** {@inheritDoc} */
    @Override public IgniteCompute compute() {
        return ((ClusterGroupAdapter)ctx.cluster().get().forServers()).compute();
    }

    /** {@inheritDoc} */
    @Override public IgniteMessaging message() {
        return ctx.cluster().get().message();
    }

    /** {@inheritDoc} */
    @Override public IgniteEvents events() {
        return ctx.cluster().get().events();
    }

    /** {@inheritDoc} */
    @Override public IgniteServices services() {
        return ((ClusterGroupAdapter)ctx.cluster().get().forServers()).services();
    }

    /** {@inheritDoc} */
    @Override public ExecutorService executorService() {
        return ctx.cluster().get().executorService();
    }

    /** {@inheritDoc} */
    @Override public final IgniteCompute compute(ClusterGroup grp) {
        return ((ClusterGroupAdapter)grp).compute();
    }

    /** {@inheritDoc} */
    @Override public final IgniteMessaging message(ClusterGroup prj) {
        return ((ClusterGroupAdapter)prj).message();
    }

    /** {@inheritDoc} */
    @Override public final IgniteEvents events(ClusterGroup grp) {
        return ((ClusterGroupAdapter)grp).events();
    }

    /** {@inheritDoc} */
    @Override public IgniteServices services(ClusterGroup grp) {
        return ((ClusterGroupAdapter)grp).services();
    }

    /** {@inheritDoc} */
    @Override public ExecutorService executorService(ClusterGroup grp) {
        return ((ClusterGroupAdapter)grp).executorService();
    }

    /** {@inheritDoc} */
    @Override public String name() {
        return gridName;
    }

    /** {@inheritDoc} */
    @Override public String getCopyright() {
        return COPYRIGHT;
    }

    /** {@inheritDoc} */
    @Override public long getStartTimestamp() {
        return startTime;
    }

    /** {@inheritDoc} */
    @Override public String getStartTimestampFormatted() {
        return DateFormat.getDateTimeInstance().format(new Date(startTime));
    }

    /** {@inheritDoc} */
    @Override public long getUpTime() {
        return U.currentTimeMillis() - startTime;
    }

    /** {@inheritDoc} */
    @Override public String getUpTimeFormatted() {
        return X.timeSpan2HMSM(U.currentTimeMillis() - startTime);
    }

    /** {@inheritDoc} */
    @Override public String getFullVersion() {
        return VER_STR + '-' + BUILD_TSTAMP_STR;
    }

    /** {@inheritDoc} */
    @Override public String getCheckpointSpiFormatted() {
        assert cfg != null;

        return Arrays.toString(cfg.getCheckpointSpi());
    }

    /** {@inheritDoc} */
    @Override public String getCommunicationSpiFormatted() {
        assert cfg != null;

        return cfg.getCommunicationSpi().toString();
    }

    /** {@inheritDoc} */
    @Override public String getDeploymentSpiFormatted() {
        assert cfg != null;

        return cfg.getDeploymentSpi().toString();
    }

    /** {@inheritDoc} */
    @Override public String getDiscoverySpiFormatted() {
        assert cfg != null;

        return cfg.getDiscoverySpi().toString();
    }

    /** {@inheritDoc} */
    @Override public String getEventStorageSpiFormatted() {
        assert cfg != null;

        return cfg.getEventStorageSpi().toString();
    }

    /** {@inheritDoc} */
    @Override public String getCollisionSpiFormatted() {
        assert cfg != null;

        return cfg.getCollisionSpi().toString();
    }

    /** {@inheritDoc} */
    @Override public String getFailoverSpiFormatted() {
        assert cfg != null;

        return Arrays.toString(cfg.getFailoverSpi());
    }

    /** {@inheritDoc} */
    @Override public String getLoadBalancingSpiFormatted() {
        assert cfg != null;

        return Arrays.toString(cfg.getLoadBalancingSpi());
    }

    /** {@inheritDoc} */
    @Override public String getOsInformation() {
        return U.osString();
    }

    /** {@inheritDoc} */
    @Override public String getJdkInformation() {
        return U.jdkString();
    }

    /** {@inheritDoc} */
    @Override public String getOsUser() {
        return System.getProperty("user.name");
    }

    /** {@inheritDoc} */
    @Override public void printLastErrors() {
        ctx.exceptionRegistry().printErrors(log);
    }

    /** {@inheritDoc} */
    @Override public String getVmName() {
        return ManagementFactory.getRuntimeMXBean().getName();
    }

    /** {@inheritDoc} */
    @Override public String getInstanceName() {
        return gridName;
    }

    /** {@inheritDoc} */
    @Override public String getExecutorServiceFormatted() {
        assert cfg != null;

        return String.valueOf(cfg.getPublicThreadPoolSize());
    }

    /** {@inheritDoc} */
    @Override public String getIgniteHome() {
        assert cfg != null;

        return cfg.getIgniteHome();
    }

    /** {@inheritDoc} */
    @Override public String getGridLoggerFormatted() {
        assert cfg != null;

        return cfg.getGridLogger().toString();
    }

    /** {@inheritDoc} */
    @Override public String getMBeanServerFormatted() {
        assert cfg != null;

        return cfg.getMBeanServer().toString();
    }

    /** {@inheritDoc} */
    @Override public UUID getLocalNodeId() {
        assert cfg != null;

        return cfg.getNodeId();
    }

    /** {@inheritDoc} */
    @SuppressWarnings("unchecked")
    @Override public List<String> getUserAttributesFormatted() {
        assert cfg != null;

        return (List<String>)F.transform(cfg.getUserAttributes().entrySet(), new C1<Map.Entry<String, ?>, String>() {
            @Override public String apply(Map.Entry<String, ?> e) {
                return e.getKey() + ", " + e.getValue().toString();
            }
        });
    }

    /** {@inheritDoc} */
    @Override public boolean isPeerClassLoadingEnabled() {
        assert cfg != null;

        return cfg.isPeerClassLoadingEnabled();
    }

    /** {@inheritDoc} */
    @Override public List<String> getLifecycleBeansFormatted() {
        LifecycleBean[] beans = cfg.getLifecycleBeans();

        if (F.isEmpty(beans))
            return Collections.emptyList();
        else {
            List<String> res = new ArrayList<>(beans.length);

            for (LifecycleBean bean : beans)
                res.add(String.valueOf(bean));

            return res;
        }
    }

    /**
     * @param name  New attribute name.
     * @param val New attribute value.
     * @throws IgniteCheckedException If duplicated SPI name found.
     */
    private void add(String name, @Nullable Serializable val) throws IgniteCheckedException {
        assert name != null;

        if (ctx.addNodeAttribute(name, val) != null) {
            if (name.endsWith(ATTR_SPI_CLASS))
                // User defined duplicated names for the different SPIs.
                throw new IgniteCheckedException("Failed to set SPI attribute. Duplicated SPI name found: " +
                    name.substring(0, name.length() - ATTR_SPI_CLASS.length()));

            // Otherwise it's a mistake of setting up duplicated attribute.
            assert false : "Duplicate attribute: " + name;
        }
    }

    /**
     * Notifies life-cycle beans of grid event.
     *
     * @param evt Grid event.
     * @throws IgniteCheckedException If user threw exception during start.
     */
    @SuppressWarnings({"CatchGenericClass"})
    private void notifyLifecycleBeans(LifecycleEventType evt) throws IgniteCheckedException {
        if (!cfg.isDaemon() && cfg.getLifecycleBeans() != null) {
            for (LifecycleBean bean : cfg.getLifecycleBeans())
                if (bean != null) {
                    try {
                        bean.onLifecycleEvent(evt);
                    }
                    catch (Exception e) {
                        throw new IgniteCheckedException(e);
                    }
                }
        }
    }

    /**
     * Notifies life-cycle beans of grid event.
     *
     * @param evt Grid event.
     */
    @SuppressWarnings({"CatchGenericClass"})
    private void notifyLifecycleBeansEx(LifecycleEventType evt) {
        try {
            notifyLifecycleBeans(evt);
        }
        // Catch generic throwable to secure against user assertions.
        catch (Throwable e) {
            U.error(log, "Failed to notify lifecycle bean (safely ignored) [evt=" + evt +
                (gridName == null ? "" : ", gridName=" + gridName) + ']', e);

            if (e instanceof Error)
                throw (Error)e;
        }
    }

    /**
     * @param cfg Configuration to use.
     * @param utilityCachePool Utility cache pool.
     * @param execSvc Executor service.
     * @param sysExecSvc System executor service.
     * @param p2pExecSvc P2P executor service.
     * @param mgmtExecSvc Management executor service.
     * @param igfsExecSvc IGFS executor service.
     * @param restExecSvc Reset executor service.
     * @param errHnd Error handler to use for notification about startup problems.
     * @throws IgniteCheckedException Thrown in case of any errors.
     */
    @SuppressWarnings({"CatchGenericClass", "unchecked"})
    public void start(final IgniteConfiguration cfg,
        ExecutorService utilityCachePool,
        ExecutorService marshCachePool,
        final ExecutorService execSvc,
        final ExecutorService sysExecSvc,
        ExecutorService p2pExecSvc,
        ExecutorService mgmtExecSvc,
        ExecutorService igfsExecSvc,
        ExecutorService restExecSvc,
        IgniteStripedThreadPoolExecutor callbackExecSvc,
        GridAbsClosure errHnd)
        throws IgniteCheckedException {
        gw.compareAndSet(null, new GridKernalGatewayImpl(cfg.getGridName()));

        GridKernalGateway gw = this.gw.get();

        gw.writeLock();

        try {
            switch (gw.getState()) {
                case STARTED: {
                    U.warn(log, "Grid has already been started (ignored).");

                    return;
                }

                case STARTING: {
                    U.warn(log, "Grid is already in process of being started (ignored).");

                    return;
                }

                case STOPPING: {
                    throw new IgniteCheckedException("Grid is in process of being stopped");
                }

                case STOPPED: {
                    break;
                }
            }

            gw.setState(STARTING);
        }
        finally {
            gw.writeUnlock();
        }

        assert cfg != null;

        // Make sure we got proper configuration.
        validateCommon(cfg);

        gridName = cfg.getGridName();

        this.cfg = cfg;

        log = (GridLoggerProxy)cfg.getGridLogger().getLogger(
            getClass().getName() + (gridName != null ? '%' + gridName : ""));

        RuntimeMXBean rtBean = ManagementFactory.getRuntimeMXBean();

        // Ack various information.
        ackAsciiLogo();
        ackConfigUrl();
        ackDaemon();
        ackOsInfo();
        ackLanguageRuntime();
        ackRemoteManagement();
        ackVmArguments(rtBean);
        ackClassPaths(rtBean);
        ackSystemProperties();
        ackEnvironmentVariables();
        ackCacheConfiguration();
        ackP2pConfiguration();
        ackRebalanceConfiguration();

        // Run background network diagnostics.
        GridDiagnostic.runBackgroundCheck(gridName, execSvc, log);

        // Ack 3-rd party licenses location.
        if (log.isInfoEnabled() && cfg.getIgniteHome() != null)
            log.info("3-rd party licenses can be found at: " + cfg.getIgniteHome() + File.separatorChar + "libs" +
                File.separatorChar + "licenses");

        // Check that user attributes are not conflicting
        // with internally reserved names.
        for (String name : cfg.getUserAttributes().keySet())
            if (name.startsWith(ATTR_PREFIX))
                throw new IgniteCheckedException("User attribute has illegal name: '" + name + "'. Note that all names " +
                    "starting with '" + ATTR_PREFIX + "' are reserved for internal use.");

        // Ack local node user attributes.
        logNodeUserAttributes();

        // Ack configuration.
        ackSpis();

        List<PluginProvider> plugins = U.allPluginProviders();

        // Spin out SPIs & managers.
        try {
            ctx = new GridKernalContextImpl(log,
                this,
                cfg,
                gw,
                utilityCachePool,
                marshCachePool,
                execSvc,
                sysExecSvc,
                p2pExecSvc,
                mgmtExecSvc,
                igfsExecSvc,
                restExecSvc,
                callbackExecSvc,
                plugins);

            cfg.getMarshaller().setContext(ctx.marshallerContext());

            ClusterProcessor clusterProc = new ClusterProcessor(ctx);

            startProcessor(clusterProc);

            fillNodeAttributes(clusterProc.updateNotifierEnabled());

            U.onGridStart();

            // Start and configure resource processor first as it contains resources used
            // by all other managers and processors.
            GridResourceProcessor rsrcProc = new GridResourceProcessor(ctx);

            rsrcProc.setSpringContext(rsrcCtx);

            scheduler = new IgniteSchedulerImpl(ctx);

            startProcessor(rsrcProc);

            // Inject resources into lifecycle beans.
            if (!cfg.isDaemon() && cfg.getLifecycleBeans() != null) {
                for (LifecycleBean bean : cfg.getLifecycleBeans()) {
                    if (bean != null)
                        rsrcProc.inject(bean);
                }
            }

            // Lifecycle notification.
            notifyLifecycleBeans(BEFORE_NODE_START);

            // Starts lifecycle aware components.
            U.startLifecycleAware(lifecycleAwares(cfg));

            addHelper(IGFS_HELPER.create(F.isEmpty(cfg.getFileSystemConfiguration())));

            startProcessor(new IgnitePluginProcessor(ctx, cfg, plugins));

            // Closure processor should be started before all others
            // (except for resource processor), as many components can depend on it.
            startProcessor(new GridClosureProcessor(ctx));

            // Start some other processors (order & place is important).
            startProcessor(new GridPortProcessor(ctx));
            startProcessor(new GridJobMetricsProcessor(ctx));

            // Timeout processor needs to be started before managers,
            // as managers may depend on it.
            startProcessor(new GridTimeoutProcessor(ctx));

            // Start security processors.
            startProcessor(createComponent(GridSecurityProcessor.class, ctx));

            // Start SPI managers.
            // NOTE: that order matters as there are dependencies between managers.
            startManager(new GridIoManager(ctx));
            startManager(new GridCheckpointManager(ctx));

            startManager(new GridEventStorageManager(ctx));
            startManager(new GridDeploymentManager(ctx));
            startManager(new GridLoadBalancerManager(ctx));
            startManager(new GridFailoverManager(ctx));
            startManager(new GridCollisionManager(ctx));
            startManager(new GridIndexingManager(ctx));

            ackSecurity();

            // Assign discovery manager to context before other processors start so they
            // are able to register custom event listener.
            GridManager discoMgr = new GridDiscoveryManager(ctx);

            ctx.add(discoMgr, false);

            // Start processors before discovery manager, so they will
            // be able to start receiving messages once discovery completes.
            startProcessor(createComponent(DiscoveryNodeValidationProcessor.class, ctx));
            startProcessor(new GridClockSyncProcessor(ctx));
            startProcessor(new GridAffinityProcessor(ctx));
            startProcessor(createComponent(GridSegmentationProcessor.class, ctx));
            startProcessor(createComponent(IgniteCacheObjectProcessor.class, ctx));
            startProcessor(new GridCacheProcessor(ctx));
            startProcessor(new GridQueryProcessor(ctx));
            startProcessor(new OdbcProcessor(ctx));
            startProcessor(new GridServiceProcessor(ctx));
            startProcessor(new GridTaskSessionProcessor(ctx));
            startProcessor(new GridJobProcessor(ctx));
            startProcessor(new GridTaskProcessor(ctx));
            startProcessor((GridProcessor)SCHEDULE.createOptional(ctx));
            startProcessor(new GridRestProcessor(ctx));
            startProcessor(new DataStreamProcessor(ctx));
            startProcessor((GridProcessor)IGFS.create(ctx, F.isEmpty(cfg.getFileSystemConfiguration())));
            startProcessor(new GridContinuousProcessor(ctx));
            startProcessor((GridProcessor)createHadoopComponent());
            startProcessor(new DataStructuresProcessor(ctx));
            startProcessor(createComponent(PlatformProcessor.class, ctx));

            // Start plugins.
            for (PluginProvider provider : ctx.plugins().allProviders()) {
                ctx.add(new GridPluginComponent(provider));

                provider.start(ctx.plugins().pluginContextForProvider(provider));
            }

            gw.writeLock();

            try {
                gw.setState(STARTED);

                // Start discovery manager last to make sure that grid is fully initialized.
                startManager(discoMgr);
            }
            finally {
                gw.writeUnlock();
            }

            // Check whether physical RAM is not exceeded.
            checkPhysicalRam();

            // Suggest configuration optimizations.
            suggestOptimizations(cfg);

            // Notify discovery manager the first to make sure that topology is discovered.
            ctx.discovery().onKernalStart();

            // Notify IO manager the second so further components can send and receive messages.
            ctx.io().onKernalStart();

            // Start plugins.
            for (PluginProvider provider : ctx.plugins().allProviders())
                provider.onIgniteStart();

            // Callbacks.
            for (GridComponent comp : ctx) {
                // Skip discovery manager.
                if (comp instanceof GridDiscoveryManager)
                    continue;

                // Skip IO manager.
                if (comp instanceof GridIoManager)
                    continue;

                if (comp instanceof GridPluginComponent)
                    continue;

                if (!skipDaemon(comp))
                    comp.onKernalStart();
            }

            // Register MBeans.
            registerKernalMBean();
            registerLocalNodeMBean();
            registerExecutorMBeans(execSvc, sysExecSvc, p2pExecSvc, mgmtExecSvc, restExecSvc);

            // Lifecycle bean notifications.
            notifyLifecycleBeans(AFTER_NODE_START);
        }
        catch (Throwable e) {
            IgniteSpiVersionCheckException verCheckErr = X.cause(e, IgniteSpiVersionCheckException.class);

            if (verCheckErr != null)
                U.error(log, verCheckErr.getMessage());
            else if (X.hasCause(e, InterruptedException.class, IgniteInterruptedCheckedException.class))
                U.warn(log, "Grid startup routine has been interrupted (will rollback).");
            else
                U.error(log, "Got exception while starting (will rollback startup routine).", e);

            errHnd.apply();

            stop(true);

            if (e instanceof Error)
                throw e;
            else if (e instanceof IgniteCheckedException)
                throw (IgniteCheckedException)e;
            else
                throw new IgniteCheckedException(e);
        }

        // Mark start timestamp.
        startTime = U.currentTimeMillis();

        String intervalStr = IgniteSystemProperties.getString(IGNITE_STARVATION_CHECK_INTERVAL);

        // Start starvation checker if enabled.
        boolean starveCheck = !isDaemon() && !"0".equals(intervalStr);

        if (starveCheck) {
            final long interval = F.isEmpty(intervalStr) ? PERIODIC_STARVATION_CHECK_FREQ : Long.parseLong(intervalStr);

            starveTask = ctx.timeout().schedule(new Runnable() {
                /** Last completed task count. */
                private long lastCompletedCnt;

                @Override public void run() {
                    if (!(execSvc instanceof ThreadPoolExecutor))
                        return;

                    ThreadPoolExecutor exec = (ThreadPoolExecutor)execSvc;

                    long completedCnt = exec.getCompletedTaskCount();

                    // If all threads are active and no task has completed since last time and there is
                    // at least one waiting request, then it is possible starvation.
                    if (exec.getPoolSize() == exec.getActiveCount() && completedCnt == lastCompletedCnt &&
                        !exec.getQueue().isEmpty())
                        LT.warn(log, null, "Possible thread pool starvation detected (no task completed in last " +
                            interval + "ms, is executorService pool size large enough?)");

                    lastCompletedCnt = completedCnt;
                }
            }, interval, interval);
        }

        long metricsLogFreq = cfg.getMetricsLogFrequency();

        if (metricsLogFreq > 0) {
            metricsLogTask = ctx.timeout().schedule(new Runnable() {
                private final DecimalFormat dblFmt = new DecimalFormat("#.##");

                @Override public void run() {
                    if (log.isInfoEnabled()) {
                        try {
                            ClusterMetrics m = cluster().localNode().metrics();

                            double cpuLoadPct = m.getCurrentCpuLoad() * 100;
                            double avgCpuLoadPct = m.getAverageCpuLoad() * 100;
                            double gcPct = m.getCurrentGcCpuLoad() * 100;

                            //Heap params
                            long heapUsed = m.getHeapMemoryUsed();
                            long heapMax = m.getHeapMemoryMaximum();

                            long heapUsedInMBytes = heapUsed / 1024 / 1024;
                            long heapCommInMBytes = m.getHeapMemoryCommitted() / 1024 / 1024;

                            double freeHeapPct = heapMax > 0 ? ((double)((heapMax - heapUsed) * 100)) / heapMax : -1;

                            //Non heap params
                            long nonHeapUsed = m.getNonHeapMemoryUsed();
                            long nonHeapMax = m.getNonHeapMemoryMaximum();

                            long nonHeapUsedInMBytes = nonHeapUsed / 1024 / 1024;
                            long nonHeapCommInMBytes = m.getNonHeapMemoryCommitted() / 1024 / 1024;

                            double freeNonHeapPct = nonHeapMax > 0 ? ((double)((nonHeapMax - nonHeapUsed) * 100)) / nonHeapMax : -1;

                            int hosts = 0;
                            int nodes = 0;
                            int cpus = 0;

                            try {
                                ClusterMetrics metrics = cluster().metrics();

                                Collection<ClusterNode> nodes0 = cluster().nodes();

                                hosts = U.neighborhood(nodes0).size();
                                nodes = metrics.getTotalNodes();
                                cpus = metrics.getTotalCpus();
                            }
                            catch (IgniteException ignore) {
                                // No-op.
                            }

                            int pubPoolActiveThreads = 0;
                            int pubPoolIdleThreads = 0;
                            int pubPoolQSize = 0;

                            if (execSvc instanceof ThreadPoolExecutor) {
                                ThreadPoolExecutor exec = (ThreadPoolExecutor)execSvc;

                                int poolSize = exec.getPoolSize();

                                pubPoolActiveThreads = Math.min(poolSize, exec.getActiveCount());
                                pubPoolIdleThreads = poolSize - pubPoolActiveThreads;
                                pubPoolQSize = exec.getQueue().size();
                            }

                            int sysPoolActiveThreads = 0;
                            int sysPoolIdleThreads = 0;
                            int sysPoolQSize = 0;

                            if (sysExecSvc instanceof ThreadPoolExecutor) {
                                ThreadPoolExecutor exec = (ThreadPoolExecutor)sysExecSvc;

                                int poolSize = exec.getPoolSize();

                                sysPoolActiveThreads = Math.min(poolSize, exec.getActiveCount());
                                sysPoolIdleThreads = poolSize - sysPoolActiveThreads;
                                sysPoolQSize = exec.getQueue().size();
                            }

                            String id = U.id8(localNode().id());

                            String msg = NL +
                                "Metrics for local node (to disable set 'metricsLogFrequency' to 0)" + NL +
                                "    ^-- Node [id=" + id + ", name=" + name() + ", uptime=" + getUpTimeFormatted() + "]" + NL +
                                "    ^-- H/N/C [hosts=" + hosts + ", nodes=" + nodes + ", CPUs=" + cpus + "]" + NL +
                                "    ^-- CPU [cur=" + dblFmt.format(cpuLoadPct) + "%, avg=" +
                                dblFmt.format(avgCpuLoadPct) + "%, GC=" + dblFmt.format(gcPct) + "%]" + NL +
                                "    ^-- Heap [used=" + dblFmt.format(heapUsedInMBytes) + "MB, free=" +
                                dblFmt.format(freeHeapPct) + "%, comm=" + dblFmt.format(heapCommInMBytes) + "MB]" + NL +
                                "    ^-- Non heap [used=" + dblFmt.format(nonHeapUsedInMBytes) + "MB, free=" +
                                dblFmt.format(freeNonHeapPct) + "%, comm=" + dblFmt.format(nonHeapCommInMBytes) + "MB]" + NL +
                                "    ^-- Public thread pool [active=" + pubPoolActiveThreads + ", idle=" +
                                pubPoolIdleThreads + ", qSize=" + pubPoolQSize + "]" + NL +
                                "    ^-- System thread pool [active=" + sysPoolActiveThreads + ", idle=" +
                                sysPoolIdleThreads + ", qSize=" + sysPoolQSize + "]" + NL +
                                "    ^-- Outbound messages queue [size=" + m.getOutboundMessagesQueueSize() + "]";

                            log.info(msg);
                        }
                        catch (IgniteClientDisconnectedException ignore) {
                            // No-op.
                        }
                    }
                }
            }, metricsLogFreq, metricsLogFreq);
        }

        final long longOpDumpTimeout =
            IgniteSystemProperties.getLong(IgniteSystemProperties.IGNITE_LONG_OPERATIONS_DUMP_TIMEOUT, 60_000);

        if (longOpDumpTimeout > 0) {
            longOpDumpTask = ctx.timeout().schedule(new Runnable() {
                @Override public void run() {
                    GridKernalContext ctx = IgniteKernal.this.ctx;

                    if (ctx != null)
                        ctx.cache().context().exchange().dumpLongRunningOperations(longOpDumpTimeout);
                }
            }, longOpDumpTimeout, longOpDumpTimeout);
        }

        ctx.performance().logSuggestions(log, gridName);

        U.quietAndInfo(log, "To start Console Management & Monitoring run ignitevisorcmd.{sh|bat}");

        ackStart(rtBean);

        if (!isDaemon())
            ctx.discovery().ackTopology();
    }

    /**
     * Create Hadoop component.
     *
     * @return Non-null Hadoop component: workable or no-op.
     * @throws IgniteCheckedException If the component is mandatory and cannot be initialized.
     */
    private HadoopProcessorAdapter createHadoopComponent() throws IgniteCheckedException {
        boolean mandatory = cfg.getHadoopConfiguration() != null;

        if (mandatory) {
            if (cfg.isPeerClassLoadingEnabled())
                throw new IgniteCheckedException("Hadoop module cannot be used with peer class loading enabled " +
                    "(set IgniteConfiguration.peerClassLoadingEnabled to \"false\").");

            HadoopProcessorAdapter res = IgniteComponentType.HADOOP.createIfInClassPath(ctx, true);

            res.validateEnvironment();

            return res;
        }
        else {
            HadoopProcessorAdapter cmp = null;

            if (IgniteComponentType.HADOOP.inClassPath() && cfg.isPeerClassLoadingEnabled()) {
                U.warn(log, "Hadoop module is found in classpath, but will not be started because peer class " +
                    "loading is enabled (set IgniteConfiguration.peerClassLoadingEnabled to \"false\" if you want " +
                    "to use Hadoop module).");
            }
            else {
                cmp = IgniteComponentType.HADOOP.createIfInClassPath(ctx, false);

                try {
                    cmp.validateEnvironment();
                }
                catch (IgniteException | IgniteCheckedException e) {
                    U.quietAndWarn(log, "Hadoop module will not start due to exception: " + e.getMessage());

                    cmp = null;
                }
            }

            if (cmp == null)
                cmp = IgniteComponentType.HADOOP.create(ctx, true);

            return cmp;
        }
    }

    /**
     * Validates common configuration parameters.
     *
     * @param cfg Configuration.
     */
    private void validateCommon(IgniteConfiguration cfg) {
        A.notNull(cfg.getNodeId(), "cfg.getNodeId()");

        A.notNull(cfg.getMBeanServer(), "cfg.getMBeanServer()");
        A.notNull(cfg.getGridLogger(), "cfg.getGridLogger()");
        A.notNull(cfg.getMarshaller(), "cfg.getMarshaller()");
        A.notNull(cfg.getUserAttributes(), "cfg.getUserAttributes()");

        // All SPIs should be non-null.
        A.notNull(cfg.getCheckpointSpi(), "cfg.getCheckpointSpi()");
        A.notNull(cfg.getCommunicationSpi(), "cfg.getCommunicationSpi()");
        A.notNull(cfg.getDeploymentSpi(), "cfg.getDeploymentSpi()");
        A.notNull(cfg.getDiscoverySpi(), "cfg.getDiscoverySpi()");
        A.notNull(cfg.getEventStorageSpi(), "cfg.getEventStorageSpi()");
        A.notNull(cfg.getCollisionSpi(), "cfg.getCollisionSpi()");
        A.notNull(cfg.getFailoverSpi(), "cfg.getFailoverSpi()");
        A.notNull(cfg.getLoadBalancingSpi(), "cfg.getLoadBalancingSpi()");
        A.notNull(cfg.getIndexingSpi(), "cfg.getIndexingSpi()");

        A.ensure(cfg.getNetworkTimeout() > 0, "cfg.getNetworkTimeout() > 0");
        A.ensure(cfg.getNetworkSendRetryDelay() > 0, "cfg.getNetworkSendRetryDelay() > 0");
        A.ensure(cfg.getNetworkSendRetryCount() > 0, "cfg.getNetworkSendRetryCount() > 0");
    }

    /**
     * Checks whether physical RAM is not exceeded.
     */
    @SuppressWarnings("ConstantConditions")
    private void checkPhysicalRam() {
        long ram = ctx.discovery().localNode().attribute(ATTR_PHY_RAM);

        if (ram != -1) {
            String macs = ctx.discovery().localNode().attribute(ATTR_MACS);

            long totalHeap = 0;

            for (ClusterNode node : ctx.discovery().allNodes()) {
                if (macs.equals(node.attribute(ATTR_MACS))) {
                    long heap = node.metrics().getHeapMemoryMaximum();

                    if (heap != -1)
                        totalHeap += heap;
                }
            }

            if (totalHeap > ram) {
                U.quietAndWarn(log, "Attempting to start more nodes than physical RAM " +
                    "available on current host (this can cause significant slowdown)");
            }
        }
    }

    /**
     * @param cfg Configuration to check for possible performance issues.
     */
    private void suggestOptimizations(IgniteConfiguration cfg) {
        GridPerformanceSuggestions perf = ctx.performance();

        if (ctx.collision().enabled())
            perf.add("Disable collision resolution (remove 'collisionSpi' from configuration)");

        if (ctx.checkpoint().enabled())
            perf.add("Disable checkpoints (remove 'checkpointSpi' from configuration)");

        if (cfg.isPeerClassLoadingEnabled())
            perf.add("Disable peer class loading (set 'peerClassLoadingEnabled' to false)");

        if (cfg.isMarshalLocalJobs())
            perf.add("Disable local jobs marshalling (set 'marshalLocalJobs' to false)");

        if (cfg.getIncludeEventTypes() != null && cfg.getIncludeEventTypes().length != 0)
            perf.add("Disable grid events (remove 'includeEventTypes' from configuration)");

        if (BinaryMarshaller.available() && (cfg.getMarshaller() != null && !(cfg.getMarshaller() instanceof BinaryMarshaller)))
            perf.add("Use default binary marshaller (do not set 'marshaller' explicitly)");
    }

    /**
     * Creates attributes map and fills it in.
     *
     * @param notifyEnabled Update notifier flag.
     * @throws IgniteCheckedException thrown if was unable to set up attribute.
     */
    @SuppressWarnings({"SuspiciousMethodCalls", "unchecked", "TypeMayBeWeakened"})
    private void fillNodeAttributes(boolean notifyEnabled) throws IgniteCheckedException {
        final String[] incProps = cfg.getIncludeProperties();

        try {
            // Stick all environment settings into node attributes.
            for (Map.Entry<String, String> sysEntry : System.getenv().entrySet()) {
                String name = sysEntry.getKey();

                if (incProps == null || U.containsStringArray(incProps, name, true) ||
                    U.isVisorNodeStartProperty(name) || U.isVisorRequiredProperty(name))
                    ctx.addNodeAttribute(name, sysEntry.getValue());
            }

            if (log.isDebugEnabled())
                log.debug("Added environment properties to node attributes.");
        }
        catch (SecurityException e) {
            throw new IgniteCheckedException("Failed to add environment properties to node attributes due to " +
                "security violation: " + e.getMessage());
        }

        try {
            // Stick all system properties into node's attributes overwriting any
            // identical names from environment properties.
            for (Map.Entry<Object, Object> e : snapshot().entrySet()) {
                String key = (String)e.getKey();

                if (incProps == null || U.containsStringArray(incProps, key, true) ||
                    U.isVisorRequiredProperty(key)) {
                    Object val = ctx.nodeAttribute(key);

                    if (val != null && !val.equals(e.getValue()))
                        U.warn(log, "System property will override environment variable with the same name: " + key);

                    ctx.addNodeAttribute(key, e.getValue());
                }
            }

            ctx.addNodeAttribute(IgniteNodeAttributes.ATTR_UPDATE_NOTIFIER_ENABLED, notifyEnabled);

            if (log.isDebugEnabled())
                log.debug("Added system properties to node attributes.");
        }
        catch (SecurityException e) {
            throw new IgniteCheckedException("Failed to add system properties to node attributes due to security " +
                "violation: " + e.getMessage());
        }

        // Add local network IPs and MACs.
        String ips = F.concat(U.allLocalIps(), ", "); // Exclude loopbacks.
        String macs = F.concat(U.allLocalMACs(), ", "); // Only enabled network interfaces.

        // Ack network context.
        if (log.isInfoEnabled()) {
            log.info("Non-loopback local IPs: " + (F.isEmpty(ips) ? "N/A" : ips));
            log.info("Enabled local MACs: " + (F.isEmpty(macs) ? "N/A" : macs));
        }

        // Warn about loopback.
        if (ips.isEmpty() && macs.isEmpty())
            U.warn(log, "Ignite is starting on loopback address... Only nodes on the same physical " +
                    "computer can participate in topology.",
                "Ignite is starting on loopback address...");

        // Stick in network context into attributes.
        add(ATTR_IPS, (ips.isEmpty() ? "" : ips));
        add(ATTR_MACS, (macs.isEmpty() ? "" : macs));

        // Stick in some system level attributes
        add(ATTR_JIT_NAME, U.getCompilerMx() == null ? "" : U.getCompilerMx().getName());
        add(ATTR_BUILD_VER, VER_STR);
        add(ATTR_BUILD_DATE, BUILD_TSTAMP_STR);
        add(ATTR_MARSHALLER, cfg.getMarshaller().getClass().getName());
        add(ATTR_MARSHALLER_USE_DFLT_SUID,
            getBoolean(IGNITE_OPTIMIZED_MARSHALLER_USE_DEFAULT_SUID, OptimizedMarshaller.USE_DFLT_SUID));
        add(ATTR_LATE_AFFINITY_ASSIGNMENT, cfg.isLateAffinityAssignment());
        add(ATTR_ACTIVE_ON_START, cfg.isActiveOnStart());

        if (cfg.getMarshaller() instanceof BinaryMarshaller) {
            add(ATTR_MARSHALLER_COMPACT_FOOTER, cfg.getBinaryConfiguration() == null ?
                BinaryConfiguration.DFLT_COMPACT_FOOTER :
                cfg.getBinaryConfiguration().isCompactFooter());

            add(ATTR_MARSHALLER_USE_BINARY_STRING_SER_VER_2,
                getBoolean(IGNITE_BINARY_MARSHALLER_USE_STRING_SERIALIZATION_VER_2,
                    BinaryUtils.USE_STR_SERIALIZATION_VER_2));
        }

        add(ATTR_USER_NAME, System.getProperty("user.name"));
        add(ATTR_GRID_NAME, gridName);

        add(ATTR_PEER_CLASSLOADING, cfg.isPeerClassLoadingEnabled());
        add(ATTR_DEPLOYMENT_MODE, cfg.getDeploymentMode());
        add(ATTR_LANG_RUNTIME, getLanguage());

        add(ATTR_JVM_PID, U.jvmPid());

        add(ATTR_CLIENT_MODE, cfg.isClientMode());

        add(ATTR_CONSISTENCY_CHECK_SKIPPED, getBoolean(IGNITE_SKIP_CONFIGURATION_CONSISTENCY_CHECK));

        if (cfg.getConsistentId() != null)
            add(ATTR_NODE_CONSISTENT_ID, cfg.getConsistentId());

        // Build a string from JVM arguments, because parameters with spaces are split.
        SB jvmArgs = new SB(512);

        for (String arg : U.jvmArgs()) {
            if (arg.startsWith("-"))
                jvmArgs.a("@@@");
            else
                jvmArgs.a(' ');

            jvmArgs.a(arg);
        }
        // Add it to attributes.
        add(ATTR_JVM_ARGS, jvmArgs.toString());

        // Check daemon system property and override configuration if it's set.
        if (isDaemon())
            add(ATTR_DAEMON, "true");

        // In case of the parsing error, JMX remote disabled or port not being set
        // node attribute won't be set.
        if (isJmxRemoteEnabled()) {
            String portStr = System.getProperty("com.sun.management.jmxremote.port");

            if (portStr != null)
                try {
                    add(ATTR_JMX_PORT, Integer.parseInt(portStr));
                }
                catch (NumberFormatException ignore) {
                    // No-op.
                }
        }

        // Whether restart is enabled and stick the attribute.
        add(ATTR_RESTART_ENABLED, Boolean.toString(isRestartEnabled()));

        // Save port range, port numbers will be stored by rest processor at runtime.
        if (cfg.getConnectorConfiguration() != null)
            add(ATTR_REST_PORT_RANGE, cfg.getConnectorConfiguration().getPortRange());

        // Stick in SPI versions and classes attributes.
        addSpiAttributes(cfg.getCollisionSpi());
        addSpiAttributes(cfg.getDiscoverySpi());
        addSpiAttributes(cfg.getFailoverSpi());
        addSpiAttributes(cfg.getCommunicationSpi());
        addSpiAttributes(cfg.getEventStorageSpi());
        addSpiAttributes(cfg.getCheckpointSpi());
        addSpiAttributes(cfg.getLoadBalancingSpi());
        addSpiAttributes(cfg.getDeploymentSpi());

        // Set user attributes for this node.
        if (cfg.getUserAttributes() != null) {
            for (Map.Entry<String, ?> e : cfg.getUserAttributes().entrySet()) {
                if (ctx.hasNodeAttribute(e.getKey()))
                    U.warn(log, "User or internal attribute has the same name as environment or system " +
                        "property and will take precedence: " + e.getKey());

                ctx.addNodeAttribute(e.getKey(), e.getValue());
            }
        }
    }

    /**
     * Add SPI version and class attributes into node attributes.
     *
     * @param spiList Collection of SPIs to get attributes from.
     * @throws IgniteCheckedException Thrown if was unable to set up attribute.
     */
    private void addSpiAttributes(IgniteSpi... spiList) throws IgniteCheckedException {
        for (IgniteSpi spi : spiList) {
            Class<? extends IgniteSpi> spiCls = spi.getClass();

            add(U.spiAttribute(spi, ATTR_SPI_CLASS), spiCls.getName());
        }
    }

    /** @throws IgniteCheckedException If registration failed. */
    private void registerKernalMBean() throws IgniteCheckedException {
        try {
            kernalMBean = U.registerMBean(
                cfg.getMBeanServer(),
                cfg.getGridName(),
                "Kernal",
                getClass().getSimpleName(),
                this,
                IgniteMXBean.class);

            if (log.isDebugEnabled())
                log.debug("Registered kernal MBean: " + kernalMBean);
        }
        catch (JMException e) {
            kernalMBean = null;

            throw new IgniteCheckedException("Failed to register kernal MBean.", e);
        }
    }

    /** @throws IgniteCheckedException If registration failed. */
    private void registerLocalNodeMBean() throws IgniteCheckedException {
        ClusterLocalNodeMetricsMXBean mbean = new ClusterLocalNodeMetricsMXBeanImpl(ctx.discovery().localNode());

        try {
            locNodeMBean = U.registerMBean(
                cfg.getMBeanServer(),
                cfg.getGridName(),
                "Kernal",
                mbean.getClass().getSimpleName(),
                mbean,
                ClusterLocalNodeMetricsMXBean.class);

            if (log.isDebugEnabled())
                log.debug("Registered local node MBean: " + locNodeMBean);
        }
        catch (JMException e) {
            locNodeMBean = null;

            throw new IgniteCheckedException("Failed to register local node MBean.", e);
        }
    }

    /** @throws IgniteCheckedException If registration failed. */
    private void registerExecutorMBeans(ExecutorService execSvc,
        ExecutorService sysExecSvc,
        ExecutorService p2pExecSvc,
        ExecutorService mgmtExecSvc,
        ExecutorService restExecSvc) throws IgniteCheckedException {
        pubExecSvcMBean = registerExecutorMBean(execSvc, "GridExecutionExecutor");
        sysExecSvcMBean = registerExecutorMBean(sysExecSvc, "GridSystemExecutor");
        mgmtExecSvcMBean = registerExecutorMBean(mgmtExecSvc, "GridManagementExecutor");
        p2PExecSvcMBean = registerExecutorMBean(p2pExecSvc, "GridClassLoadingExecutor");

        ConnectorConfiguration clientCfg = cfg.getConnectorConfiguration();

        if (clientCfg != null)
            restExecSvcMBean = registerExecutorMBean(restExecSvc, "GridRestExecutor");
    }

    /**
     * @param exec Executor service to register.
     * @param name Property name for executor.
     * @return Name for created MBean.
     * @throws IgniteCheckedException If registration failed.
     */
    private ObjectName registerExecutorMBean(ExecutorService exec, String name) throws IgniteCheckedException {
        assert exec != null;

        try {
            ObjectName res = U.registerMBean(
                cfg.getMBeanServer(),
                cfg.getGridName(),
                "Thread Pools",
                name,
                new ThreadPoolMXBeanAdapter(exec),
                ThreadPoolMXBean.class);

            if (log.isDebugEnabled())
                log.debug("Registered executor service MBean: " + res);

            return res;
        }
        catch (JMException e) {
            throw new IgniteCheckedException("Failed to register executor service MBean [name=" + name + ", exec=" + exec + ']',
                e);
        }
    }

    /**
     * Unregisters given mbean.
     *
     * @param mbean MBean to unregister.
     * @return {@code True} if successfully unregistered, {@code false} otherwise.
     */
    private boolean unregisterMBean(@Nullable ObjectName mbean) {
        if (mbean != null)
            try {
                cfg.getMBeanServer().unregisterMBean(mbean);

                if (log.isDebugEnabled())
                    log.debug("Unregistered MBean: " + mbean);

                return true;
            }
            catch (JMException e) {
                U.error(log, "Failed to unregister MBean.", e);

                return false;
            }

        return true;
    }

    /**
     * @param mgr Manager to start.
     * @throws IgniteCheckedException Throw in case of any errors.
     */
    private void startManager(GridManager mgr) throws IgniteCheckedException {
        // Add manager to registry before it starts to avoid cases when manager is started
        // but registry does not have it yet.
        ctx.add(mgr);

        try {
            if (!skipDaemon(mgr))
                mgr.start();
        }
        catch (IgniteCheckedException e) {
            U.error(log, "Failed to start manager: " + mgr, e);

            throw new IgniteCheckedException("Failed to start manager: " + mgr, e);
        }
    }

    /**
     * @param proc Processor to start.
     * @throws IgniteCheckedException Thrown in case of any error.
     */
    private void startProcessor(GridProcessor proc) throws IgniteCheckedException {
        ctx.add(proc);

        try {
            if (!skipDaemon(proc))
                proc.start();
        }
        catch (IgniteCheckedException e) {
            throw new IgniteCheckedException("Failed to start processor: " + proc, e);
        }
    }

    /**
     * Add helper.
     *
     * @param helper Helper.
     */
    private void addHelper(Object helper) {
        ctx.addHelper(helper);
    }

    /**
     * Gets "on" or "off" string for given boolean value.
     *
     * @param b Boolean value to convert.
     * @return Result string.
     */
    private String onOff(boolean b) {
        return b ? "on" : "off";
    }

    /**
     *
     * @return Whether or not REST is enabled.
     */
    private boolean isRestEnabled() {
        assert cfg != null;

        return cfg.getConnectorConfiguration() != null;
    }

    /**
     * Acks remote management.
     */
    private void ackRemoteManagement() {
        assert log != null;

        if (!log.isInfoEnabled())
            return;

        SB sb = new SB();

        sb.a("Remote Management [");

        boolean on = isJmxRemoteEnabled();

        sb.a("restart: ").a(onOff(isRestartEnabled())).a(", ");
        sb.a("REST: ").a(onOff(isRestEnabled())).a(", ");
        sb.a("JMX (");
        sb.a("remote: ").a(onOff(on));

        if (on) {
            sb.a(", ");

            sb.a("port: ").a(System.getProperty("com.sun.management.jmxremote.port", "<n/a>")).a(", ");
            sb.a("auth: ").a(onOff(Boolean.getBoolean("com.sun.management.jmxremote.authenticate"))).a(", ");

            // By default SSL is enabled, that's why additional check for null is needed.
            // See http://docs.oracle.com/javase/6/docs/technotes/guides/management/agent.html
            sb.a("ssl: ").a(onOff(Boolean.getBoolean("com.sun.management.jmxremote.ssl") ||
                System.getProperty("com.sun.management.jmxremote.ssl") == null));
        }

        sb.a(")");

        sb.a(']');

        log.info(sb.toString());
    }

    /**
     * Acks configuration URL.
     */
    private void ackConfigUrl() {
        assert log != null;

        if (log.isInfoEnabled())
            log.info("Config URL: " + System.getProperty(IGNITE_CONFIG_URL, "n/a"));
    }

    /**
     * Acks ASCII-logo. Thanks to http://patorjk.com/software/taag
     */
    private void ackAsciiLogo() {
        assert log != null;

        if (System.getProperty(IGNITE_NO_ASCII) == null) {
            String ver = "ver. " + ACK_VER_STR;

            // Big thanks to: http://patorjk.com/software/taag
            // Font name "Small Slant"
            if (log.isInfoEnabled()) {
                log.info(NL + NL +
                    ">>>    __________  ________________  " + NL +
                    ">>>   /  _/ ___/ |/ /  _/_  __/ __/  " + NL +
                    ">>>  _/ // (7 7    // /  / / / _/    " + NL +
                    ">>> /___/\\___/_/|_/___/ /_/ /___/   " + NL +
                    ">>> " + NL +
                    ">>> " + ver + NL +
                    ">>> " + COPYRIGHT + NL +
                    ">>> " + NL +
                    ">>> Ignite documentation: " + "http://" + SITE + NL
                );
            }

            if (log.isQuiet()) {
                U.quiet(false,
                    "   __________  ________________ ",
                    "  /  _/ ___/ |/ /  _/_  __/ __/ ",
                    " _/ // (7 7    // /  / / / _/   ",
                    "/___/\\___/_/|_/___/ /_/ /___/  ",
                    "",
                    ver,
                    COPYRIGHT,
                    "",
                    "Ignite documentation: " + "http://" + SITE,
                    "",
                    "Quiet mode.");

                String fileName = log.fileName();

                if (fileName != null)
                    U.quiet(false, "  ^-- Logging to file '" + fileName + '\'');

                U.quiet(false,
                    "  ^-- To see **FULL** console log here add -DIGNITE_QUIET=false or \"-v\" to ignite.{sh|bat}",
                    "");
            }
        }
    }

    /**
     * Prints start info.
     *
     * @param rtBean Java runtime bean.
     */
    private void ackStart(RuntimeMXBean rtBean) {
        ClusterNode locNode = localNode();

        if (log.isQuiet()) {
            U.quiet(false, "");
            U.quiet(false, "Ignite node started OK (id=" + U.id8(locNode.id()) +
                (F.isEmpty(gridName) ? "" : ", grid=" + gridName) + ')');
        }

        if (log.isInfoEnabled()) {
            log.info("");

            String ack = "Ignite ver. " + VER_STR + '#' + BUILD_TSTAMP_STR + "-sha1:" + REV_HASH_STR;

            String dash = U.dash(ack.length());

            SB sb = new SB();

            for (GridPortRecord rec : ctx.ports().records())
                sb.a(rec.protocol()).a(":").a(rec.port()).a(" ");

            String str =
                NL + NL +
                    ">>> " + dash + NL +
                    ">>> " + ack + NL +
                    ">>> " + dash + NL +
                    ">>> OS name: " + U.osString() + NL +
                    ">>> CPU(s): " + locNode.metrics().getTotalCpus() + NL +
                    ">>> Heap: " + U.heapSize(locNode, 2) + "GB" + NL +
                    ">>> VM name: " + rtBean.getName() + NL +
                    (gridName == null ? "" : ">>> Grid name: " + gridName + NL) +
                    ">>> Local node [" +
                    "ID=" + locNode.id().toString().toUpperCase() +
                    ", order=" + locNode.order() + ", clientMode=" + ctx.clientNode() +
                    "]" + NL +
                    ">>> Local node addresses: " + U.addressesAsString(locNode) + NL +
                    ">>> Local ports: " + sb + NL;

            log.info(str);
        }
    }

    /**
     * Logs out OS information.
     */
    private void ackOsInfo() {
        assert log != null;

        if (log.isQuiet())
            U.quiet(false, "OS: " + U.osString());

        if (log.isInfoEnabled()) {
            log.info("OS: " + U.osString());
            log.info("OS user: " + System.getProperty("user.name"));
        }
    }

    /**
     * Logs out language runtime.
     */
    private void ackLanguageRuntime() {
        assert log != null;

        if (log.isQuiet())
            U.quiet(false, "VM information: " + U.jdkString());

        if (log.isInfoEnabled()) {
            log.info("Language runtime: " + getLanguage());
            log.info("VM information: " + U.jdkString());
            log.info("VM total memory: " + U.heapSize(2) + "GB");
        }
    }

    /**
     * @return Language runtime.
     */
    @SuppressWarnings("ThrowableInstanceNeverThrown")
    private String getLanguage() {
        boolean scala = false;
        boolean groovy = false;
        boolean clojure = false;

        for (StackTraceElement elem : Thread.currentThread().getStackTrace()) {
            String s = elem.getClassName().toLowerCase();

            if (s.contains("scala")) {
                scala = true;

                break;
            }
            else if (s.contains("groovy")) {
                groovy = true;

                break;
            }
            else if (s.contains("clojure")) {
                clojure = true;

                break;
            }
        }

        if (scala) {
            try (InputStream in = getClass().getResourceAsStream("/library.properties")) {
                Properties props = new Properties();

                if (in != null)
                    props.load(in);

                return "Scala ver. " + props.getProperty("version.number", "<unknown>");
            }
            catch (Exception ignore) {
                return "Scala ver. <unknown>";
            }
        }

        // How to get Groovy and Clojure version at runtime?!?
        return groovy ? "Groovy" : clojure ? "Clojure" : U.jdkName() + " ver. " + U.jdkVersion();
    }

    /**
     * Stops grid instance.
     *
     * @param cancel Whether or not to cancel running jobs.
     */
    public void stop(boolean cancel) {
        // Make sure that thread stopping grid is not interrupted.
        boolean interrupted = Thread.interrupted();

        try {
            stop0(cancel);
        }
        finally {
            if (interrupted)
                Thread.currentThread().interrupt();
        }
    }

    /**
     * @return {@code True} if node started shutdown sequence.
     */
    public boolean isStopping() {
        return stopGuard.get();
    }

    /**
     * @param cancel Whether or not to cancel running jobs.
     */
    private void stop0(boolean cancel) {
        gw.compareAndSet(null, new GridKernalGatewayImpl(gridName));

        GridKernalGateway gw = this.gw.get();

        if (stopGuard.compareAndSet(false, true)) {
            // Only one thread is allowed to perform stop sequence.
            boolean firstStop = false;

            GridKernalState state = gw.getState();

            if (state == STARTED || state == DISCONNECTED)
                firstStop = true;
            else if (state == STARTING)
                U.warn(log, "Attempt to stop starting grid. This operation " +
                    "cannot be guaranteed to be successful.");

            if (firstStop) {
                // Notify lifecycle beans.
                if (log.isDebugEnabled())
                    log.debug("Notifying lifecycle beans.");

                notifyLifecycleBeansEx(LifecycleEventType.BEFORE_NODE_STOP);
            }

            List<GridComponent> comps = ctx.components();

            ctx.marshallerContext().onKernalStop();

            // Callback component in reverse order while kernal is still functional
            // if called in the same thread, at least.
            for (ListIterator<GridComponent> it = comps.listIterator(comps.size()); it.hasPrevious(); ) {
                GridComponent comp = it.previous();

                try {
                    if (!skipDaemon(comp))
                        comp.onKernalStop(cancel);
                }
                catch (Throwable e) {
                    errOnStop = true;

                    U.error(log, "Failed to pre-stop processor: " + comp, e);

                    if (e instanceof Error)
                        throw e;
                }
            }

            if (starveTask != null)
                starveTask.close();

            if (metricsLogTask != null)
                metricsLogTask.close();

            if (longOpDumpTask != null)
                longOpDumpTask.close();

            boolean interrupted = false;

            while (true) {
                try {
                    if (gw.tryWriteLock(10))
                        break;
                }
                catch (InterruptedException ignored) {
                    // Preserve interrupt status & ignore.
                    // Note that interrupted flag is cleared.
                    interrupted = true;
                }
            }

            if (interrupted)
                Thread.currentThread().interrupt();

            try {
                assert gw.getState() == STARTED || gw.getState() == STARTING || gw.getState() == DISCONNECTED;

                // No more kernal calls from this point on.
                gw.setState(STOPPING);

                ctx.cluster().get().clearNodeMap();

                if (log.isDebugEnabled())
                    log.debug("Grid " + (gridName == null ? "" : '\'' + gridName + "' ") + "is stopping.");
            }
            finally {
                gw.writeUnlock();
            }

            // Stopping cache operations.
            GridCacheProcessor cache = ctx.cache();

            if (cache != null)
                cache.blockGateways();

            // Unregister MBeans.
            if (!(
                unregisterMBean(pubExecSvcMBean) &
                    unregisterMBean(sysExecSvcMBean) &
                    unregisterMBean(mgmtExecSvcMBean) &
                    unregisterMBean(p2PExecSvcMBean) &
                    unregisterMBean(kernalMBean) &
                    unregisterMBean(locNodeMBean) &
                    unregisterMBean(restExecSvcMBean)
            ))
                errOnStop = false;

            // Stop components in reverse order.
            for (ListIterator<GridComponent> it = comps.listIterator(comps.size()); it.hasPrevious(); ) {
                GridComponent comp = it.previous();

                try {
                    if (!skipDaemon(comp)) {
                        comp.stop(cancel);

                        if (log.isDebugEnabled())
                            log.debug("Component stopped: " + comp);
                    }
                }
                catch (Throwable e) {
                    errOnStop = true;

                    U.error(log, "Failed to stop component (ignoring): " + comp, e);

                    if (e instanceof Error)
                        throw (Error)e;
                }
            }

            // Stops lifecycle aware components.
            U.stopLifecycleAware(log, lifecycleAwares(cfg));

            // Lifecycle notification.
            notifyLifecycleBeansEx(LifecycleEventType.AFTER_NODE_STOP);

            // Clean internal class/classloader caches to avoid stopped contexts held in memory.
            U.clearClassCache();
            MarshallerExclusions.clearCache();
            BinaryEnumCache.clear();

            gw.writeLock();

            try {
                gw.setState(STOPPED);
            }
            finally {
                gw.writeUnlock();
            }

            // Ack stop.
            if (log.isQuiet()) {
                String nodeName = gridName == null ? "" : "name=" + gridName + ", ";

                if (!errOnStop)
                    U.quiet(false, "Ignite node stopped OK [" + nodeName + "uptime=" +
                        X.timeSpan2HMSM(U.currentTimeMillis() - startTime) + ']');
                else
                    U.quiet(true, "Ignite node stopped wih ERRORS [" + nodeName + "uptime=" +
                        X.timeSpan2HMSM(U.currentTimeMillis() - startTime) + ']');
            }

            if (log.isInfoEnabled())
                if (!errOnStop) {
                    String ack = "Ignite ver. " + VER_STR + '#' + BUILD_TSTAMP_STR + "-sha1:" + REV_HASH_STR +
                        " stopped OK";

                    String dash = U.dash(ack.length());

                    log.info(NL + NL +
                        ">>> " + dash + NL +
                        ">>> " + ack + NL +
                        ">>> " + dash + NL +
                        (gridName == null ? "" : ">>> Grid name: " + gridName + NL) +
                        ">>> Grid uptime: " + X.timeSpan2HMSM(U.currentTimeMillis() - startTime) +
                        NL +
                        NL);
                }
                else {
                    String ack = "Ignite ver. " + VER_STR + '#' + BUILD_TSTAMP_STR + "-sha1:" + REV_HASH_STR +
                        " stopped with ERRORS";

                    String dash = U.dash(ack.length());

                    log.info(NL + NL +
                        ">>> " + ack + NL +
                        ">>> " + dash + NL +
                        (gridName == null ? "" : ">>> Grid name: " + gridName + NL) +
                        ">>> Grid uptime: " + X.timeSpan2HMSM(U.currentTimeMillis() - startTime) +
                        NL +
                        ">>> See log above for detailed error message." + NL +
                        ">>> Note that some errors during stop can prevent grid from" + NL +
                        ">>> maintaining correct topology since this node may have" + NL +
                        ">>> not exited grid properly." + NL +
                        NL);
                }

            try {
                U.onGridStop();
            }
            catch (InterruptedException ignored) {
                // Preserve interrupt status.
                Thread.currentThread().interrupt();
            }
        }
        else {
            // Proper notification.
            if (log.isDebugEnabled()) {
                if (gw.getState() == STOPPED)
                    log.debug("Grid is already stopped. Nothing to do.");
                else
                    log.debug("Grid is being stopped by another thread. Aborting this stop sequence " +
                        "allowing other thread to finish.");
            }
        }
    }

    /**
     * USED ONLY FOR TESTING.
     *
     * @param <K> Key type.
     * @param <V> Value type.
     * @return Internal cache instance.
     */
    /*@java.test.only*/
    public <K, V> GridCacheAdapter<K, V> internalCache() {
        return internalCache(null);
    }

    /**
     * USED ONLY FOR TESTING.
     *
     * @param name Cache name.
     * @param <K>  Key type.
     * @param <V>  Value type.
     * @return Internal cache instance.
     */
    /*@java.test.only*/
    public <K, V> GridCacheAdapter<K, V> internalCache(@Nullable String name) {
        return ctx.cache().internalCache(name);
    }

    /**
     * It's intended for use by internal marshalling implementation only.
     *
     * @return Kernal context.
     */
    @Override public GridKernalContext context() {
        return ctx;
    }

    /**
     * Prints all system properties in debug mode.
     */
    private void ackSystemProperties() {
        assert log != null;

        if (log.isDebugEnabled())
            for (Map.Entry<Object, Object> entry : snapshot().entrySet())
                log.debug("System property [" + entry.getKey() + '=' + entry.getValue() + ']');
    }

    /**
     * Prints all user attributes in info mode.
     */
    private void logNodeUserAttributes() {
        assert log != null;

        if (log.isInfoEnabled())
            for (Map.Entry<?, ?> attr : cfg.getUserAttributes().entrySet())
                log.info("Local node user attribute [" + attr.getKey() + '=' + attr.getValue() + ']');
    }

    /**
     * Prints all environment variables in debug mode.
     */
    private void ackEnvironmentVariables() {
        assert log != null;

        if (log.isDebugEnabled())
            for (Map.Entry<?, ?> envVar : System.getenv().entrySet())
                log.debug("Environment variable [" + envVar.getKey() + '=' + envVar.getValue() + ']');
    }

    /**
     * Acks daemon mode status.
     */
    private void ackDaemon() {
        assert log != null;

        if (log.isInfoEnabled())
            log.info("Daemon mode: " + (isDaemon() ? "on" : "off"));
    }

    /**
     *
     * @return {@code True} is this node is daemon.
     */
    private boolean isDaemon() {
        assert cfg != null;

        return cfg.isDaemon() || "true".equalsIgnoreCase(System.getProperty(IGNITE_DAEMON));
    }

    /**
     * Whether or not remote JMX management is enabled for this node. Remote JMX management is
     * enabled when the following system property is set:
     * <ul>
     *     <li>{@code com.sun.management.jmxremote}</li>
     * </ul>
     *
     * @return {@code True} if remote JMX management is enabled - {@code false} otherwise.
     */
    @Override public boolean isJmxRemoteEnabled() {
        return System.getProperty("com.sun.management.jmxremote") != null;
    }

    /**
     * Whether or not node restart is enabled. Node restart us supported when this node was started
     * with {@code bin/ignite.{sh|bat}} script using {@code -r} argument. Node can be
     * programmatically restarted using {@link Ignition#restart(boolean)}} method.
     *
     * @return {@code True} if restart mode is enabled, {@code false} otherwise.
     * @see Ignition#restart(boolean)
     */
    @Override public boolean isRestartEnabled() {
        return System.getProperty(IGNITE_SUCCESS_FILE) != null;
    }

    /**
     * Prints all configuration properties in info mode and SPIs in debug mode.
     */
    private void ackSpis() {
        assert log != null;

        if (log.isDebugEnabled()) {
            log.debug("+-------------+");
            log.debug("START SPI LIST:");
            log.debug("+-------------+");
            log.debug("Grid checkpoint SPI     : " + Arrays.toString(cfg.getCheckpointSpi()));
            log.debug("Grid collision SPI      : " + cfg.getCollisionSpi());
            log.debug("Grid communication SPI  : " + cfg.getCommunicationSpi());
            log.debug("Grid deployment SPI     : " + cfg.getDeploymentSpi());
            log.debug("Grid discovery SPI      : " + cfg.getDiscoverySpi());
            log.debug("Grid event storage SPI  : " + cfg.getEventStorageSpi());
            log.debug("Grid failover SPI       : " + Arrays.toString(cfg.getFailoverSpi()));
            log.debug("Grid load balancing SPI : " + Arrays.toString(cfg.getLoadBalancingSpi()));
        }
    }

    /**
     *
     */
    private void ackRebalanceConfiguration() throws IgniteCheckedException {
        if (cfg.getSystemThreadPoolSize() <= cfg.getRebalanceThreadPoolSize())
            throw new IgniteCheckedException("Rebalance thread pool size exceed or equals System thread pool size. " +
                "Change IgniteConfiguration.rebalanceThreadPoolSize property before next start.");

        if (cfg.getRebalanceThreadPoolSize() < 1)
            throw new IgniteCheckedException("Rebalance thread pool size minimal allowed value is 1. " +
                "Change IgniteConfiguration.rebalanceThreadPoolSize property before next start.");

        for (CacheConfiguration ccfg : cfg.getCacheConfiguration()) {
            if (ccfg.getRebalanceBatchesPrefetchCount() < 1)
                throw new IgniteCheckedException("Rebalance batches prefetch count minimal allowed value is 1. " +
                    "Change CacheConfiguration.rebalanceBatchesPrefetchCount property before next start. " +
                    "[cache=" + ccfg.getName() + "]");
        }
    }

    /**
     *
     */
    private void ackCacheConfiguration() {
        CacheConfiguration[] cacheCfgs = cfg.getCacheConfiguration();

        if (cacheCfgs == null || cacheCfgs.length == 0)
            U.warn(log, "Cache is not configured - in-memory data grid is off.");
        else {
            SB sb = new SB();

            for (CacheConfiguration c : cacheCfgs) {
                String name = U.maskName(c.getName());

                sb.a("'").a(name).a("', ");
            }

            String names = sb.toString();

            U.log(log, "Configured caches [" + names.substring(0, names.length() - 2) + ']');
        }
    }

    /**
     *
     */
    private void ackP2pConfiguration() {
        assert cfg != null;

        if (cfg.isPeerClassLoadingEnabled())
            U.warn(
                log,
                "Peer class loading is enabled (disable it in production for performance and " +
                    "deployment consistency reasons)",
                "Peer class loading is enabled (disable it for better performance)"
            );
    }

    /**
     * Prints security status.
     */
    private void ackSecurity() {
        assert log != null;

        U.quietAndInfo(log, "Security status [authentication=" + onOff(ctx.security().enabled())
            + ", tls/ssl=" + onOff(ctx.config().getSslContextFactory() != null) + ']');
    }

    /**
     * Prints out VM arguments and IGNITE_HOME in info mode.
     *
     * @param rtBean Java runtime bean.
     */
    private void ackVmArguments(RuntimeMXBean rtBean) {
        assert log != null;

        // Ack IGNITE_HOME and VM arguments.
        if (log.isInfoEnabled()) {
            log.info("IGNITE_HOME=" + cfg.getIgniteHome());
            log.info("VM arguments: " + rtBean.getInputArguments());
        }
    }

    /**
     * Prints out class paths in debug mode.
     *
     * @param rtBean Java runtime bean.
     */
    private void ackClassPaths(RuntimeMXBean rtBean) {
        assert log != null;

        // Ack all class paths.
        if (log.isDebugEnabled()) {
            log.debug("Boot class path: " + rtBean.getBootClassPath());
            log.debug("Class path: " + rtBean.getClassPath());
            log.debug("Library path: " + rtBean.getLibraryPath());
        }
    }

    /**
     * @param cfg Grid configuration.
     * @return Components provided in configuration which can implement {@link LifecycleAware} interface.
     */
    private Iterable<Object> lifecycleAwares(IgniteConfiguration cfg) {
        Collection<Object> objs = new ArrayList<>();

        if (cfg.getLifecycleBeans() != null)
            Collections.addAll(objs, cfg.getLifecycleBeans());

        if (cfg.getSegmentationResolvers() != null)
            Collections.addAll(objs, cfg.getSegmentationResolvers());

        if (cfg.getConnectorConfiguration() != null) {
            objs.add(cfg.getConnectorConfiguration().getMessageInterceptor());
            objs.add(cfg.getConnectorConfiguration().getSslContextFactory());
        }

        objs.add(cfg.getMarshaller());
        objs.add(cfg.getGridLogger());
        objs.add(cfg.getMBeanServer());

        return objs;
    }

    /** {@inheritDoc} */
    @Override public IgniteConfiguration configuration() {
        return cfg;
    }

    /** {@inheritDoc} */
    @Override public IgniteLogger log() {
        return cfg.getGridLogger();
    }

    /** {@inheritDoc} */
    @Override public boolean removeCheckpoint(String key) {
        A.notNull(key, "key");

        guard();

        try {
            return ctx.checkpoint().removeCheckpoint(key);
        }
        finally {
            unguard();
        }
    }

    /** {@inheritDoc} */
    @Override public boolean pingNode(String nodeId) {
        A.notNull(nodeId, "nodeId");

        return cluster().pingNode(UUID.fromString(nodeId));
    }

    /** {@inheritDoc} */
    @Override public void undeployTaskFromGrid(String taskName) throws JMException {
        A.notNull(taskName, "taskName");

        try {
            compute().undeployTask(taskName);
        }
        catch (IgniteException e) {
            throw U.jmException(e);
        }
    }

    /** {@inheritDoc} */
    @SuppressWarnings("unchecked")
    @Override public String executeTask(String taskName, String arg) throws JMException {
        try {
            return compute().execute(taskName, arg);
        }
        catch (IgniteException e) {
            throw U.jmException(e);
        }
    }

    /** {@inheritDoc} */
    @Override public boolean pingNodeByAddress(String host) {
        guard();

        try {
            for (ClusterNode n : cluster().nodes())
                if (n.addresses().contains(host))
                    return ctx.discovery().pingNode(n.id());

            return false;
        }
        catch (IgniteCheckedException e) {
            throw U.convertException(e);
        }
        finally {
            unguard();
        }
    }

    /** {@inheritDoc} */
    @Override public boolean eventUserRecordable(int type) {
        guard();

        try {
            return ctx.event().isUserRecordable(type);
        }
        finally {
            unguard();
        }
    }

    /** {@inheritDoc} */
    @Override public boolean allEventsUserRecordable(int[] types) {
        A.notNull(types, "types");

        guard();

        try {
            return ctx.event().isAllUserRecordable(types);
        }
        finally {
            unguard();
        }
    }

    /** {@inheritDoc} */
    @Override public IgniteTransactions transactions() {
        guard();

        try {
            return ctx.cache().transactions();
        }
        finally {
            unguard();
        }
    }

    /**
     * @param name Cache name.
     * @return Cache.
     */
    public <K, V> IgniteInternalCache<K, V> getCache(@Nullable String name) {
        guard();

        try {
            return ctx.cache().publicCache(name);
        }
        finally {
            unguard();
        }
    }

    /** {@inheritDoc} */
    @Override public <K, V> IgniteCache<K, V> cache(@Nullable String name) {
        guard();

        try {
            return ctx.cache().publicJCache(name, false, true);
        }
        catch (IgniteCheckedException e) {
            throw CU.convertToCacheException(e);
        }
        finally {
            unguard();
        }
    }

    /** {@inheritDoc} */
    @Override public <K, V> IgniteCache<K, V> createCache(CacheConfiguration<K, V> cacheCfg) {
        A.notNull(cacheCfg, "cacheCfg");

        guard();

        try {
            ctx.cache().dynamicStartCache(cacheCfg,
                cacheCfg.getName(),
                null,
                true,
                true,
                true).get();

            return ctx.cache().publicJCache(cacheCfg.getName());
        }
        catch (IgniteCheckedException e) {
            throw CU.convertToCacheException(e);
        }
        finally {
            unguard();
        }
    }

    /** {@inheritDoc} */
    @Override public <K, V> IgniteCache<K, V> createCache(String cacheName) {
        guard();

        try {
            ctx.cache().createFromTemplate(cacheName).get();

            return ctx.cache().publicJCache(cacheName);
        }
        catch (IgniteCheckedException e) {
            throw CU.convertToCacheException(e);
        }
        finally {
            unguard();
        }
    }

    /** {@inheritDoc} */
    @Override public <K, V> IgniteCache<K, V> getOrCreateCache(CacheConfiguration<K, V> cacheCfg) {
        A.notNull(cacheCfg, "cacheCfg");

        guard();

        try {
            if (ctx.cache().cache(cacheCfg.getName()) == null) {
                ctx.cache().dynamicStartCache(cacheCfg,
                    cacheCfg.getName(),
                    null,
                    false,
                    true,
                    true).get();
            }

            return ctx.cache().publicJCache(cacheCfg.getName());
        }
        catch (IgniteCheckedException e) {
            throw CU.convertToCacheException(e);
        }
        finally {
            unguard();
        }
    }

    /** {@inheritDoc} */
    @Override public <K, V> IgniteCache<K, V> createCache(
        CacheConfiguration<K, V> cacheCfg,
        NearCacheConfiguration<K, V> nearCfg
    ) {
        A.notNull(cacheCfg, "cacheCfg");
        A.notNull(nearCfg, "nearCfg");

        guard();

        try {
            ctx.cache().dynamicStartCache(cacheCfg,
                cacheCfg.getName(),
                nearCfg,
                true,
                true,
                true).get();

            return ctx.cache().publicJCache(cacheCfg.getName());
        }
        catch (IgniteCheckedException e) {
            throw CU.convertToCacheException(e);
        }
        finally {
            unguard();
        }
    }

    /** {@inheritDoc} */
    @Override public <K, V> IgniteCache<K, V> getOrCreateCache(CacheConfiguration<K, V> cacheCfg,
        NearCacheConfiguration<K, V> nearCfg) {
        A.notNull(cacheCfg, "cacheCfg");
        A.notNull(nearCfg, "nearCfg");

        guard();

        try {
            IgniteInternalCache<Object, Object> cache = ctx.cache().cache(cacheCfg.getName());

            if (cache == null) {
                ctx.cache().dynamicStartCache(cacheCfg,
                    cacheCfg.getName(),
                    nearCfg,
                    false,
                    true,
                    true).get();
            }
            else {
                if (cache.configuration().getNearConfiguration() == null) {
                    ctx.cache().dynamicStartCache(cacheCfg,
                        cacheCfg.getName(),
                        nearCfg,
                        false,
                        true,
                        true).get();
                }
            }

            return ctx.cache().publicJCache(cacheCfg.getName());
        }
        catch (IgniteCheckedException e) {
            throw CU.convertToCacheException(e);
        }
        finally {
            unguard();
        }
    }

    /** {@inheritDoc} */
    @Override public <K, V> IgniteCache<K, V> createNearCache(String cacheName, NearCacheConfiguration<K, V> nearCfg) {
        A.notNull(nearCfg, "nearCfg");

        guard();

        try {
            ctx.cache().dynamicStartCache(null,
                cacheName,
                nearCfg,
                true,
                true,
                true).get();

            IgniteCacheProxy<K, V> cache = ctx.cache().publicJCache(cacheName);

            checkNearCacheStarted(cache);

            return cache;
        }
        catch (IgniteCheckedException e) {
            throw CU.convertToCacheException(e);
        }
        finally {
            unguard();
        }
    }

    /** {@inheritDoc} */
    @Override public <K, V> IgniteCache<K, V> getOrCreateNearCache(@Nullable String cacheName,
        NearCacheConfiguration<K, V> nearCfg) {
        A.notNull(nearCfg, "nearCfg");

        guard();

        try {
            IgniteInternalCache<Object, Object> internalCache = ctx.cache().cache(cacheName);

            if (internalCache == null) {
                ctx.cache().dynamicStartCache(null,
                    cacheName,
                    nearCfg,
                    false,
                    true,
                    true).get();
            }
            else {
                if (internalCache.configuration().getNearConfiguration() == null) {
                    ctx.cache().dynamicStartCache(null,
                        cacheName,
                        nearCfg,
                        false,
                        true,
                        true).get();
                }
            }

            IgniteCacheProxy<K, V> cache = ctx.cache().publicJCache(cacheName);

            checkNearCacheStarted(cache);

            return cache;
        }
        catch (IgniteCheckedException e) {
            throw CU.convertToCacheException(e);
        }
        finally {
            unguard();
        }
    }

    /**
     * @param cache Cache.
     * @throws IgniteCheckedException If cache without near cache was already started.
     */
    private void checkNearCacheStarted(IgniteCacheProxy<?, ?> cache) throws IgniteCheckedException {
        if (!cache.context().isNear())
            throw new IgniteCheckedException("Failed to start near cache " +
                "(a cache with the same name without near cache is already started)");
    }

    /** {@inheritDoc} */
    @Override public void destroyCache(String cacheName) {
        IgniteInternalFuture stopFut = destroyCacheAsync(cacheName, true);

        try {
            stopFut.get();
        }
        catch (IgniteCheckedException e) {
            throw CU.convertToCacheException(e);
        }
    }

    /**
     * @param cacheName Cache name.
     * @param checkThreadTx If {@code true} checks that current thread does not have active transactions.
     * @return Ignite future.
     */
    public IgniteInternalFuture<?> destroyCacheAsync(String cacheName, boolean checkThreadTx) {
        guard();

        try {
            return ctx.cache().dynamicDestroyCache(cacheName, checkThreadTx);
        }
        finally {
            unguard();
        }
    }

    /** {@inheritDoc} */
    @Override public <K, V> IgniteCache<K, V> getOrCreateCache(String cacheName) {
        guard();

        try {
            if (ctx.cache().cache(cacheName) == null)
                ctx.cache().getOrCreateFromTemplate(cacheName, true).get();

            return ctx.cache().publicJCache(cacheName);
        }
        catch (IgniteCheckedException e) {
            throw CU.convertToCacheException(e);
        }
        finally {
            unguard();
        }
    }

    /**
     * @param cacheName Cache name.
     * @param checkThreadTx If {@code true} checks that current thread does not have active transactions.
     * @return Future that will be completed when cache is deployed.
     */
    public IgniteInternalFuture<?> getOrCreateCacheAsync(String cacheName, boolean checkThreadTx) {
        guard();

        try {
            if (ctx.cache().cache(cacheName) == null)
                return ctx.cache().getOrCreateFromTemplate(cacheName, checkThreadTx);

            return new GridFinishedFuture<>();
        }
        finally {
            unguard();
        }
    }

    /** {@inheritDoc} */
    @Override public <K, V> void addCacheConfiguration(CacheConfiguration<K, V> cacheCfg) {
        A.notNull(cacheCfg, "cacheCfg");

        guard();

        try {
            ctx.cache().addCacheConfiguration(cacheCfg);
        }
        catch (IgniteCheckedException e) {
            throw CU.convertToCacheException(e);
        }
        finally {
            unguard();
        }
    }

    /**
     * @return Public caches.
     */
    public Collection<IgniteCacheProxy<?, ?>> caches() {
        guard();

        try {
            return ctx.cache().publicCaches();
        }
        finally {
            unguard();
        }
    }

    /** {@inheritDoc} */
    @Override public Collection<String> cacheNames() {
        guard();

        try {
            return ctx.cache().publicCacheNames();
        }
        finally {
            unguard();
        }
    }

    /** {@inheritDoc} */
    @Override public <K extends GridCacheUtilityKey, V> IgniteInternalCache<K, V> utilityCache() {
        guard();

        try {
            return ctx.cache().utilityCache();
        }
        finally {
            unguard();
        }
    }

    /** {@inheritDoc} */
    @Override public <K, V> IgniteInternalCache<K, V> cachex(@Nullable String name) {
        guard();

        try {
            return ctx.cache().cache(name);
        }
        finally {
            unguard();
        }
    }

    /** {@inheritDoc} */
    @Override public <K, V> IgniteInternalCache<K, V> cachex() {
        guard();

        try {
            return ctx.cache().cache();
        }
        finally {
            unguard();
        }
    }

    /** {@inheritDoc} */
    @Override public Collection<IgniteInternalCache<?, ?>> cachesx(
        IgnitePredicate<? super IgniteInternalCache<?, ?>>[] p) {
        guard();

        try {
            return F.retain(ctx.cache().caches(), true, p);
        }
        finally {
            unguard();
        }
    }

    /** {@inheritDoc} */
    @Override public <K, V> IgniteDataStreamer<K, V> dataStreamer(@Nullable String cacheName) {
        guard();

        try {
            return ctx.<K, V>dataStream().dataStreamer(cacheName);
        }
        finally {
            unguard();
        }
    }

    /** {@inheritDoc} */
    @Override public IgniteFileSystem fileSystem(String name) {
        guard();

        try {
            IgniteFileSystem fs = ctx.igfs().igfs(name);

            if (fs == null)
                throw new IllegalArgumentException("IGFS is not configured: " + name);

            return fs;
        }
        finally {
            unguard();
        }
    }

    /** {@inheritDoc} */
    @Nullable @Override public IgniteFileSystem igfsx(@Nullable String name) {
        guard();

        try {
            return ctx.igfs().igfs(name);
        }
        finally {
            unguard();
        }
    }

    /** {@inheritDoc} */
    @Override public Collection<IgniteFileSystem> fileSystems() {
        guard();

        try {
            return ctx.igfs().igfss();
        }
        finally {
            unguard();
        }
    }

    /** {@inheritDoc} */
    @Override public Hadoop hadoop() {
        guard();

        try {
            return ctx.hadoop().hadoop();
        }
        finally {
            unguard();
        }
    }

    /** {@inheritDoc} */
    @Override public <T extends IgnitePlugin> T plugin(String name) throws PluginNotFoundException {
        guard();

        try {
            return (T)ctx.pluginProvider(name).plugin();
        }
        finally {
            unguard();
        }
    }

    /** {@inheritDoc} */
    @Override public IgniteBinary binary() {
        IgniteCacheObjectProcessor objProc = ctx.cacheObjects();

        return objProc.binary();
    }

    /** {@inheritDoc} */
    @Override public IgniteProductVersion version() {
        return VER;
    }

    /** {@inheritDoc} */
    @Override public String latestVersion() {
        ctx.gateway().readLock();

        try {
            return ctx.cluster().latestVersion();
        }
        finally {
            ctx.gateway().readUnlock();
        }
    }

    /** {@inheritDoc} */
    @Override public IgniteScheduler scheduler() {
        return scheduler;
    }

    /** {@inheritDoc} */
    @Override public void close() throws IgniteException {
        Ignition.stop(gridName, true);
    }

    /** {@inheritDoc} */
    @Override public <K> Affinity<K> affinity(String cacheName) {
        GridCacheAdapter<K, ?> cache = ctx.cache().internalCache(cacheName);

        if (cache != null)
            return cache.affinity();

        return ctx.affinity().affinityProxy(cacheName);
    }

    /** {@inheritDoc} */
<<<<<<< HEAD
=======
    @Override public BackupFuture makeBackupAsync(Collection<String> cacheNames) {
        try {
            return ctx.cache().startBackup(cacheNames);
        }
        catch (IgniteCheckedException e) {
            throw new IgniteException(e);
        }
    }

    /** {@inheritDoc} */
    @Override public boolean active() {
        guard();

        try {
            return context().cache().globalState() == CacheState.ACTIVE;
        }
        finally {
            unguard();
        }
    }

    /** {@inheritDoc} */
    @Override public void active(boolean active) {
        guard();

        try {
            context().cache().changeGlobalState(active ? CacheState.ACTIVE : CacheState.INACTIVE).get();
        }
        catch (IgniteCheckedException e) {
            throw U.convertException(e);
        }
        finally {
            unguard();
        }
    }

    /** {@inheritDoc} */
>>>>>>> 9cfc1dd1
    @Nullable @Override public IgniteAtomicSequence atomicSequence(String name, long initVal, boolean create) {
        guard();

        try {
            return ctx.dataStructures().sequence(name, initVal, create);
        }
        catch (IgniteCheckedException e) {
            throw U.convertException(e);
        }
        finally {
            unguard();
        }
    }

    /** {@inheritDoc} */
    @Nullable @Override public IgniteAtomicLong atomicLong(String name, long initVal, boolean create) {
        guard();

        try {
            return ctx.dataStructures().atomicLong(name, initVal, create);
        }
        catch (IgniteCheckedException e) {
            throw U.convertException(e);
        }
        finally {
            unguard();
        }
    }

    /** {@inheritDoc} */
    @Nullable @Override public <T> IgniteAtomicReference<T> atomicReference(
        String name,
        @Nullable T initVal,
<<<<<<< HEAD
        boolean create) {
=======
        boolean create
    ) {
>>>>>>> 9cfc1dd1
        guard();

        try {
            return ctx.dataStructures().atomicReference(name, initVal, create);
        }
        catch (IgniteCheckedException e) {
            throw U.convertException(e);
        }
        finally {
            unguard();
        }
    }

    /** {@inheritDoc} */
    @Nullable @Override public <T, S> IgniteAtomicStamped<T, S> atomicStamped(String name,
        @Nullable T initVal,
        @Nullable S initStamp,
        boolean create) {
        guard();

        try {
            return ctx.dataStructures().atomicStamped(name, initVal, initStamp, create);
        }
        catch (IgniteCheckedException e) {
            throw U.convertException(e);
        }
        finally {
            unguard();
        }
    }

    /** {@inheritDoc} */
    @Nullable @Override public IgniteCountDownLatch countDownLatch(String name,
        int cnt,
        boolean autoDel,
        boolean create) {
        guard();

        try {
            return ctx.dataStructures().countDownLatch(name, cnt, autoDel, create);
        }
        catch (IgniteCheckedException e) {
            throw U.convertException(e);
        }
        finally {
            unguard();
        }
    }

    /** {@inheritDoc} */
    @Nullable @Override public IgniteSemaphore semaphore(
        String name,
        int cnt,
        boolean failoverSafe,
        boolean create
    ) {
        guard();

        try {
            return ctx.dataStructures().semaphore(name, cnt, failoverSafe, create);
        }
        catch (IgniteCheckedException e) {
            throw U.convertException(e);
        }
        finally {
            unguard();
        }
    }

    /** {@inheritDoc} */
    @Nullable @Override public IgniteLock reentrantLock(
        String name,
        boolean failoverSafe,
        boolean fair,
        boolean create
    ) {
        guard();

        try {
            return ctx.dataStructures().reentrantLock(name, failoverSafe, fair, create);
        }
        catch (IgniteCheckedException e) {
            throw U.convertException(e);
        }
        finally {
            unguard();
        }
    }

    /** {@inheritDoc} */
    @Nullable @Override public <T> IgniteQueue<T> queue(String name,
        int cap,
        CollectionConfiguration cfg) {
        guard();

        try {
            return ctx.dataStructures().queue(name, cap, cfg);
        }
        catch (IgniteCheckedException e) {
            throw U.convertException(e);
        }
        finally {
            unguard();
        }
    }

    /** {@inheritDoc} */
    @Nullable @Override public <T> IgniteSet<T> set(String name,
        CollectionConfiguration cfg) {
        guard();

        try {
            return ctx.dataStructures().set(name, cfg);
        }
        catch (IgniteCheckedException e) {
            throw U.convertException(e);
        }
        finally {
            unguard();
        }
    }

    /**
     * <tt>ctx.gateway().readLock()</tt>
     */
    private void guard() {
        assert ctx != null;

        ctx.gateway().readLock();
    }

    /**
     * <tt>ctx.gateway().readUnlock()</tt>
     */
    private void unguard() {
        assert ctx != null;

        ctx.gateway().readUnlock();
    }

    /**
     *
     */
    public void onDisconnected() {
        Throwable err = null;

        GridFutureAdapter<?> reconnectFut = ctx.gateway().onDisconnected();

        if (reconnectFut == null) {
            assert ctx.gateway().getState() != STARTED : ctx.gateway().getState();

            return;
        }

        IgniteFuture<?> userFut = new IgniteFutureImpl<>(reconnectFut);

        ctx.cluster().get().clientReconnectFuture(userFut);

        ctx.disconnected(true);

        List<GridComponent> comps = ctx.components();

        for (ListIterator<GridComponent> it = comps.listIterator(comps.size()); it.hasPrevious(); ) {
            GridComponent comp = it.previous();

            try {
                if (!skipDaemon(comp))
                    comp.onDisconnected(userFut);
            }
            catch (IgniteCheckedException e) {
                err = e;
            }
            catch (Throwable e) {
                err = e;

                if (e instanceof Error)
                    throw e;
            }
        }

        for (GridCacheContext cctx : ctx.cache().context().cacheContexts()) {
            cctx.gate().writeLock();

            cctx.gate().writeUnlock();
        }

        ctx.gateway().writeLock();

        ctx.gateway().writeUnlock();

        if (err != null) {
            reconnectFut.onDone(err);

            U.error(log, "Failed to reconnect, will stop node", err);

            close();
        }
    }

    /**
     * @param clusterRestarted {@code True} if all cluster nodes restarted while client was disconnected.
     */
    @SuppressWarnings("unchecked")
    public void onReconnected(final boolean clusterRestarted) {
        Throwable err = null;

        try {
            ctx.disconnected(false);

            GridCompoundFuture<?, ?> reconnectFut = new GridCompoundFuture<>();

            for (GridComponent comp : ctx.components()) {
                IgniteInternalFuture<?> fut = comp.onReconnected(clusterRestarted);

                if (fut != null)
                    reconnectFut.add((IgniteInternalFuture)fut);
            }

            reconnectFut.add((IgniteInternalFuture)ctx.cache().context().exchange().reconnectExchangeFuture());

            reconnectFut.markInitialized();

            reconnectFut.listen(new CI1<IgniteInternalFuture<?>>() {
                @Override public void apply(IgniteInternalFuture<?> fut) {
                    try {
                        fut.get();

                        ctx.gateway().onReconnected();
                    }
                    catch (IgniteCheckedException e) {
                        U.error(log, "Failed to reconnect, will stop node", e);

                        close();
                    }
                }
            });
        }
        catch (IgniteCheckedException e) {
            err = e;
        }
        catch (Throwable e) {
            err = e;

            if (e instanceof Error)
                throw e;
        }

        if (err != null) {
            U.error(log, "Failed to reconnect, will stop node", err);

            close();
        }
    }

    /**
     * Creates optional component.
     *
     * @param cls Component interface.
     * @param ctx Kernal context.
     * @return Created component.
     * @throws IgniteCheckedException If failed to create component.
     */
    private static <T extends GridComponent> T createComponent(Class<T> cls, GridKernalContext ctx)
        throws IgniteCheckedException {
        assert cls.isInterface() : cls;

        T comp = ctx.plugins().createComponent(cls);

        if (comp != null)
            return comp;

        if (cls.equals(IgniteCacheObjectProcessor.class))
            return (T)new CacheObjectBinaryProcessorImpl(ctx);

        if (cls.equals(DiscoveryNodeValidationProcessor.class))
            return (T)new OsDiscoveryNodeValidationProcessor(ctx);

        Class<T> implCls = null;

        try {
            String clsName;

            // Handle special case for PlatformProcessor
            if (cls.equals(PlatformProcessor.class))
                clsName = ctx.config().getPlatformConfiguration() == null ?
                    PlatformNoopProcessor.class.getName() : cls.getName() + "Impl";
            else
                clsName = componentClassName(cls);

            implCls = (Class<T>)Class.forName(clsName);
        }
        catch (ClassNotFoundException ignore) {
            // No-op.
        }

        if (implCls == null)
            throw new IgniteCheckedException("Failed to find component implementation: " + cls.getName());

        if (!cls.isAssignableFrom(implCls))
            throw new IgniteCheckedException("Component implementation does not implement component interface " +
                "[component=" + cls.getName() + ", implementation=" + implCls.getName() + ']');

        Constructor<T> constructor;

        try {
            constructor = implCls.getConstructor(GridKernalContext.class);
        }
        catch (NoSuchMethodException e) {
            throw new IgniteCheckedException("Component does not have expected constructor: " + implCls.getName(), e);
        }

        try {
            return constructor.newInstance(ctx);
        }
        catch (ReflectiveOperationException e) {
            throw new IgniteCheckedException("Failed to create component [component=" + cls.getName() +
                ", implementation=" + implCls.getName() + ']', e);
        }
    }

    /**
     * @param cls Component interface.
     * @return Name of component implementation class for open source edition.
     */
    private static String componentClassName(Class<?> cls) {
        return cls.getPackage().getName() + ".os." + cls.getSimpleName().replace("Grid", "GridOs");
    }

    /** {@inheritDoc} */
    @Override public void readExternal(ObjectInput in) throws IOException, ClassNotFoundException {
        gridName = U.readString(in);
    }

    /** {@inheritDoc} */
    @Override public void writeExternal(ObjectOutput out) throws IOException {
        U.writeString(out, gridName);
    }

    /**
     * @return IgniteKernal instance.
     *
     * @throws ObjectStreamException If failed.
     */
    protected Object readResolve() throws ObjectStreamException {
        try {
            return IgnitionEx.localIgnite();
        }
        catch (IllegalStateException e) {
            throw U.withCause(new InvalidObjectException(e.getMessage()), e);
        }
    }

    /**
     * @param comp Grid component.
     * @return {@code true} if node running in daemon mode and component marked by {@code SkipDaemon} annotation.
     */
    private boolean skipDaemon(GridComponent comp) {
        return ctx.isDaemon() && U.hasAnnotation(comp.getClass(), SkipDaemon.class);
    }

    /** {@inheritDoc} */
    public void dumpDebugInfo() {
        try {
            GridKernalContextImpl ctx = this.ctx;

            GridDiscoveryManager discoMrg = ctx != null ? ctx.discovery() : null;

            ClusterNode locNode = discoMrg != null ? discoMrg.localNode() : null;

            if (ctx != null && discoMrg != null && locNode != null) {
                boolean client = ctx.clientNode();

                UUID routerId = locNode instanceof TcpDiscoveryNode ? ((TcpDiscoveryNode)locNode).clientRouterNodeId() : null;

                U.warn(log, "Dumping debug info for node [id=" + locNode.id() +
                    ", name=" + ctx.gridName() +
                    ", order=" + locNode.order() +
                    ", topVer=" + discoMrg.topologyVersion() +
                    ", client=" + client +
                    (client && routerId != null ? ", routerId=" + routerId : "") + ']');

                ctx.cache().context().exchange().dumpDebugInfo();
            }
            else
                U.warn(log, "Dumping debug info for node, context is not initialized [name=" + gridName + ']');
        }
        catch (Exception e) {
            U.error(log, "Failed to dump debug info for node: " + e, e);
        }
    }

    /** {@inheritDoc} */
    @Override public String toString() {
        return S.toString(IgniteKernal.class, this);
    }
}<|MERGE_RESOLUTION|>--- conflicted
+++ resolved
@@ -2978,18 +2978,6 @@
     }
 
     /** {@inheritDoc} */
-<<<<<<< HEAD
-=======
-    @Override public BackupFuture makeBackupAsync(Collection<String> cacheNames) {
-        try {
-            return ctx.cache().startBackup(cacheNames);
-        }
-        catch (IgniteCheckedException e) {
-            throw new IgniteException(e);
-        }
-    }
-
-    /** {@inheritDoc} */
     @Override public boolean active() {
         guard();
 
@@ -3017,7 +3005,6 @@
     }
 
     /** {@inheritDoc} */
->>>>>>> 9cfc1dd1
     @Nullable @Override public IgniteAtomicSequence atomicSequence(String name, long initVal, boolean create) {
         guard();
 
@@ -3051,12 +3038,8 @@
     @Nullable @Override public <T> IgniteAtomicReference<T> atomicReference(
         String name,
         @Nullable T initVal,
-<<<<<<< HEAD
-        boolean create) {
-=======
         boolean create
     ) {
->>>>>>> 9cfc1dd1
         guard();
 
         try {
