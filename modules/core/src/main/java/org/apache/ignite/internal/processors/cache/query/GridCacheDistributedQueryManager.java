--- conflicted
+++ resolved
@@ -196,12 +196,7 @@
      * @return Query info.
      */
     @Nullable private GridCacheQueryInfo distributedQueryInfo(UUID sndId, GridCacheQueryRequest req) {
-<<<<<<< HEAD
-        IgnitePredicate<Cache.Entry<Object, Object>> prjPred = req.projectionFilter() == null ?
-            F.<Cache.Entry<Object, Object>>alwaysTrue() : req.projectionFilter();
-=======
         CacheEntryPredicate prjPred = req.projectionFilter();
->>>>>>> bf2b5ac2
 
         IgniteReducer<Object, Object> rdc = req.reducer();
         IgniteClosure<Object, Object> trans = req.transformer();
