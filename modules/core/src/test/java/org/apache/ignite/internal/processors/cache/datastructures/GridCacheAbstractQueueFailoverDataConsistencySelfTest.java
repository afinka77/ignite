/*
 * Licensed to the Apache Software Foundation (ASF) under one or more
 * contributor license agreements.  See the NOTICE file distributed with
 * this work for additional information regarding copyright ownership.
 * The ASF licenses this file to You under the Apache License, Version 2.0
 * (the "License"); you may not use this file except in compliance with
 * the License.  You may obtain a copy of the License at
 *
 *      http://www.apache.org/licenses/LICENSE-2.0
 *
 * Unless required by applicable law or agreed to in writing, software
 * distributed under the License is distributed on an "AS IS" BASIS,
 * WITHOUT WARRANTIES OR CONDITIONS OF ANY KIND, either express or implied.
 * See the License for the specific language governing permissions and
 * limitations under the License.
 */

package org.apache.ignite.internal.processors.cache.datastructures;

import org.apache.ignite.*;
import org.apache.ignite.cache.*;
import org.apache.ignite.configuration.*;
import org.apache.ignite.internal.*;
import org.apache.ignite.internal.processors.cache.*;
<<<<<<< HEAD
import org.apache.ignite.internal.processors.datastructures.*;
import org.apache.ignite.lang.*;
=======
>>>>>>> 30de9162
import org.apache.ignite.internal.util.typedef.internal.*;
import org.apache.ignite.testframework.*;

import java.util.*;
import java.util.concurrent.*;
import java.util.concurrent.atomic.*;

import static org.apache.ignite.cache.CacheAtomicityMode.*;
import static org.apache.ignite.cache.CacheMode.*;

/**
 * Queue failover test.
 */
public abstract class GridCacheAbstractQueueFailoverDataConsistencySelfTest extends IgniteCollectionAbstractTest {
    /** */
    private static final String QUEUE_NAME = "FailoverQueueTest";

    /** {@inheritDoc} */
    @Override protected int gridCount() {
        return 4;
    }

    /** {@inheritDoc} */
    @Override protected void beforeTestsStarted() throws Exception {
        // No-op.
    }

    /** {@inheritDoc} */
    @Override protected void afterTestsStopped() throws Exception {
        // No-op.
    }

    /** {@inheritDoc} */
    @Override protected void beforeTest() throws Exception {
        startGrids(gridCount());
    }

    /** {@inheritDoc} */
    @Override protected void afterTest() throws Exception {
        stopAllGrids();
    }

    /** {@inheritDoc} */
    @Override protected long getTestTimeout() {
        return 5 * 60_000;
    }

    /** {@inheritDoc} */
    @Override protected IgniteConfiguration getConfiguration(String gridName) throws Exception {
        IgniteConfiguration cfg = super.getConfiguration(gridName);

        cfg.setMetricsLogFrequency(0);

        return cfg;
    }

    /** {@inheritDoc} */
    @Override protected CacheMode collectionCacheMode() {
        return PARTITIONED;
    }

    /** {@inheritDoc} */
    @Override protected IgniteCollectionConfiguration collectionConfiguration() {
        IgniteCollectionConfiguration colCfg = super.collectionConfiguration();

        colCfg.setBackups(1);

        return colCfg;
    }

    /**
     * @throws Exception If failed.
     */
    public void testAddFailover() throws Exception {
        testAddFailover(false);
    }

    /**
     * @throws Exception If failed.
     */
    public void testAddFailoverCollocated() throws Exception {
        testAddFailover(true);
    }

    /**
     * @param collocated Collocation flag.
     * @throws Exception If failed.
     */
    private void testAddFailover(boolean collocated) throws Exception {
        IgniteCollectionConfiguration colCfg = collectionConfiguration();

        colCfg.setCollocated(collocated);

        IgniteQueue<Integer> queue = grid(0).queue(QUEUE_NAME, colCfg, 0,true);

        assertNotNull(queue);
        assertEquals(0, queue.size());

        int primaryNode = primaryQueueNode(queue);

        int testNodeIdx = -1;

        for (int i = 0; i < gridCount(); i++) {
            if (i != primaryNode)
                testNodeIdx = i;
        }

        log.info("Test node: " + testNodeIdx) ;
        log.info("Header primary node: " + primaryNode) ;

        queue = grid(testNodeIdx).queue(QUEUE_NAME, null, 0, false);

        assertNotNull(queue);

        testAddFailover(queue, Arrays.asList(primaryNode)); // Kill queue header's primary node .

        List<Integer> killIdxs = new ArrayList<>();

        for (int i = 0; i < gridCount(); i++) {
            if (i != testNodeIdx)
                killIdxs.add(i);
        }

        testAddFailover(queue, killIdxs); // Kill random node.
    }

    /**
     * @param queue Queue.
     * @param killIdxs Indexes of nodes to kill.
     * @throws Exception If failed.
     */
    private void testAddFailover(IgniteQueue<Integer> queue, final List<Integer> killIdxs) throws Exception {
        assert !killIdxs.isEmpty();

        final AtomicBoolean stop = new AtomicBoolean();

        IgniteInternalFuture<?> fut = startNodeKiller(stop, new AtomicInteger(), killIdxs);

        final int ITEMS = (collectionCacheAtomicityMode() == ATOMIC) ? 10_000 : 3000;

        try {
            for (int i = 0; i < ITEMS; i++) {
                assertTrue(queue.add(i));

                if ((i + 1) % 500 == 0)
                    log.info("Added " + (i + 1) + " items.");
            }
        }
        finally {
            stop.set(true);
        }

        fut.get();

        log.info("Added all items.");

        for (int i = 0; i < ITEMS; i++) {
            assertEquals((Integer)i, queue.poll());

            if ((i + 1) % 500 == 0)
                log.info("Polled " + (i + 1) + " items.");
        }

        assertNull(queue.poll());
        assertEquals(0, queue.size());
    }

    /**
     * @throws Exception If failed.
     */
    public void testPollFailover() throws Exception {
        testPollFailover(false);
    }

    /**
     * @throws Exception If failed.
     */
    public void testPollFailoverCollocated() throws Exception {
        testPollFailover(true);
    }

    /**
     * @param collocated Collocation flag.
     * @throws Exception If failed.
     */
    private void testPollFailover(boolean collocated) throws Exception {
        IgniteCollectionConfiguration colCfg = collectionConfiguration();

        colCfg.setCollocated(collocated);

        IgniteQueue<Integer> queue = grid(0).queue(QUEUE_NAME, colCfg, 0, true);

        assertNotNull(queue);
        assertEquals(0, queue.size());

        int primaryNode = primaryQueueNode(queue);

        int testNodeIdx = -1;

        for (int i = 0; i < gridCount(); i++) {
            if (i != primaryNode)
                testNodeIdx = i;
        }

        log.info("Test node: " + testNodeIdx) ;
        log.info("Primary node: " + primaryNode) ;

        queue = grid(testNodeIdx).queue(QUEUE_NAME, null, 0, false);

        assertNotNull(queue);

        testPollFailover(queue, Arrays.asList(primaryQueueNode(queue))); // Kill queue header's primary node .

        List<Integer> killIdxs = new ArrayList<>();

        for (int i = 0; i < gridCount(); i++) {
            if (i != testNodeIdx)
                killIdxs.add(i);
        }

        testPollFailover(queue, killIdxs); // Kill random node.
    }

    /**
     * @param queue Queue.
     * @param killIdxs Indexes of nodes to kill.
     * @throws Exception If failed.
     */
    private void testPollFailover(IgniteQueue<Integer> queue, final List<Integer> killIdxs) throws Exception {
        assert !killIdxs.isEmpty();

        final int ITEMS = collectionCacheAtomicityMode() == ATOMIC && !queue.collocated() ? 10_000 : 3000;

        for (int i = 0; i < ITEMS; i++) {
            assertTrue(queue.add(i));

            if ((i + 1) % 500 == 0)
                log.info("Added " + (i + 1) + " items.");
        }

        log.info("Added all items.");

        final AtomicBoolean stop = new AtomicBoolean();

        final AtomicInteger stopCnt = new AtomicInteger();

        IgniteInternalFuture<?> fut = startNodeKiller(stop, stopCnt, killIdxs);

        int err = 0;

        try {
            int pollNum = ITEMS;

            int exp = 0;

            for (int i = 0; i < pollNum; i++) {
                Integer e = queue.poll();

                if (collectionCacheAtomicityMode() == ATOMIC) {
                    if (e == null || e != exp) {
                        log.info("Unexpected data [expected=" + i + ", actual=" + e + ']');

                        err++;

                        pollNum--;

                        exp = e != null ? (e + 1) : (exp + 1);
                    }
                    else
                        exp++;
                }
                else
                    assertEquals((Integer)i, e);

                if ((i + 1) % 500 == 0)
                    log.info("Polled " + (i + 1) + " items.");
            }
        }
        finally {
            stop.set(true);
        }

        fut.get();

        if (collectionCacheAtomicityMode() == ATOMIC)
            assertTrue("Too many errors for atomic cache: " + err, err <= stopCnt.get());

        assertNull(queue.poll());
        assertEquals(0, queue.size());
    }

    /**
     * Starts thread restarting random node (node's index is chosen using given collection).
     *
     * @param stop Stop flag.
     * @param killCnt Counter incremented after node restart.
     * @param killIdxs Indexes of nodes to kill.
     * @return Future completing when thread finishes.
     */
<<<<<<< HEAD
    private IgniteFuture<?> startNodeKiller(final AtomicBoolean stop,
        final AtomicInteger killCnt,
=======
    private IgniteInternalFuture<?> startNodeKiller(final AtomicBoolean stop, final AtomicInteger killCnt,
>>>>>>> 30de9162
        final List<Integer> killIdxs) {
        return GridTestUtils.runAsync(new Callable<Void>() {
            @Override public Void call() throws Exception {
                ThreadLocalRandom rnd = ThreadLocalRandom.current();

                while (!stop.get()) {
                    int idx = killIdxs.get(rnd.nextInt(0, killIdxs.size()));

                    U.sleep(rnd.nextLong(500, 1000));

                    log.info("Killing node: " + idx);

                    stopGrid(idx);

                    U.sleep(rnd.nextLong(500, 1000));

                    startGrid(idx);

                    killCnt.incrementAndGet();
                }

                return null;
            }
        });
    }

    /**
     * @param queue Queue.
     * @return Primary node for queue's header.
     */
    private int primaryQueueNode(IgniteQueue queue) {
        GridCacheContext cctx = GridTestUtils.getFieldValue(queue, "cctx");

        GridCacheAffinityManager aff = cctx.affinity();

        for (int i = 0; i < gridCount(); i++) {
<<<<<<< HEAD
            for (GridCacheEntryEx e : ((GridKernal)grid(i)).context().cache().internalCache(cctx.name()).map().allEntries0()) {
                if (aff.primary(grid(i).localNode(), e.key(), -1) && e.key() instanceof GridCacheQueueHeaderKey)
=======
            for (GridCacheEntryEx e : ((IgniteKernal)grid(i)).context().cache().internalCache().map().allEntries0()) {
                if (aff.isPrimary(grid(i).localNode(), e.key()) && e.key() instanceof GridCacheQueueHeaderKey)
>>>>>>> 30de9162
                    return i;
            }
        }

        fail("Failed to find primary node for queue header.");

        return -1;
    }
}<|MERGE_RESOLUTION|>--- conflicted
+++ resolved
@@ -22,11 +22,7 @@
 import org.apache.ignite.configuration.*;
 import org.apache.ignite.internal.*;
 import org.apache.ignite.internal.processors.cache.*;
-<<<<<<< HEAD
 import org.apache.ignite.internal.processors.datastructures.*;
-import org.apache.ignite.lang.*;
-=======
->>>>>>> 30de9162
 import org.apache.ignite.internal.util.typedef.internal.*;
 import org.apache.ignite.testframework.*;
 
@@ -326,12 +322,8 @@
      * @param killIdxs Indexes of nodes to kill.
      * @return Future completing when thread finishes.
      */
-<<<<<<< HEAD
-    private IgniteFuture<?> startNodeKiller(final AtomicBoolean stop,
+    private IgniteInternalFuture<?> startNodeKiller(final AtomicBoolean stop,
         final AtomicInteger killCnt,
-=======
-    private IgniteInternalFuture<?> startNodeKiller(final AtomicBoolean stop, final AtomicInteger killCnt,
->>>>>>> 30de9162
         final List<Integer> killIdxs) {
         return GridTestUtils.runAsync(new Callable<Void>() {
             @Override public Void call() throws Exception {
@@ -368,13 +360,8 @@
         GridCacheAffinityManager aff = cctx.affinity();
 
         for (int i = 0; i < gridCount(); i++) {
-<<<<<<< HEAD
-            for (GridCacheEntryEx e : ((GridKernal)grid(i)).context().cache().internalCache(cctx.name()).map().allEntries0()) {
+            for (GridCacheEntryEx e : ((IgniteKernal)grid(i)).context().cache().internalCache(cctx.name()).map().allEntries0()) {
                 if (aff.primary(grid(i).localNode(), e.key(), -1) && e.key() instanceof GridCacheQueueHeaderKey)
-=======
-            for (GridCacheEntryEx e : ((IgniteKernal)grid(i)).context().cache().internalCache().map().allEntries0()) {
-                if (aff.isPrimary(grid(i).localNode(), e.key()) && e.key() instanceof GridCacheQueueHeaderKey)
->>>>>>> 30de9162
                     return i;
             }
         }
