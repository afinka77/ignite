/*
 * Licensed to the Apache Software Foundation (ASF) under one or more
 * contributor license agreements.  See the NOTICE file distributed with
 * this work for additional information regarding copyright ownership.
 * The ASF licenses this file to You under the Apache License, Version 2.0
 * (the "License"); you may not use this file except in compliance with
 * the License.  You may obtain a copy of the License at
 *
 *      http://www.apache.org/licenses/LICENSE-2.0
 *
 * Unless required by applicable law or agreed to in writing, software
 * distributed under the License is distributed on an "AS IS" BASIS,
 * WITHOUT WARRANTIES OR CONDITIONS OF ANY KIND, either express or implied.
 * See the License for the specific language governing permissions and
 * limitations under the License.
 */

package org.apache.ignite.internal.portable;

import org.apache.ignite.IgniteCheckedException;
import org.apache.ignite.binary.BinaryObjectException;
import org.apache.ignite.binary.BinaryReader;
import org.apache.ignite.binary.BinaryWriter;
import org.apache.ignite.binary.Binarylizable;
import org.apache.ignite.configuration.IgniteConfiguration;
import org.apache.ignite.internal.MarshallerContextAdapter;
import org.apache.ignite.internal.util.IgniteUtils;
import org.apache.ignite.marshaller.portable.BinaryMarshaller;
import org.apache.ignite.testframework.junits.common.GridCommonAbstractTest;

import java.io.Externalizable;
import java.io.IOException;
import java.io.ObjectInput;
import java.io.ObjectOutput;
import java.util.Arrays;

/**
 *
 */
public class GridPortableMarshallerCtxDisabledSelfTest extends GridCommonAbstractTest {
    /**
     * @throws Exception If failed.
     */
    public void testObjectExchange() throws Exception {
        BinaryMarshaller marsh = new BinaryMarshaller();
        marsh.setContext(new MarshallerContextWithNoStorage());

<<<<<<< HEAD
        IgniteConfiguration cfg = new IgniteConfiguration();
=======
        PortableContext context = new PortableContext(BinaryCachingMetadataHandler.create(), new IgniteConfiguration());
>>>>>>> 5ea0625b

        PortableContext context = new PortableContext(BinaryNoopMetadataHandler.instance(), cfg);

        IgniteUtils.invoke(BinaryMarshaller.class, marsh, "setPortableContext", context, cfg);

        SimpleObject simpleObj = new SimpleObject();

        simpleObj.b = 2;
        simpleObj.bArr = new byte[] {2, 3, 4, 5, 5};
        simpleObj.c = 'A';
        simpleObj.enumVal = TestEnum.D;
        simpleObj.objArr = new Object[] {"hello", "world", "from", "me"};
        simpleObj.enumArr = new TestEnum[] {TestEnum.C, TestEnum.B};

        SimpleObject otherObj = new SimpleObject();

        otherObj.b = 3;
        otherObj.bArr = new byte[] {5, 3, 4};

        simpleObj.otherObj = otherObj;

        assertEquals(simpleObj, marsh.unmarshal(marsh.marshal(simpleObj), null));

        SimpleBinary simplePortable = new SimpleBinary();

        simplePortable.str = "portable";
        simplePortable.arr = new long[] {100, 200, 300};

        assertEquals(simplePortable, marsh.unmarshal(marsh.marshal(simplePortable), null));

        SimpleExternalizable simpleExtr = new SimpleExternalizable();

        simpleExtr.str = "externalizable";
        simpleExtr.arr = new long[] {20000, 300000, 400000};

        assertEquals(simpleExtr, marsh.unmarshal(marsh.marshal(simpleExtr), null));
    }

    /**
     * Marshaller context with no storage. Platform has to work in such environment as well by marshalling class name of
     * a portable object.
     */
    private static class MarshallerContextWithNoStorage extends MarshallerContextAdapter {
        /** */
        public MarshallerContextWithNoStorage() {
            super(null);
        }

        /** {@inheritDoc} */
        @Override protected boolean registerClassName(int id, String clsName) throws IgniteCheckedException {
            return false;
        }

        /** {@inheritDoc} */
        @Override protected String className(int id) throws IgniteCheckedException {
            return null;
        }
    }

    /**
     */
    private enum TestEnum {
        A, B, C, D, E
    }

    /**
     */
    private static class SimpleObject {
        /** */
        private byte b;

        /** */
        private char c;

        /** */
        private byte[] bArr;

        /** */
        private Object[] objArr;

        /** */
        private TestEnum enumVal;

        /** */
        private TestEnum[] enumArr;

        private SimpleObject otherObj;

        /** {@inheritDoc} */
        @Override public boolean equals(Object o) {
            if (this == o)
                return true;

            if (o == null || getClass() != o.getClass())
                return false;

            SimpleObject object = (SimpleObject)o;

            if (b != object.b)
                return false;

            if (c != object.c)
                return false;

            if (!Arrays.equals(bArr, object.bArr))
                return false;

            // Probably incorrect - comparing Object[] arrays with Arrays.equals
            if (!Arrays.equals(objArr, object.objArr))
                return false;

            if (enumVal != object.enumVal)
                return false;

            // Probably incorrect - comparing Object[] arrays with Arrays.equals
            if (!Arrays.equals(enumArr, object.enumArr))
                return false;

            return !(otherObj != null ? !otherObj.equals(object.otherObj) : object.otherObj != null);
        }
    }

    /**
     *
     */
    private static class SimpleBinary implements Binarylizable {
        /** */
        private String str;

        /** */
        private long[] arr;

        /** {@inheritDoc} */
        @Override public void writeBinary(BinaryWriter writer) throws BinaryObjectException {
            writer.writeString("str", str);
            writer.writeLongArray("longArr", arr);
        }

        /** {@inheritDoc} */
        @Override public void readBinary(BinaryReader reader) throws BinaryObjectException {
            str = reader.readString("str");
            arr = reader.readLongArray("longArr");
        }

        /** {@inheritDoc} */
        @Override public boolean equals(Object o) {
            if (this == o)
                return true;

            if (o == null || getClass() != o.getClass())
                return false;

            SimpleBinary that = (SimpleBinary)o;

            if (str != null ? !str.equals(that.str) : that.str != null)
                return false;

            return Arrays.equals(arr, that.arr);
        }
    }

    /**
     *
     */
    private static class SimpleExternalizable implements Externalizable {
        /** */
        private String str;

        /** */
        private long[] arr;

        /** {@inheritDoc} */
        @Override public void writeExternal(ObjectOutput out) throws IOException {
            out.writeUTF(str);
            out.writeObject(arr);
        }

        /** {@inheritDoc} */
        @Override public void readExternal(ObjectInput in) throws IOException, ClassNotFoundException {
            str = in.readUTF();
            arr = (long[])in.readObject();
        }

        /** {@inheritDoc} */
        @Override public boolean equals(Object o) {
            if (this == o)
                return true;

            if (o == null || getClass() != o.getClass())
                return false;

            SimpleExternalizable that = (SimpleExternalizable)o;

            if (str != null ? !str.equals(that.str) : that.str != null)
                return false;

            return Arrays.equals(arr, that.arr);
        }
    }
}<|MERGE_RESOLUTION|>--- conflicted
+++ resolved
@@ -45,13 +45,9 @@
         BinaryMarshaller marsh = new BinaryMarshaller();
         marsh.setContext(new MarshallerContextWithNoStorage());
 
-<<<<<<< HEAD
         IgniteConfiguration cfg = new IgniteConfiguration();
-=======
-        PortableContext context = new PortableContext(BinaryCachingMetadataHandler.create(), new IgniteConfiguration());
->>>>>>> 5ea0625b
-
-        PortableContext context = new PortableContext(BinaryNoopMetadataHandler.instance(), cfg);
+
+        PortableContext context = new PortableContext(BinaryCachingMetadataHandler.create(), cfg);
 
         IgniteUtils.invoke(BinaryMarshaller.class, marsh, "setPortableContext", context, cfg);
 
