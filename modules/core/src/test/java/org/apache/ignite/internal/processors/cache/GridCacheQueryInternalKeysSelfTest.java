--- conflicted
+++ resolved
@@ -67,11 +67,7 @@
     @SuppressWarnings("unchecked")
     public void testInternalKeysPreloading() throws Exception {
         try {
-<<<<<<< HEAD
-            IgniteCache<Object, Object> cache = grid(0).jcache(null);
-=======
-            GridCache<Object, Object> cache = ((IgniteKernal)grid(0)).getCache(null);
->>>>>>> 90b6303d
+            IgniteCache<Object, Object> cache = grid(0).cache(null);
 
             for (int i = 0; i < ENTRY_CNT; i++)
                 cache.put(new GridCacheQueueHeaderKey("queue" + i), 1);
