/*
 * Licensed to the Apache Software Foundation (ASF) under one or more
 * contributor license agreements.  See the NOTICE file distributed with
 * this work for additional information regarding copyright ownership.
 * The ASF licenses this file to You under the Apache License, Version 2.0
 * (the "License"); you may not use this file except in compliance with
 * the License.  You may obtain a copy of the License at
 *
 *      http://www.apache.org/licenses/LICENSE-2.0
 *
 * Unless required by applicable law or agreed to in writing, software
 * distributed under the License is distributed on an "AS IS" BASIS,
 * WITHOUT WARRANTIES OR CONDITIONS OF ANY KIND, either express or implied.
 * See the License for the specific language governing permissions and
 * limitations under the License.
 */

package org.apache.ignite.internal.processors.query.h2;

import java.io.Externalizable;
import java.io.IOException;
import java.io.ObjectInput;
import java.io.ObjectOutput;
import java.lang.reflect.Constructor;
import java.lang.reflect.Field;
import java.lang.reflect.Method;
import java.lang.reflect.Modifier;
import java.math.BigDecimal;
import java.sql.Connection;
import java.sql.Date;
import java.sql.DriverManager;
import java.sql.PreparedStatement;
import java.sql.ResultSet;
import java.sql.ResultSetMetaData;
import java.sql.SQLException;
import java.sql.Statement;
import java.sql.Time;
import java.sql.Timestamp;
import java.sql.Types;
import java.text.MessageFormat;
import java.util.ArrayList;
import java.util.Arrays;
import java.util.Collection;
import java.util.Collections;
import java.util.HashMap;
import java.util.HashSet;
import java.util.Iterator;
import java.util.LinkedHashMap;
import java.util.List;
import java.util.Map;
import java.util.UUID;
import java.util.concurrent.ConcurrentHashMap;
import java.util.concurrent.ConcurrentMap;
import java.util.concurrent.TimeUnit;
import java.util.concurrent.atomic.AtomicLong;
import javax.cache.Cache;
import javax.cache.CacheException;
import org.apache.ignite.IgniteCheckedException;
import org.apache.ignite.IgniteDataStreamer;
import org.apache.ignite.IgniteException;
import org.apache.ignite.IgniteLogger;
import org.apache.ignite.cache.CacheMemoryMode;
import org.apache.ignite.cache.QueryIndexType;
import org.apache.ignite.cache.query.QueryCancelledException;
import org.apache.ignite.cache.query.QueryCursor;
import org.apache.ignite.cache.query.SqlFieldsQuery;
import org.apache.ignite.cache.query.SqlQuery;
import org.apache.ignite.cache.query.annotations.QuerySqlFunction;
import org.apache.ignite.cluster.ClusterNode;
import org.apache.ignite.configuration.CacheConfiguration;
import org.apache.ignite.internal.GridKernalContext;
import org.apache.ignite.internal.GridTopic;
import org.apache.ignite.internal.IgniteInternalFuture;
import org.apache.ignite.internal.jdbc2.JdbcSqlFieldsQuery;
import org.apache.ignite.internal.processors.affinity.AffinityTopologyVersion;
import org.apache.ignite.internal.processors.cache.CacheEntryImpl;
import org.apache.ignite.internal.processors.cache.CacheObject;
import org.apache.ignite.internal.processors.cache.CacheObjectContext;
import org.apache.ignite.internal.processors.cache.GridCacheAdapter;
import org.apache.ignite.internal.processors.cache.GridCacheAffinityManager;
import org.apache.ignite.internal.processors.cache.GridCacheContext;
import org.apache.ignite.internal.processors.cache.GridCacheSharedContext;
import org.apache.ignite.internal.processors.cache.IgniteInternalCache;
import org.apache.ignite.internal.processors.cache.QueryCursorImpl;
import org.apache.ignite.internal.processors.cache.query.GridCacheQueryMarshallable;
import org.apache.ignite.internal.processors.cache.query.GridCacheTwoStepQuery;
import org.apache.ignite.internal.processors.cache.query.IgniteQueryErrorCode;
<<<<<<< HEAD
=======
import org.apache.ignite.internal.processors.query.GridQueryCacheObjectsIterator;
import org.apache.ignite.internal.processors.query.GridRunningQueryInfo;
>>>>>>> d9d6ff06
import org.apache.ignite.internal.processors.query.GridQueryCancel;
import org.apache.ignite.internal.processors.query.GridQueryFieldMetadata;
import org.apache.ignite.internal.processors.query.GridQueryFieldsResult;
import org.apache.ignite.internal.processors.query.GridQueryFieldsResultAdapter;
import org.apache.ignite.internal.processors.query.GridQueryIndexDescriptor;
import org.apache.ignite.internal.processors.query.GridQueryIndexing;
import org.apache.ignite.internal.processors.query.GridQueryProperty;
import org.apache.ignite.internal.processors.query.GridQueryTypeDescriptor;
import org.apache.ignite.internal.processors.query.GridRunningQueryInfo;
import org.apache.ignite.internal.processors.query.IgniteSQLException;
<<<<<<< HEAD
import org.apache.ignite.internal.processors.query.h2.ddl.DdlStatementsProcessor;
=======
import org.apache.ignite.internal.processors.query.h2.opt.DistributedJoinMode;
>>>>>>> d9d6ff06
import org.apache.ignite.internal.processors.query.h2.opt.GridH2DefaultTableEngine;
import org.apache.ignite.internal.processors.query.h2.opt.GridH2KeyValueRowOffheap;
import org.apache.ignite.internal.processors.query.h2.opt.GridH2KeyValueRowOnheap;
import org.apache.ignite.internal.processors.query.h2.opt.GridH2QueryContext;
import org.apache.ignite.internal.processors.query.h2.opt.GridH2Row;
import org.apache.ignite.internal.processors.query.h2.opt.GridH2RowDescriptor;
import org.apache.ignite.internal.processors.query.h2.opt.GridH2RowFactory;
import org.apache.ignite.internal.processors.query.h2.opt.GridH2Table;
import org.apache.ignite.internal.processors.query.h2.opt.GridH2TreeIndex;
import org.apache.ignite.internal.processors.query.h2.opt.GridH2ValueCacheObject;
import org.apache.ignite.internal.processors.query.h2.opt.GridLuceneIndex;
import org.apache.ignite.internal.processors.query.h2.sql.GridSqlQueryParser;
import org.apache.ignite.internal.processors.query.h2.sql.GridSqlQuerySplitter;
import org.apache.ignite.internal.processors.query.h2.twostep.GridMapQueryExecutor;
import org.apache.ignite.internal.processors.query.h2.twostep.GridReduceQueryExecutor;
import org.apache.ignite.internal.processors.timeout.GridTimeoutProcessor;
import org.apache.ignite.internal.util.GridBoundedConcurrentLinkedHashMap;
import org.apache.ignite.internal.util.GridEmptyCloseableIterator;
import org.apache.ignite.internal.util.GridSpinBusyLock;
import org.apache.ignite.internal.util.lang.GridCloseableIterator;
import org.apache.ignite.internal.util.lang.GridPlainRunnable;
import org.apache.ignite.internal.util.lang.IgniteInClosure2X;
import org.apache.ignite.internal.util.offheap.unsafe.GridUnsafeGuard;
import org.apache.ignite.internal.util.offheap.unsafe.GridUnsafeMemory;
import org.apache.ignite.internal.util.typedef.F;
import org.apache.ignite.internal.util.typedef.internal.CU;
import org.apache.ignite.internal.util.typedef.internal.LT;
import org.apache.ignite.internal.util.typedef.internal.S;
import org.apache.ignite.internal.util.typedef.internal.SB;
import org.apache.ignite.internal.util.typedef.internal.U;
import org.apache.ignite.lang.IgniteBiClosure;
import org.apache.ignite.lang.IgniteBiPredicate;
import org.apache.ignite.lang.IgniteBiTuple;
import org.apache.ignite.lang.IgniteFuture;
import org.apache.ignite.lang.IgniteInClosure;
import org.apache.ignite.marshaller.Marshaller;
import org.apache.ignite.marshaller.jdk.JdkMarshaller;
import org.apache.ignite.plugin.extensions.communication.Message;
import org.apache.ignite.resources.LoggerResource;
import org.apache.ignite.spi.indexing.IndexingQueryFilter;
import org.h2.api.ErrorCode;
import org.h2.api.JavaObjectSerializer;
import org.h2.command.CommandInterface;
import org.h2.command.Prepared;
import org.h2.command.dml.Insert;
import org.h2.engine.Session;
import org.h2.engine.SysProperties;
import org.h2.index.Index;
import org.h2.index.SpatialIndex;
import org.h2.jdbc.JdbcConnection;
import org.h2.jdbc.JdbcPreparedStatement;
import org.h2.jdbc.JdbcStatement;
import org.h2.message.DbException;
import org.h2.mvstore.cache.CacheLongKeyLIRS;
import org.h2.result.SortOrder;
import org.h2.server.web.WebServer;
import org.h2.table.Column;
import org.h2.table.IndexColumn;
import org.h2.tools.Server;
import org.h2.util.JdbcUtils;
import org.h2.value.DataType;
import org.h2.value.Value;
import org.h2.value.ValueArray;
import org.h2.value.ValueBoolean;
import org.h2.value.ValueByte;
import org.h2.value.ValueBytes;
import org.h2.value.ValueDate;
import org.h2.value.ValueDecimal;
import org.h2.value.ValueDouble;
import org.h2.value.ValueFloat;
import org.h2.value.ValueGeometry;
import org.h2.value.ValueInt;
import org.h2.value.ValueJavaObject;
import org.h2.value.ValueLong;
import org.h2.value.ValueNull;
import org.h2.value.ValueShort;
import org.h2.value.ValueString;
import org.h2.value.ValueTime;
import org.h2.value.ValueTimestamp;
import org.h2.value.ValueUuid;
import org.jetbrains.annotations.Nullable;
import org.jsr166.ConcurrentHashMap8;

import static org.apache.ignite.IgniteSystemProperties.IGNITE_H2_DEBUG_CONSOLE;
import static org.apache.ignite.IgniteSystemProperties.IGNITE_H2_DEBUG_CONSOLE_PORT;
import static org.apache.ignite.IgniteSystemProperties.IGNITE_H2_INDEXING_CACHE_CLEANUP_PERIOD;
import static org.apache.ignite.IgniteSystemProperties.IGNITE_H2_INDEXING_CACHE_THREAD_USAGE_TIMEOUT;
import static org.apache.ignite.IgniteSystemProperties.getInteger;
import static org.apache.ignite.IgniteSystemProperties.getString;
import static org.apache.ignite.internal.processors.cache.query.GridCacheQueryType.SQL;
import static org.apache.ignite.internal.processors.cache.query.GridCacheQueryType.SQL_FIELDS;
import static org.apache.ignite.internal.processors.cache.query.GridCacheQueryType.TEXT;
import static org.apache.ignite.internal.processors.query.h2.opt.DistributedJoinMode.OFF;
import static org.apache.ignite.internal.processors.query.h2.opt.DistributedJoinMode.distributedJoinMode;
import static org.apache.ignite.internal.processors.query.h2.opt.GridH2AbstractKeyValueRow.KEY_COL;
import static org.apache.ignite.internal.processors.query.h2.opt.GridH2QueryType.LOCAL;
import static org.apache.ignite.internal.processors.query.h2.opt.GridH2QueryType.PREPARE;

/**
 * Indexing implementation based on H2 database engine. In this implementation main query language is SQL,
 * fulltext indexing can be performed using Lucene. For each registered space
 * the SPI will create respective schema, for default space (where space name is null) schema
 * with name {@code ""} will be used. To avoid name conflicts user should not explicitly name
 * a schema {@code ""}.
 * <p>
 * For each registered {@link GridQueryTypeDescriptor} this SPI will create respective SQL table with
 * {@code '_key'} and {@code '_val'} fields for key and value, and fields from
 * {@link GridQueryTypeDescriptor#fields()}.
 * For each table it will create indexes declared in {@link GridQueryTypeDescriptor#indexes()}.
 */
@SuppressWarnings({"UnnecessaryFullyQualifiedName", "NonFinalStaticVariableUsedInClassInitialization"})
public class IgniteH2Indexing implements GridQueryIndexing {
    /** Default DB options. */
    private static final String DB_OPTIONS = ";LOCK_MODE=3;MULTI_THREADED=1;DB_CLOSE_ON_EXIT=FALSE" +
        ";DEFAULT_LOCK_TIMEOUT=10000;FUNCTIONS_IN_SCHEMA=true;OPTIMIZE_REUSE_RESULTS=0;QUERY_CACHE_SIZE=0" +
        ";RECOMPILE_ALWAYS=1;MAX_OPERATION_MEMORY=0;NESTED_JOINS=0;BATCH_JOINS=1" +
        ";ROW_FACTORY=\"" + GridH2RowFactory.class.getName() + "\"" +
        ";DEFAULT_TABLE_ENGINE=" + GridH2DefaultTableEngine.class.getName();

<<<<<<< HEAD
    /** Dummy metadata for update result. */
    static final List<GridQueryFieldMetadata> UPDATE_RESULT_META = Collections.<GridQueryFieldMetadata>
        singletonList(new SqlFieldMetadata(null, null, "UPDATED", Long.class.getName()));
=======
        // Uncomment this setting to get debug output from H2 to sysout.
//        ";TRACE_LEVEL_SYSTEM_OUT=3";
>>>>>>> d9d6ff06

    /** */
    private static final int PREPARED_STMT_CACHE_SIZE = 256;

    /** */
    private static final int TWO_STEP_QRY_CACHE_SIZE = 1024;

    /** Field name for key. */
    public static final String KEY_FIELD_NAME = "_KEY";

    /** Field name for value. */
    public static final String VAL_FIELD_NAME = "_VAL";

    /** */
    private static final Field COMMAND_FIELD;

    /** */
    private static final char ESC_CH = '\"';

    /** */
    private static final String ESC_STR = ESC_CH + "" + ESC_CH;

    /** The period of clean up the {@link #stmtCache}. */
    private final Long CLEANUP_STMT_CACHE_PERIOD = Long.getLong(IGNITE_H2_INDEXING_CACHE_CLEANUP_PERIOD, 10_000);

    /** The timeout to remove entry from the {@link #stmtCache} if the thread doesn't perform any queries. */
    private final Long STATEMENT_CACHE_THREAD_USAGE_TIMEOUT =
        Long.getLong(IGNITE_H2_INDEXING_CACHE_THREAD_USAGE_TIMEOUT, 600 * 1000);

    /** */
    private GridTimeoutProcessor.CancelableTask stmtCacheCleanupTask;

    /**
     * Command in H2 prepared statement.
     */
    static {
        // Initialize system properties for H2.
        System.setProperty("h2.objectCache", "false");
        System.setProperty("h2.serializeJavaObject", "false");
        System.setProperty("h2.objectCacheMaxPerElementSize", "0"); // Avoid ValueJavaObject caching.

        try {
            COMMAND_FIELD = JdbcPreparedStatement.class.getDeclaredField("command");

            COMMAND_FIELD.setAccessible(true);
        }
        catch (NoSuchFieldException e) {
            throw new IllegalStateException("Check H2 version in classpath.", e);
        }
    }

    /** For tests. */
    public static Class<? extends DdlStatementsProcessor> ddlProcCls;

    /** Logger. */
    @LoggerResource
    private IgniteLogger log;

    /** Node ID. */
    private UUID nodeId;

    /** */
    private Marshaller marshaller;

    /** Collection of schemaNames and registered tables. */
    private final ConcurrentMap<String, Schema> schemas = new ConcurrentHashMap8<>();

    /** */
    private String dbUrl = "jdbc:h2:mem:";

    /** */
    private final Collection<Connection> conns = Collections.synchronizedCollection(new ArrayList<Connection>());

    /** */
    private GridMapQueryExecutor mapQryExec;

    /** */
    private GridReduceQueryExecutor rdcQryExec;

    /** space name -> schema name */
    private final Map<String, String> space2schema = new ConcurrentHashMap8<>();

    /** */
    private AtomicLong qryIdGen;

    /** */
    private GridSpinBusyLock busyLock;

    /** */
    private final ConcurrentMap<Long, GridRunningQueryInfo> runs = new ConcurrentHashMap8<>();

    /** */
    private final ThreadLocal<ConnectionWrapper> connCache = new ThreadLocal<ConnectionWrapper>() {
        @Nullable @Override public ConnectionWrapper get() {
            ConnectionWrapper c = super.get();

            boolean reconnect = true;

            try {
                reconnect = c == null || c.connection().isClosed();
            }
            catch (SQLException e) {
                U.warn(log, "Failed to check connection status.", e);
            }

            if (reconnect) {
                c = initialValue();

                set(c);

                // Reset statement cache when new connection is created.
                stmtCache.remove(Thread.currentThread());
            }

            return c;
        }

        @Nullable @Override protected ConnectionWrapper initialValue() {
            Connection c;

            try {
                c = DriverManager.getConnection(dbUrl);
            }
            catch (SQLException e) {
                throw new IgniteSQLException("Failed to initialize DB connection: " + dbUrl, e);
            }

            conns.add(c);

            return new ConnectionWrapper(c);
        }
    };

    /** */
    private volatile GridKernalContext ctx;

    /** */
    private final DmlStatementsProcessor dmlProc = new DmlStatementsProcessor();

    /** */
    private DdlStatementsProcessor ddlProc;

    /** */
    private final ConcurrentMap<String, GridH2Table> dataTables = new ConcurrentHashMap8<>();

    /** Statement cache. */
    private final ConcurrentHashMap<Thread, StatementCache> stmtCache = new ConcurrentHashMap<>();

    /** */
    private final GridBoundedConcurrentLinkedHashMap<TwoStepCachedQueryKey, TwoStepCachedQuery> twoStepCache =
        new GridBoundedConcurrentLinkedHashMap<>(TWO_STEP_QRY_CACHE_SIZE);

    /** */
    private final IgniteInClosure<? super IgniteInternalFuture<?>> logger = new IgniteInClosure<IgniteInternalFuture<?>>() {
        @Override public void apply(IgniteInternalFuture<?> fut) {
            try {
                fut.get();
            }
            catch (IgniteCheckedException e) {
                U.error(log, e.getMessage(), e);
            }
        }
    };

    /**
     * @return Kernal context.
     */
    public GridKernalContext kernalContext() {
        return ctx;
    }

    /**
     * @return DDL statements processor.
     */
    public DdlStatementsProcessor getDdlStatementsProcessor() {
        return ddlProc;
    }

    /**
     * @param space Space.
     * @return Connection.
     */
    public Connection connectionForSpace(@Nullable String space) {
        try {
            return connectionForThread(schema(space));
        }
        catch (IgniteCheckedException e) {
            throw new IgniteException(e);
        }
    }

    /**
     * @param c Connection.
     * @param sql SQL.
     * @param useStmtCache If {@code true} uses statement cache.
     * @return Prepared statement.
     * @throws SQLException If failed.
     */
    private PreparedStatement prepareStatement(Connection c, String sql, boolean useStmtCache) throws SQLException {
        if (useStmtCache) {
            Thread curThread = Thread.currentThread();

            StatementCache cache = stmtCache.get(curThread);

            if (cache == null) {
                StatementCache cache0 = new StatementCache(PREPARED_STMT_CACHE_SIZE);

                cache = stmtCache.putIfAbsent(curThread, cache0);

                if (cache == null)
                    cache = cache0;
            }

            cache.updateLastUsage();

            PreparedStatement stmt = cache.get(sql);

            if (stmt != null && !stmt.isClosed() && !((JdbcStatement)stmt).wasCancelled()) {
                assert stmt.getConnection() == c;

                return stmt;
            }

            stmt = c.prepareStatement(sql);

            cache.put(sql, stmt);

            return stmt;
        }
        else
            return c.prepareStatement(sql);
    }

    /** {@inheritDoc} */
<<<<<<< HEAD
    @Override public PreparedStatement prepareNativeStatement(String space, String sql) throws SQLException {
        return prepareStatement(connectionForSpace(space), sql, true);
=======
    @Override public PreparedStatement prepareNativeStatement(String schema, String sql) throws SQLException {
        return prepareStatement(connectionForSpace(space(schema)), sql, true);
    }

    /** {@inheritDoc} */
    @SuppressWarnings("unchecked")
    @Override public IgniteDataStreamer<?, ?> createStreamer(String spaceName, PreparedStatement nativeStmt,
        long autoFlushFreq, int nodeBufSize, int nodeParOps, boolean allowOverwrite) {
        Prepared prep = GridSqlQueryParser.prepared((JdbcPreparedStatement) nativeStmt);

        if (!(prep instanceof Insert))
            throw new IgniteSQLException("Only INSERT operations are supported in streaming mode",
                IgniteQueryErrorCode.UNSUPPORTED_OPERATION);

        IgniteDataStreamer streamer = ctx.grid().dataStreamer(spaceName);

        streamer.autoFlushFrequency(autoFlushFreq);

        streamer.allowOverwrite(allowOverwrite);

        if (nodeBufSize > 0)
            streamer.perNodeBufferSize(nodeBufSize);

        if (nodeParOps > 0)
            streamer.perNodeParallelOperations(nodeParOps);

        return streamer;
>>>>>>> d9d6ff06
    }

    /**
     * Gets DB connection.
     *
     * @param schema Whether to set schema for connection or not.
     * @return DB connection.
     * @throws IgniteCheckedException In case of error.
     */
    private Connection connectionForThread(@Nullable String schema) throws IgniteCheckedException {
        ConnectionWrapper c = connCache.get();

        if (c == null)
            throw new IgniteCheckedException("Failed to get DB connection for thread (check log for details).");

        if (schema != null && !F.eq(c.schema(), schema)) {
            Statement stmt = null;

            try {
                stmt = c.connection().createStatement();

                stmt.executeUpdate("SET SCHEMA " + schema);

                if (log.isDebugEnabled())
                    log.debug("Set schema: " + schema);

                c.schema(schema);
            }
            catch (SQLException e) {
                throw new IgniteSQLException("Failed to set schema for DB connection for thread [schema=" +
                    schema + "]", e);
            }
            finally {
                U.close(stmt, log);
            }
        }

        return c.connection();
    }

    /**
     * Creates DB schema if it has not been created yet.
     *
     * @param schema Schema name.
     * @throws IgniteCheckedException If failed to create db schema.
     */
    private void createSchema(String schema) throws IgniteCheckedException {
        executeStatement("INFORMATION_SCHEMA", "CREATE SCHEMA IF NOT EXISTS " + schema);

        if (log.isDebugEnabled())
            log.debug("Created H2 schema for index database: " + schema);
    }

    /**
     * Creates DB schema if it has not been created yet.
     *
     * @param schema Schema name.
     * @throws IgniteCheckedException If failed to create db schema.
     */
    private void dropSchema(String schema) throws IgniteCheckedException {
        executeStatement("INFORMATION_SCHEMA", "DROP SCHEMA IF EXISTS " + schema);

        if (log.isDebugEnabled())
            log.debug("Dropped H2 schema for index database: " + schema);
    }

    /**
     * @param schema Schema
     * @param sql SQL statement.
     * @throws IgniteCheckedException If failed.
     */
    public void executeStatement(String schema, String sql) throws IgniteCheckedException {
        Statement stmt = null;

        try {
            Connection c = connectionForThread(schema);

            stmt = c.createStatement();

            stmt.executeUpdate(sql);
        }
        catch (SQLException e) {
            onSqlException();

            throw new IgniteSQLException("Failed to execute statement: " + sql, e);
        }
        finally {
            U.close(stmt, log);
        }
    }

    /**
     * Removes entry with specified key from any tables (if exist).
     *
     * @param spaceName Space name.
     * @param key Key.
     * @param tblToUpdate Table to update.
     * @throws IgniteCheckedException In case of error.
     */
    private void removeKey(@Nullable String spaceName, CacheObject key, TableDescriptor tblToUpdate)
        throws IgniteCheckedException {
        try {
            Collection<TableDescriptor> tbls = tables(schema(spaceName));

            Class<?> keyCls = getClass(objectContext(spaceName), key);

            for (TableDescriptor tbl : tbls) {
                if (tbl != tblToUpdate && tbl.type().keyClass().isAssignableFrom(keyCls)) {
                    if (tbl.tbl.update(key, null, 0, true)) {
                        if (tbl.luceneIdx != null)
                            tbl.luceneIdx.remove(key);

                        return;
                    }
                }
            }
        }
        catch (Exception e) {
            throw new IgniteCheckedException("Failed to remove key: " + key, e);
        }
    }

    /**
     * Binds object to prepared statement.
     *
     * @param stmt SQL statement.
     * @param idx Index.
     * @param obj Value to store.
     * @throws IgniteCheckedException If failed.
     */
    private void bindObject(PreparedStatement stmt, int idx, @Nullable Object obj) throws IgniteCheckedException {
        try {
            if (obj == null)
                stmt.setNull(idx, Types.VARCHAR);
            else
                stmt.setObject(idx, obj);
        }
        catch (SQLException e) {
            throw new IgniteCheckedException("Failed to bind parameter [idx=" + idx + ", obj=" + obj + ", stmt=" +
                stmt + ']', e);
        }
    }

    /**
     * Handles SQL exception.
     */
    private void onSqlException() {
        Connection conn = connCache.get().connection();

        connCache.set(null);

        if (conn != null) {
            conns.remove(conn);

            // Reset connection to receive new one at next call.
            U.close(conn, log);
        }
    }

    /** {@inheritDoc} */
    @Override public void store(@Nullable String spaceName, GridQueryTypeDescriptor type, CacheObject k, CacheObject v,
        byte[] ver, long expirationTime) throws IgniteCheckedException {
        TableDescriptor tbl = tableDescriptor(spaceName, type);

        removeKey(spaceName, k, tbl);

        if (tbl == null)
            return; // Type was rejected.

        if (expirationTime == 0)
            expirationTime = Long.MAX_VALUE;

        tbl.tbl.update(k, v, expirationTime, false);

        if (tbl.luceneIdx != null)
            tbl.luceneIdx.store(k, v, ver, expirationTime);
    }

    /**
     * @param o Object.
     * @return {@code true} If it is a binary object.
     */
    private boolean isBinary(CacheObject o) {
        if (ctx == null)
            return false;

        return ctx.cacheObjects().isBinaryObject(o);
    }

    /**
     * @param coctx Cache object context.
     * @param o Object.
     * @return Object class.
     */
    private Class<?> getClass(CacheObjectContext coctx, CacheObject o) {
        return isBinary(o) ?
            Object.class :
            o.value(coctx, false).getClass();
    }

    /**
     * @param space Space.
     * @return Cache object context.
     */
    private CacheObjectContext objectContext(String space) {
        if (ctx == null)
            return null;

        return ctx.cache().internalCache(space).context().cacheObjectContext();
    }

    /**
     * @param space Space.
     * @return Cache object context.
     */
    private GridCacheContext cacheContext(String space) {
        if (ctx == null)
            return null;

        return ctx.cache().internalCache(space).context();
    }

    /** {@inheritDoc} */
    @Override public void remove(@Nullable String spaceName, CacheObject key, CacheObject val) throws IgniteCheckedException {
        if (log.isDebugEnabled())
            log.debug("Removing key from cache query index [locId=" + nodeId + ", key=" + key + ", val=" + val + ']');

        CacheObjectContext coctx = objectContext(spaceName);

        Class<?> keyCls = getClass(coctx, key);
        Class<?> valCls = val == null ? null : getClass(coctx, val);

        for (TableDescriptor tbl : tables(schema(spaceName))) {
            if (tbl.type().keyClass().isAssignableFrom(keyCls)
                && (val == null || tbl.type().valueClass().isAssignableFrom(valCls))) {
                if (tbl.tbl.update(key, val, 0, true)) {
                    if (tbl.luceneIdx != null)
                        tbl.luceneIdx.remove(key);

                    return;
                }
            }
        }
    }

    /** {@inheritDoc} */
    @Override public void onSwap(@Nullable String spaceName, CacheObject key) throws IgniteCheckedException {
        Schema schema = schemas.get(schema(spaceName));

        if (schema == null)
            return;

        Class<?> keyCls = getClass(objectContext(spaceName), key);

        for (TableDescriptor tbl : schema.tbls.values()) {
            if (tbl.type().keyClass().isAssignableFrom(keyCls)) {
                try {
                    if (tbl.tbl.onSwap(key))
                        return;
                }
                catch (IgniteCheckedException e) {
                    throw new IgniteCheckedException(e);
                }
            }
        }
    }

    /** {@inheritDoc} */
    @Override public void onUnswap(@Nullable String spaceName, CacheObject key, CacheObject val)
        throws IgniteCheckedException {
        assert val != null;

        CacheObjectContext coctx = objectContext(spaceName);

        Class<?> keyCls = getClass(coctx, key);
        Class<?> valCls = getClass(coctx, val);

        for (TableDescriptor tbl : tables(schema(spaceName))) {
            if (tbl.type().keyClass().isAssignableFrom(keyCls)
                && tbl.type().valueClass().isAssignableFrom(valCls)) {
                try {
                    if (tbl.tbl.onUnswap(key, val))
                        return;
                }
                catch (IgniteCheckedException e) {
                    throw new IgniteCheckedException(e);
                }
            }
        }
    }

    /**
     * Drops table form h2 database and clear all related indexes (h2 text, lucene).
     *
     * @param tbl Table to unregister.
     * @throws IgniteCheckedException If failed to unregister.
     */
    private void removeTable(TableDescriptor tbl) throws IgniteCheckedException {
        assert tbl != null;

        if (log.isDebugEnabled())
            log.debug("Removing query index table: " + tbl.fullTableName());

        Connection c = connectionForThread(tbl.schemaName());

        Statement stmt = null;

        try {
            // NOTE: there is no method dropIndex() for lucene engine correctly working.
            // So we have to drop all lucene index.
            // FullTextLucene.dropAll(c); TODO: GG-4015: fix this

            stmt = c.createStatement();

            String sql = "DROP TABLE IF EXISTS " + tbl.fullTableName();

            if (log.isDebugEnabled())
                log.debug("Dropping database index table with SQL: " + sql);

            stmt.executeUpdate(sql);
        }
        catch (SQLException e) {
            onSqlException();

            throw new IgniteSQLException("Failed to drop database index table [type=" + tbl.type().name() +
                ", table=" + tbl.fullTableName() + "]", IgniteQueryErrorCode.TABLE_DROP_FAILED, e);
        }
        finally {
            U.close(stmt, log);
        }

        tbl.onDrop();

        tbl.schema.tbls.remove(tbl.typeName());
    }

    /** {@inheritDoc} */
    @SuppressWarnings("unchecked")
    @Override public <K, V> GridCloseableIterator<IgniteBiTuple<K, V>> queryLocalText(
        @Nullable String spaceName, String qry, GridQueryTypeDescriptor type,
        IndexingQueryFilter filters) throws IgniteCheckedException {
        TableDescriptor tbl = tableDescriptor(spaceName, type);

        if (tbl != null && tbl.luceneIdx != null) {
            GridRunningQueryInfo run = new GridRunningQueryInfo(qryIdGen.incrementAndGet(), qry, TEXT, spaceName,
                U.currentTimeMillis(), null, true);

            try {
                runs.put(run.id(), run);

                return tbl.luceneIdx.query(qry, filters);
            }
            finally {
                runs.remove(run.id());
            }
        }

        return new GridEmptyCloseableIterator<>();
    }

    /** {@inheritDoc} */
    @Override public void unregisterType(@Nullable String spaceName, GridQueryTypeDescriptor type)
        throws IgniteCheckedException {
        TableDescriptor tbl = tableDescriptor(spaceName, type);

        if (tbl != null)
            removeTable(tbl);
    }

    /**
     * Queries individual fields (generally used by JDBC drivers).
     *
     * @param spaceName Space name.
     * @param qry Query.
     * @param params Query parameters.
     * @param filter Space name and key filter.
     * @param enforceJoinOrder Enforce join order of tables in the query.
     * @param timeout Query timeout in milliseconds.
     * @param cancel Query cancel.
     * @return Query result.
     * @throws IgniteCheckedException If failed.
     */
    @SuppressWarnings("unchecked")
<<<<<<< HEAD
    @Override public GridQueryFieldsResult queryLocalSqlFields(@Nullable final String spaceName, final String qry,
        @Nullable final Collection<Object> params, final IndexingQueryFilter filters, boolean enforceJoinOrder,
        final int timeout, final GridQueryCancel cancel) throws IgniteCheckedException {
=======
    public GridQueryFieldsResult queryLocalSqlFields(@Nullable final String spaceName, final String qry,
        @Nullable final Collection<Object> params, final IndexingQueryFilter filter, boolean enforceJoinOrder,
        final int timeout, final GridQueryCancel cancel)
        throws IgniteCheckedException {
>>>>>>> d9d6ff06
        final Connection conn = connectionForSpace(spaceName);

        setupConnection(conn, false, enforceJoinOrder);

        final PreparedStatement stmt = preparedStatementWithParams(conn, qry, params, true);

        Prepared p = GridSqlQueryParser.prepared((JdbcPreparedStatement)stmt);

        if (DmlStatementsProcessor.isDmlStatement(p)) {
            SqlFieldsQuery fldsQry = new SqlFieldsQuery(qry);

            if (params != null)
                fldsQry.setArgs(params.toArray());

            fldsQry.setEnforceJoinOrder(enforceJoinOrder);
            fldsQry.setTimeout(timeout, TimeUnit.MILLISECONDS);

<<<<<<< HEAD
            try {
                return dmlProc.updateLocalSqlFields(spaceName, stmt, fldsQry, filters, cancel);
            }
            catch (IgniteCheckedException e) {
                throw new IgniteSQLException("Failed to execute DML statement [stmt=" + qry + ", params=" +
                    Arrays.deepToString(fldsQry.getArgs()) + "]", e);
            }
=======
            return dmlProc.updateLocalSqlFields(spaceName, stmt, fldsQry, filter, cancel);
>>>>>>> d9d6ff06
        }
        else if (DdlStatementsProcessor.isDdlStatement(p))
            throw new IgniteSQLException("DDL statements are supported for the whole cluster only",
                IgniteQueryErrorCode.UNSUPPORTED_OPERATION);

        List<GridQueryFieldMetadata> meta;

        try {
            meta = meta(stmt.getMetaData());
        }
        catch (SQLException e) {
            throw new IgniteCheckedException("Cannot prepare query metadata", e);
        }

        final GridH2QueryContext ctx = new GridH2QueryContext(nodeId, nodeId, 0, LOCAL)
            .filter(filter).distributedJoinMode(OFF);

        return new GridQueryFieldsResultAdapter(meta, null) {
            @Override public GridCloseableIterator<List<?>> iterator() throws IgniteCheckedException {
                assert GridH2QueryContext.get() == null;

                GridH2QueryContext.set(ctx);

                GridRunningQueryInfo run = new GridRunningQueryInfo(qryIdGen.incrementAndGet(), qry, SQL_FIELDS,
                    spaceName, U.currentTimeMillis(), cancel, true);

                runs.putIfAbsent(run.id(), run);

                try {
                    ResultSet rs = executeSqlQueryWithTimer(spaceName, stmt, conn, qry, params, timeout, cancel);

                    return new FieldsIterator(rs);
                }
                finally {
                    GridH2QueryContext.clearThreadLocal();

                    runs.remove(run.id());
                }
            }
        };
    }

    /** {@inheritDoc} */
    @Override public long streamUpdateQuery(@Nullable String spaceName, String qry,
        @Nullable Object[] params, IgniteDataStreamer<?, ?> streamer) throws IgniteCheckedException {
        final Connection conn = connectionForSpace(spaceName);

        final PreparedStatement stmt;

        try {
            stmt = prepareStatement(conn, qry, true);
        }
        catch (SQLException e) {
            throw new IgniteSQLException(e);
        }

        return dmlProc.streamUpdateQuery(streamer, stmt, params);
    }

    /**
     * @param rsMeta Metadata.
     * @return List of fields metadata.
     * @throws SQLException If failed.
     */
    private static List<GridQueryFieldMetadata> meta(ResultSetMetaData rsMeta) throws SQLException {
        List<GridQueryFieldMetadata> meta = new ArrayList<>(rsMeta.getColumnCount());

        for (int i = 1; i <= rsMeta.getColumnCount(); i++) {
            String schemaName = rsMeta.getSchemaName(i);
            String typeName = rsMeta.getTableName(i);
            String name = rsMeta.getColumnLabel(i);
            String type = rsMeta.getColumnClassName(i);

            if (type == null) // Expression always returns NULL.
                type = Void.class.getName();

            meta.add(new SqlFieldMetadata(schemaName, typeName, name, type));
        }

        return meta;
    }

    /**
     * @param stmt Prepared statement.
     * @return Command type.
     */
    private static int commandType(PreparedStatement stmt) {
        try {
            return ((CommandInterface)COMMAND_FIELD.get(stmt)).getCommandType();
        }
        catch (IllegalAccessException e) {
            throw new IllegalStateException(e);
        }
    }

    /**
     * Stores rule for constructing schemaName according to cache configuration.
     *
     * @param ccfg Cache configuration.
     * @return Proper schema name according to ANSI-99 standard.
     */
    private static String schemaNameFromCacheConf(CacheConfiguration<?,?> ccfg) {
        if (ccfg.getSqlSchema() == null)
            return escapeName(ccfg.getName(), true);

        if (ccfg.getSqlSchema().charAt(0) == ESC_CH)
            return ccfg.getSqlSchema();

        return ccfg.isSqlEscapeAll() ? escapeName(ccfg.getSqlSchema(), true) : ccfg.getSqlSchema().toUpperCase();
    }

    /**
     * Prepares sql statement.
     *
     * @param conn Connection.
     * @param sql Sql.
     * @param params Params.
     * @param useStmtCache If {@code true} use stmt cache.
     * @return Prepared statement with set parameters.
     * @throws IgniteCheckedException If failed.
     */
    private PreparedStatement preparedStatementWithParams(Connection conn, String sql, Collection<Object> params,
        boolean useStmtCache) throws IgniteCheckedException {
        final PreparedStatement stmt;

        try {
            stmt = prepareStatement(conn, sql, useStmtCache);
        }
        catch (SQLException e) {
            throw new IgniteCheckedException("Failed to parse SQL query: " + sql, e);
        }

        bindParameters(stmt, params);

        return stmt;
    }

    /**
     * Executes sql query statement.
     *
     * @param conn Connection,.
     * @param stmt Statement.
     * @param cancel Query cancel.
     * @return Result.
     * @throws IgniteCheckedException If failed.
     */
    private ResultSet executeSqlQuery(final Connection conn, final PreparedStatement stmt,
        int timeoutMillis, @Nullable GridQueryCancel cancel)
        throws IgniteCheckedException {

        if (cancel != null) {
            cancel.set(new Runnable() {
                @Override public void run() {
                    try {
                        stmt.cancel();
                    }
                    catch (SQLException ignored) {
                        // No-op.
                    }
                }
            });
        }

        if (timeoutMillis > 0)
            session(conn).setQueryTimeout(timeoutMillis);

        try {
            return stmt.executeQuery();
        }
        catch (SQLException e) {
            // Throw special exception.
            if (e.getErrorCode() == ErrorCode.STATEMENT_WAS_CANCELED)
                throw new QueryCancelledException();

            throw new IgniteCheckedException("Failed to execute SQL query.", e);
        }
        finally {
            if (timeoutMillis > 0)
                session(conn).setQueryTimeout(0);
        }
    }

    /**
     * Executes sql query and prints warning if query is too slow..
     *
     * @param space Space name.
     * @param conn Connection,.
     * @param sql Sql query.
     * @param params Parameters.
     * @param useStmtCache If {@code true} uses stmt cache.
     * @param cancel Query cancel.
     * @return Result.
     * @throws IgniteCheckedException If failed.
     */
    public ResultSet executeSqlQueryWithTimer(String space,
        Connection conn,
        String sql,
        @Nullable Collection<Object> params,
        boolean useStmtCache,
        int timeoutMillis,
        @Nullable GridQueryCancel cancel) throws IgniteCheckedException {
        return executeSqlQueryWithTimer(space, preparedStatementWithParams(conn, sql, params, useStmtCache),
            conn, sql, params, timeoutMillis, cancel);
    }

    /**
     * Executes sql query and prints warning if query is too slow.
     *
     * @param space Space name.
     * @param stmt Prepared statement for query.
     * @param conn Connection.
     * @param sql Sql query.
     * @param params Parameters.
     * @param cancel Query cancel.
     * @return Result.
     * @throws IgniteCheckedException If failed.
     */
    private ResultSet executeSqlQueryWithTimer(String space, PreparedStatement stmt,
        Connection conn,
        String sql,
        @Nullable Collection<Object> params,
        int timeoutMillis,
        @Nullable GridQueryCancel cancel) throws IgniteCheckedException {
        long start = U.currentTimeMillis();

        try {
            ResultSet rs = executeSqlQuery(conn, stmt, timeoutMillis, cancel);

            long time = U.currentTimeMillis() - start;

            long longQryExecTimeout = schemas.get(schema(space)).ccfg.getLongQueryWarningTimeout();

            if (time > longQryExecTimeout) {
                String msg = "Query execution is too long (" + time + " ms): " + sql;

                ResultSet plan = executeSqlQuery(conn, preparedStatementWithParams(conn, "EXPLAIN " + sql,
                    params, false), 0, null);

                plan.next();

                // Add SQL explain result message into log.
                String longMsg = "Query execution is too long [time=" + time + " ms, sql='" + sql + '\'' +
                    ", plan=" + U.nl() + plan.getString(1) + U.nl() + ", parameters=" + params + "]";

                LT.warn(log, longMsg, msg);
            }

            return rs;
        }
        catch (SQLException e) {
            onSqlException();

            throw new IgniteCheckedException(e);
        }
    }

    /**
     * Binds parameters to prepared statement.
     *
     * @param stmt Prepared statement.
     * @param params Parameters collection.
     * @throws IgniteCheckedException If failed.
     */
    public void bindParameters(PreparedStatement stmt, @Nullable Collection<Object> params) throws IgniteCheckedException {
        if (!F.isEmpty(params)) {
            int idx = 1;

            for (Object arg : params)
                bindObject(stmt, idx++, arg);
        }
    }

    /**
     * @param conn Connection to use.
     * @param distributedJoins If distributed joins are enabled.
     * @param enforceJoinOrder Enforce join order of tables.
     */
    public static void setupConnection(Connection conn, boolean distributedJoins, boolean enforceJoinOrder) {
        Session s = session(conn);

        s.setForceJoinOrder(enforceJoinOrder);
        s.setJoinBatchEnabled(distributedJoins);
    }

    /** {@inheritDoc} */
    @Override public <K, V> QueryCursor<List<?>> queryLocalSqlFields(final GridCacheContext<?, ?> cctx,
        final SqlFieldsQuery qry, final IndexingQueryFilter filter, final GridQueryCancel cancel)
        throws IgniteCheckedException {

        if (cctx.config().getQueryParallelism() > 1) {
            qry.setDistributedJoins(true);

            assert qry.isLocal();

            return queryTwoStep(cctx, qry, cancel);
        }
        else {
            final boolean keepBinary = cctx.keepBinary();

            final String space = cctx.name();
            final String sql = qry.getSql();
            final Object[] args = qry.getArgs();

            final GridQueryFieldsResult res = queryLocalSqlFields(space, sql, F.asList(args), filter,
                qry.isEnforceJoinOrder(), qry.getTimeout(), cancel);

            QueryCursorImpl<List<?>> cursor = new QueryCursorImpl<>(new Iterable<List<?>>() {
                @Override public Iterator<List<?>> iterator() {
                    try {
                        return new GridQueryCacheObjectsIterator(res.iterator(), cctx, keepBinary);
                    }
                    catch (IgniteCheckedException e) {
                        throw new IgniteException(e);
                    }
                }
            }, cancel);

            cursor.fieldsMeta(res.metaData());

            return cursor;
        }
    }

    /** {@inheritDoc} */
    @Override public <K, V> QueryCursor<Cache.Entry<K,V>> queryLocalSql(final GridCacheContext<?, ?> cctx,
        final SqlQuery qry, final IndexingQueryFilter filter, final boolean keepBinary) throws IgniteCheckedException {
        if (cctx.config().getQueryParallelism() > 1) {
            qry.setDistributedJoins(true);

            assert qry.isLocal();

            return queryTwoStep(cctx, qry);
        }
        else {
            String space = cctx.name();
            String type = qry.getType();
            String sqlQry = qry.getSql();
            String alias = qry.getAlias();
            Object[] params = qry.getArgs();

            GridQueryCancel cancel = new GridQueryCancel();

            final GridCloseableIterator<IgniteBiTuple<K, V>> i = queryLocalSql(space, sqlQry, alias,
                F.asList(params), type, filter, cancel);

            return new QueryCursorImpl<Cache.Entry<K, V>>(new Iterable<Cache.Entry<K, V>>() {
                @Override public Iterator<Cache.Entry<K, V>> iterator() {
                    return new ClIter<Cache.Entry<K, V>>() {
                        @Override public void close() throws Exception {
                            i.close();
                        }

                        @Override public boolean hasNext() {
                            return i.hasNext();
                        }

                        @Override public Cache.Entry<K, V> next() {
                            IgniteBiTuple<K, V> t = i.next();

                            return new CacheEntryImpl<>(
                                (K)cctx.unwrapBinaryIfNeeded(t.get1(), keepBinary, false),
                                (V)cctx.unwrapBinaryIfNeeded(t.get2(), keepBinary, false));
                        }

                        @Override public void remove() {
                            throw new UnsupportedOperationException();
                        }
                    };
                }
            }, cancel);
        }
    }

    /**
     * Executes regular query.
     *
     * @param spaceName Space name.
     * @param qry Query.
     * @param alias Table alias.
     * @param params Query parameters.
     * @param type Query return type.
     * @param filter Space name and key filter.
     * @return Queried rows.
     * @throws IgniteCheckedException If failed.
     */
    public <K, V> GridCloseableIterator<IgniteBiTuple<K, V>> queryLocalSql(@Nullable String spaceName,
        final String qry, String alias, @Nullable final Collection<Object> params, String type,
        final IndexingQueryFilter filter, GridQueryCancel cancel) throws IgniteCheckedException {
        final TableDescriptor tbl = tableDescriptor(type, spaceName);

        if (tbl == null)
            throw new IgniteSQLException("Failed to find SQL table for type: " + type,
                IgniteQueryErrorCode.TABLE_NOT_FOUND);

        String sql = generateQuery(qry, alias, tbl);

        Connection conn = connectionForThread(tbl.schemaName());

        setupConnection(conn, false, false);

        GridH2QueryContext.set(new GridH2QueryContext(nodeId, nodeId, 0, LOCAL).filter(filter)
            .distributedJoinMode(OFF));

        GridRunningQueryInfo run = new GridRunningQueryInfo(qryIdGen.incrementAndGet(), qry, SQL, spaceName,
            U.currentTimeMillis(), null, true);

        runs.put(run.id(), run);

        try {
            ResultSet rs = executeSqlQueryWithTimer(spaceName, conn, sql, params, true, 0, cancel);

            return new KeyValIterator(rs);
        }
        finally {
            GridH2QueryContext.clearThreadLocal();

            runs.remove(run.id());
        }
    }

    /**
     * @param cctx Cache context.
     * @param qry Query.
     * @param keepCacheObj Flag to keep cache object.
     * @param enforceJoinOrder Enforce join order of tables.
     * @return Iterable result.
     */
    private Iterable<List<?>> runQueryTwoStep(final GridCacheContext<?,?> cctx, final GridCacheTwoStepQuery qry,
        final boolean keepCacheObj, final boolean enforceJoinOrder,
        final int timeoutMillis,
        final GridQueryCancel cancel) {
        return new Iterable<List<?>>() {
            @Override public Iterator<List<?>> iterator() {
                return rdcQryExec.query(cctx, qry, keepCacheObj, enforceJoinOrder, timeoutMillis, cancel);
            }
        };
    }

    /** {@inheritDoc} */
    @SuppressWarnings("unchecked")
    @Override public <K, V> QueryCursor<Cache.Entry<K,V>> queryTwoStep(GridCacheContext<?,?> cctx, SqlQuery qry) {
        String type = qry.getType();
        String space = cctx.name();

        TableDescriptor tblDesc = tableDescriptor(type, space);

        if (tblDesc == null)
            throw new IgniteSQLException("Failed to find SQL table for type: " + type,
                IgniteQueryErrorCode.TABLE_NOT_FOUND);

        String sql;

        try {
            sql = generateQuery(qry.getSql(), qry.getAlias(), tblDesc);
        }
        catch (IgniteCheckedException e) {
            throw new IgniteException(e);
        }

        SqlFieldsQuery fqry = new SqlFieldsQuery(sql);

        fqry.setArgs(qry.getArgs());
        fqry.setPageSize(qry.getPageSize());
        fqry.setDistributedJoins(qry.isDistributedJoins());
        fqry.setLocal(qry.isLocal());

        if (qry.getTimeout() > 0)
            fqry.setTimeout(qry.getTimeout(), TimeUnit.MILLISECONDS);

        final QueryCursor<List<?>> res = queryTwoStep(cctx, fqry, null);

        final Iterable<Cache.Entry<K, V>> converted = new Iterable<Cache.Entry<K, V>>() {
            @Override public Iterator<Cache.Entry<K, V>> iterator() {
                final Iterator<List<?>> iter0 = res.iterator();

                return new Iterator<Cache.Entry<K,V>>() {
                    @Override public boolean hasNext() {
                        return iter0.hasNext();
                    }

                    @Override public Cache.Entry<K,V> next() {
                        List<?> l = iter0.next();

                        return new CacheEntryImpl<>((K)l.get(0),(V)l.get(1));
                    }

                    @Override public void remove() {
                        throw new UnsupportedOperationException();
                    }
                };
            }
        };

        // No metadata for SQL queries.
        return new QueryCursorImpl<Cache.Entry<K,V>>(converted) {
            @Override public void close() {
                res.close();
            }
        };
    }

    /**
     * @param c Connection.
     * @return Session.
     */
    public static Session session(Connection c) {
        return (Session)((JdbcConnection)c).getSession();
    }

    /** {@inheritDoc} */
    @Override public QueryCursor<List<?>> queryTwoStep(GridCacheContext<?, ?> cctx, SqlFieldsQuery qry,
        GridQueryCancel cancel) {
        final String space = cctx.name();
        final String sqlQry = qry.getSql();

        Connection c = connectionForSpace(space);

        final boolean enforceJoinOrder = qry.isEnforceJoinOrder();
        final boolean distributedJoins = qry.isDistributedJoins() && cctx.isPartitioned();
        final boolean grpByCollocated = qry.isCollocated();

        final DistributedJoinMode distributedJoinMode = distributedJoinMode(qry.isLocal(), distributedJoins);

        GridCacheTwoStepQuery twoStepQry = null;
        List<GridQueryFieldMetadata> meta;

        final TwoStepCachedQueryKey cachedQryKey = new TwoStepCachedQueryKey(space, sqlQry, grpByCollocated,
            distributedJoins, enforceJoinOrder, qry.isLocal());
        TwoStepCachedQuery cachedQry = twoStepCache.get(cachedQryKey);

        if (cachedQry != null) {
            twoStepQry = cachedQry.twoStepQry.copy(qry.getArgs());
            meta = cachedQry.meta;
        }
        else {
            final UUID locNodeId = ctx.localNodeId();

            // Here we will just parse the statement, no need to optimize it at all.
            setupConnection(c, /*distributedJoins*/false, /*enforceJoinOrder*/true);

            GridH2QueryContext.set(new GridH2QueryContext(locNodeId, locNodeId, 0, PREPARE)
                .distributedJoinMode(distributedJoinMode));

            PreparedStatement stmt = null;

            boolean cachesCreated = false;

            try {
                try {
                    while (true) {
                        try {
                            // Do not cache this statement because the whole two step query object will be cached later on.
                            stmt = prepareStatement(c, sqlQry, false);

                            break;
                        }
                        catch (SQLException e) {
                            if (!cachesCreated && e.getErrorCode() == ErrorCode.SCHEMA_NOT_FOUND_1) {
                                try {
                                    ctx.cache().createMissingCaches();
                                }
                                catch (IgniteCheckedException ignored) {
                                    throw new CacheException("Failed to create missing caches.", e);
                                }

                                cachesCreated = true;
                            }
                            else
                                throw new IgniteSQLException("Failed to parse query: " + sqlQry,
                                    IgniteQueryErrorCode.PARSING, e);
                        }
                    }


                    Prepared prepared = GridSqlQueryParser.prepared(stmt);

<<<<<<< HEAD
            if (!prepared.isQuery()) {
                if (DmlStatementsProcessor.isDmlStatement(prepared)) {
                    try {
                        return dmlProc.updateSqlFieldsTwoStep(cctx.namexx(), stmt, qry, cancel);
                    }
                    catch (IgniteCheckedException e) {
                        throw new IgniteSQLException("Failed to execute DML statement [stmt=" + sqlQry + ", params=" +
                            Arrays.deepToString(qry.getArgs()) + "]", e);
                    }
                }

                if (DdlStatementsProcessor.isDdlStatement(prepared)) {
                    try {
                        return ddlProc.runDdlStatement(stmt);
                    }
                    catch (IgniteCheckedException e) {
                        throw new IgniteSQLException("Failed to execute DDL statement [stmt=" + sqlQry + ']', e);
                    }
=======
                    if (qry instanceof JdbcSqlFieldsQuery && ((JdbcSqlFieldsQuery) qry).isQuery() != prepared.isQuery())
                        throw new IgniteSQLException("Given statement type does not match that declared by JDBC driver",
                            IgniteQueryErrorCode.STMT_TYPE_MISMATCH);

                    if (prepared.isQuery()) {
                        bindParameters(stmt, F.asList(qry.getArgs()));

                        twoStepQry = GridSqlQuerySplitter.split((JdbcPreparedStatement)stmt, qry.getArgs(), grpByCollocated,
                            distributedJoins, enforceJoinOrder, this);

                        assert twoStepQry != null;
                    }
                }
                finally {
                    GridH2QueryContext.clearThreadLocal();
>>>>>>> d9d6ff06
                }

                // It is a DML statement if we did not create a twoStepQuery.
                if (twoStepQry == null) {
                    try {
                        return dmlProc.updateSqlFieldsTwoStep(cctx.namexx(), stmt, qry, cancel);
                    }
                    catch (IgniteCheckedException e) {
                        throw new IgniteSQLException("Failed to execute DML statement [qry=" + sqlQry + ", params=" +
                            Arrays.deepToString(qry.getArgs()) + "]", e);
                    }
                }

                List<Integer> caches;
                List<Integer> extraCaches = null;

                // Setup spaces from schemas.
                if (!twoStepQry.schemas().isEmpty()) {
                    Collection<String> spaces = new ArrayList<>(twoStepQry.schemas().size());
                    caches = new ArrayList<>(twoStepQry.schemas().size() + 1);
                    caches.add(cctx.cacheId());

                    for (String schema : twoStepQry.schemas()) {
                        String space0 = space(schema);

                        spaces.add(space0);

                        if (!F.eq(space0, space)) {
                            int cacheId = CU.cacheId(space0);

                            caches.add(cacheId);

                            if (extraCaches == null)
                                extraCaches = new ArrayList<>();

                            extraCaches.add(cacheId);
                        }
                    }

                    twoStepQry.spaces(spaces);
                }
                else {
                    caches = Collections.singletonList(cctx.cacheId());
                    extraCaches = null;
                }

                //Prohibit usage indices with different numbers of segments in same query.
                checkCacheIndexSegmentation(caches);

                twoStepQry.caches(caches);
                twoStepQry.extraCaches(extraCaches);
                twoStepQry.local(qry.isLocal());

                meta = meta(stmt.getMetaData());
            }
            catch (IgniteCheckedException e) {
                throw new CacheException("Failed to bind parameters: [qry=" + sqlQry + ", params=" +
                    Arrays.deepToString(qry.getArgs()) + "]", e);
            }
            catch (SQLException e) {
                throw new IgniteSQLException(e);
            }
            finally {
                U.close(stmt, log);
            }
        }

        if (log.isDebugEnabled())
            log.debug("Parsed query: `" + sqlQry + "` into two step query: " + twoStepQry);

        twoStepQry.pageSize(qry.getPageSize());

        if (cancel == null)
            cancel = new GridQueryCancel();

        QueryCursorImpl<List<?>> cursor = new QueryCursorImpl<>(
            runQueryTwoStep(cctx, twoStepQry, cctx.keepBinary(), enforceJoinOrder, qry.getTimeout(), cancel), cancel);

        cursor.fieldsMeta(meta);

        if (cachedQry == null && !twoStepQry.explain()) {
            cachedQry = new TwoStepCachedQuery(meta, twoStepQry.copy(null));
            twoStepCache.putIfAbsent(cachedQryKey, cachedQry);
        }

        return cursor;
    }

    /**
     * @throws IllegalStateException if segmented indices used with non-segmented indices.
     */
    private void checkCacheIndexSegmentation(List<Integer> caches) {
        if (caches.isEmpty())
            return; //Nnothing to check

        GridCacheSharedContext sharedContext = ctx.cache().context();

        int expectedParallelism = 0;

        for (int i = 0; i < caches.size(); i++) {
            GridCacheContext cctx = sharedContext.cacheContext(caches.get(i));

            assert cctx != null;

            if(!cctx.isPartitioned())
                continue;

            if(expectedParallelism == 0)
                expectedParallelism = cctx.config().getQueryParallelism();
            else if (expectedParallelism != 0 && cctx.config().getQueryParallelism() != expectedParallelism)
                throw new IllegalStateException("Using indexes with different parallelism levels in same query is forbidden.");
        }
    }

    /**
     * Prepares statement for query.
     *
     * @param qry Query string.
     * @param tableAlias table alias.
     * @param tbl Table to use.
     * @return Prepared statement.
     * @throws IgniteCheckedException In case of error.
     */
    private String generateQuery(String qry, String tableAlias, TableDescriptor tbl) throws IgniteCheckedException {
        assert tbl != null;

        final String qry0 = qry;

        String t = tbl.fullTableName();

        String from = " ";

        qry = qry.trim();

        String upper = qry.toUpperCase();

        if (upper.startsWith("SELECT")) {
            qry = qry.substring(6).trim();

            final int star = qry.indexOf('*');

            if (star == 0)
                qry = qry.substring(1).trim();
            else if (star > 0) {
                if (F.eq('.', qry.charAt(star - 1))) {
                    t = qry.substring(0, star - 1);

                    qry = qry.substring(star + 1).trim();
                }
                else
                    throw new IgniteCheckedException("Invalid query (missing alias before asterisk): " + qry0);
            }
            else
                throw new IgniteCheckedException("Only queries starting with 'SELECT *' and 'SELECT alias.*' " +
                    "are supported (rewrite your query or use SqlFieldsQuery instead): " + qry0);

            upper = qry.toUpperCase();
        }

        if (!upper.startsWith("FROM"))
            from = " FROM " + t + (tableAlias != null ? " as " + tableAlias : "") +
                (upper.startsWith("WHERE") || upper.startsWith("ORDER") || upper.startsWith("LIMIT") ?
                    " " : " WHERE ");

        if(tableAlias != null)
            t = tableAlias;

        qry = "SELECT " + t + "." + KEY_FIELD_NAME + ", " + t + "." + VAL_FIELD_NAME + from + qry;

        return qry;
    }

    /**
     * Registers new class description.
     *
     * This implementation doesn't support type reregistration.
     *
     * @param type Type description.
     * @throws IgniteCheckedException In case of error.
     */
    @Override public boolean registerType(@Nullable String spaceName, GridQueryTypeDescriptor type)
        throws IgniteCheckedException {
        if (!validateTypeDescriptor(type))
            return false;

        String schemaName = schema(spaceName);

        Schema schema = schemas.get(schemaName);

        TableDescriptor tbl = new TableDescriptor(schema, type);

        try {
            Connection conn = connectionForThread(schemaName);

            createTable(schema, tbl, conn);

            schema.add(tbl);
        }
        catch (SQLException e) {
            onSqlException();

            throw new IgniteCheckedException("Failed to register query type: " + type, e);
        }

        return true;
    }

    /**
     * Validates properties described by query types.
     *
     * @param type Type descriptor.
     * @return True if type is valid.
     * @throws IgniteCheckedException If validation failed.
     */
    private boolean validateTypeDescriptor(GridQueryTypeDescriptor type)
        throws IgniteCheckedException {
        assert type != null;

        Collection<String> names = new HashSet<>();

        names.addAll(type.fields().keySet());

        if (names.size() < type.fields().size())
            throw new IgniteCheckedException("Found duplicated properties with the same name [keyType=" +
                type.keyClass().getName() + ", valueType=" + type.valueClass().getName() + "]");

        String ptrn = "Name ''{0}'' is reserved and cannot be used as a field name [type=" + type.name() + "]";

        for (String name : names) {
            if (name.equalsIgnoreCase(KEY_FIELD_NAME) || name.equalsIgnoreCase(VAL_FIELD_NAME))
                throw new IgniteCheckedException(MessageFormat.format(ptrn, name));
        }

        return true;
    }

    /**
     * Returns empty string, if {@code nullableString} is empty.
     *
     * @param nullableString String for convertion. Could be null.
     * @return Non null string. Could be empty.
     */
    private static String emptyIfNull(String nullableString) {
        return nullableString == null ? "" : nullableString;
    }

    /**
     * Escapes name to be valid SQL identifier. Currently just replaces '.' and '$' sign with '_'.
     *
     * @param name Name.
     * @param escapeAll Escape flag.
     * @return Escaped name.
     */
    public static String escapeName(String name, boolean escapeAll) {
        if (name == null) // It is possible only for a cache name.
            return ESC_STR;

        if (escapeAll)
            return ESC_CH + name + ESC_CH;

        SB sb = null;

        for (int i = 0; i < name.length(); i++) {
            char ch = name.charAt(i);

            if (!Character.isLetter(ch) && !Character.isDigit(ch) && ch != '_' &&
                !(ch == '"' && (i == 0 || i == name.length() - 1)) && ch != '-') {
                // Class name can also contain '$' or '.' - these should be escaped.
                assert ch == '$' || ch == '.';

                if (sb == null)
                    sb = new SB();

                sb.a(name.substring(sb.length(), i));

                // Replace illegal chars with '_'.
                sb.a('_');
            }
        }

        if (sb == null)
            return name;

        sb.a(name.substring(sb.length(), name.length()));

        return sb.toString();
    }

    /**
     * Create db table by using given table descriptor.
     *
     * @param schema Schema.
     * @param tbl Table descriptor.
     * @param conn Connection.
     * @throws SQLException If failed to create db table.
     */
    private void createTable(Schema schema, TableDescriptor tbl, Connection conn) throws SQLException {
        assert schema != null;
        assert tbl != null;

        boolean escapeAll = schema.escapeAll();

        String keyType = dbTypeFromClass(tbl.type().keyClass());
        String valTypeStr = dbTypeFromClass(tbl.type().valueClass());

        SB sql = new SB();

        sql.a("CREATE TABLE ").a(tbl.fullTableName()).a(" (")
            .a(KEY_FIELD_NAME).a(' ').a(keyType).a(" NOT NULL");

        sql.a(',').a(VAL_FIELD_NAME).a(' ').a(valTypeStr);

        for (Map.Entry<String, Class<?>> e: tbl.type().fields().entrySet())
            sql.a(',').a(escapeName(e.getKey(), escapeAll)).a(' ').a(dbTypeFromClass(e.getValue()));

        sql.a(')');

        if (log.isDebugEnabled())
            log.debug("Creating DB table with SQL: " + sql);

        GridH2RowDescriptor desc = new RowDescriptor(tbl.type(), schema);

        GridH2Table res = GridH2Table.Engine.createTable(conn, sql.toString(), desc, tbl, tbl.schema.spaceName);

        if (dataTables.putIfAbsent(res.identifier(), res) != null)
            throw new IllegalStateException("Table already exists: " + res.identifier());
    }

    /**
     * @param identifier Table identifier.
     * @return Data table.
     */
    public GridH2Table dataTable(String identifier) {
        return dataTables.get(identifier);
    }

    /**
     * Gets corresponding DB type from java class.
     *
     * @param cls Java class.
     * @return DB type name.
     */
    private String dbTypeFromClass(Class<?> cls) {
        return DBTypeEnum.fromClass(cls).dBTypeAsString();
    }

    /**
     * Gets table descriptor by value type.
     *
     * @param spaceName Space name.
     * @param type Value type descriptor.
     * @return Table descriptor or {@code null} if not found.
     */
    @Nullable private TableDescriptor tableDescriptor(@Nullable String spaceName, GridQueryTypeDescriptor type) {
        return tableDescriptor(type.name(), spaceName);
    }

    /**
     * Gets table descriptor by type and space names.
     *
     * @param type Type name.
     * @param space Space name.
     * @return Table descriptor.
     */
    @Nullable private TableDescriptor tableDescriptor(String type, @Nullable String space) {
        Schema s = schemas.get(schema(space));

        if (s == null)
            return null;

        return s.tbls.get(type);
    }

    /**
     * Gets collection of table for given schema name.
     *
     * @param schema Schema name.
     * @return Collection of table descriptors.
     */
    private Collection<TableDescriptor> tables(String schema) {
        Schema s = schemas.get(schema);

        if (s == null)
            return Collections.emptySet();

        return s.tbls.values();
    }

    /**
     * Gets database schema from space.
     *
     * @param space Space name. {@code null} would be converted to an empty string.
     * @return Schema name. Should not be null since we should not fail for an invalid space name.
     */
    private String schema(@Nullable String space) {
        return emptyIfNull(space2schema.get(emptyIfNull(space)));
    }

    /**
     * Called periodically by {@link GridTimeoutProcessor} to clean up the {@link #stmtCache}.
     */
    private void cleanupStatementCache() {
        long cur = U.currentTimeMillis();

        for (Iterator<Map.Entry<Thread, StatementCache>> it = stmtCache.entrySet().iterator(); it.hasNext(); ) {
            Map.Entry<Thread, StatementCache> entry = it.next();

            Thread t = entry.getKey();

            if (t.getState() == Thread.State.TERMINATED
                || cur - entry.getValue().lastUsage() > STATEMENT_CACHE_THREAD_USAGE_TIMEOUT)
                it.remove();
        }
    }

    /** {@inheritDoc} */
    @Override public String space(String schemaName) {
        assert schemaName != null;

        Schema schema = schemas.get(schemaName);

        // For the compatibility with conversion from """" to "" inside h2 lib
        if (schema == null) {
            assert schemaName.isEmpty() || schemaName.charAt(0) != ESC_CH;

            schema = schemas.get(escapeName(schemaName, true));
        }

        return schema.spaceName;
    }

    /**
     * Gets size (for tests only).
     *
     * @param spaceName Space name.
     * @param type Type descriptor.
     * @return Size.
     * @throws IgniteCheckedException If failed or {@code -1} if the type is unknown.
     */
    long size(@Nullable String spaceName, GridQueryTypeDescriptor type) throws IgniteCheckedException {
        TableDescriptor tbl = tableDescriptor(spaceName, type);

        if (tbl == null)
            return -1;

        Connection conn = connectionForSpace(spaceName);

        setupConnection(conn, false, false);

        try {
            ResultSet rs = executeSqlQuery(conn, prepareStatement(conn, "SELECT COUNT(*) FROM " + tbl.fullTableName(), false),
                0, null);

            if (!rs.next())
                throw new IllegalStateException();

            return rs.getLong(1);
        }
        catch (SQLException e) {
            throw new IgniteCheckedException(e);
        }
    }

    /**
     * @return Busy lock.
     */
    public GridSpinBusyLock busyLock() {
        return busyLock;
    }

    /**
     * @return Map query executor.
     */
    public GridMapQueryExecutor mapQueryExecutor() {
        return mapQryExec;
    }

    /**
     * @return Reduce query executor.
     */
    public GridReduceQueryExecutor reduceQueryExecutor() {
        return rdcQryExec;
    }

    /** {@inheritDoc} */
    @SuppressWarnings("NonThreadSafeLazyInitialization")
    @Override public void start(GridKernalContext ctx, GridSpinBusyLock busyLock) throws IgniteCheckedException {
        if (log.isDebugEnabled())
            log.debug("Starting cache query index...");

        this.busyLock = busyLock;

        qryIdGen = new AtomicLong();

        if (SysProperties.serializeJavaObject) {
            U.warn(log, "Serialization of Java objects in H2 was enabled.");

            SysProperties.serializeJavaObject = false;
        }

        if (JdbcUtils.serializer != null)
            U.warn(log, "Custom H2 serialization is already configured, will override.");

        JdbcUtils.serializer = h2Serializer();

        String dbName = (ctx != null ? ctx.localNodeId() : UUID.randomUUID()).toString();

        dbUrl = "jdbc:h2:mem:" + dbName + DB_OPTIONS;

        org.h2.Driver.load();

        try {
            if (getString(IGNITE_H2_DEBUG_CONSOLE) != null) {
                Connection c = DriverManager.getConnection(dbUrl);

                int port = getInteger(IGNITE_H2_DEBUG_CONSOLE_PORT, 0);

                WebServer webSrv = new WebServer();
                Server web = new Server(webSrv, "-webPort", Integer.toString(port));
                web.start();
                String url = webSrv.addSession(c);

                U.quietAndInfo(log, "H2 debug console URL: " + url);

                try {
                    Server.openBrowser(url);
                }
                catch (Exception e) {
                    U.warn(log, "Failed to open browser: " + e.getMessage());
                }
            }
        }
        catch (SQLException e) {
            throw new IgniteCheckedException(e);
        }

        if (ctx == null) {
            // This is allowed in some tests.
            nodeId = UUID.randomUUID();
            marshaller = new JdkMarshaller();
        }
        else {
            this.ctx = ctx;

            nodeId = ctx.localNodeId();
            marshaller = ctx.config().getMarshaller();

            mapQryExec = new GridMapQueryExecutor(busyLock);
            rdcQryExec = new GridReduceQueryExecutor(qryIdGen, busyLock);

            mapQryExec.start(ctx, this);
            rdcQryExec.start(ctx, this);

            stmtCacheCleanupTask = ctx.timeout().schedule(new Runnable() {
                @Override public void run() {
                    cleanupStatementCache();
                }
            }, CLEANUP_STMT_CACHE_PERIOD, CLEANUP_STMT_CACHE_PERIOD);

            try {
                ddlProc = ddlProcCls == null ? new DdlStatementsProcessor() : ddlProcCls.newInstance();
            }
            catch (Exception e) {
                throw new IgniteCheckedException("Failed to initialize DDL statements processor", e);
            }

            dmlProc.start(ctx, this);
            ddlProc.start(ctx, this);
        }

        // TODO https://issues.apache.org/jira/browse/IGNITE-2139
        // registerMBean(gridName, this, GridH2IndexingSpiMBean.class);
    }

    /**
     * @param topic Topic.
     * @param topicOrd Topic ordinal for {@link GridTopic}.
     * @param nodes Nodes.
     * @param msg Message.
     * @param specialize Optional closure to specialize message for each node.
     * @param locNodeHnd Handler for local node.
     * @param plc Policy identifying the executor service which will process message.
     * @param runLocParallel Run local handler in parallel thread.
     * @return {@code true} If all messages sent successfully.
     */
    public boolean send(
        Object topic,
        int topicOrd,
        Collection<ClusterNode> nodes,
        Message msg,
        @Nullable IgniteBiClosure<ClusterNode, Message, Message> specialize,
        @Nullable final IgniteInClosure2X<ClusterNode, Message> locNodeHnd,
        byte plc,
        boolean runLocParallel
    ) {
        boolean ok = true;

        if (specialize == null && msg instanceof GridCacheQueryMarshallable)
            ((GridCacheQueryMarshallable)msg).marshall(marshaller);

        ClusterNode locNode = null;

        for (ClusterNode node : nodes) {
            if (node.isLocal()) {
                if (locNode != null)
                    throw new IllegalStateException();

                locNode = node;

                continue;
            }

            try {
                if (specialize != null) {
                    msg = specialize.apply(node, msg);

                    if (msg instanceof GridCacheQueryMarshallable)
                        ((GridCacheQueryMarshallable)msg).marshall(marshaller);
                }

                ctx.io().sendGeneric(node, topic, topicOrd, msg, plc);
            }
            catch (IgniteCheckedException e) {
                ok = false;

                U.warn(log, "Failed to send message [node=" + node + ", msg=" + msg +
                    ", errMsg=" + e.getMessage() + "]");
            }
        }

        // Local node goes the last to allow parallel execution.
        if (locNode != null) {
            if (specialize != null)
                msg = specialize.apply(locNode, msg);

            if (runLocParallel) {
                final ClusterNode finalLocNode = locNode;
                final Message finalMsg = msg;

                try {
                    // We prefer runLocal to runLocalSafe, because the latter can produce deadlock here.
                    ctx.closure().runLocal(new GridPlainRunnable() {
                        @Override public void run() {
                            locNodeHnd.apply(finalLocNode, finalMsg);
                        }
                    }, plc).listen(logger);
                }
                catch (IgniteCheckedException e) {
                    ok = false;

                    U.error(log, "Failed to execute query locally.", e);
                }
            }
            else
                locNodeHnd.apply(locNode, msg);
        }

        return ok;
    }

    /**
     * @return Serializer.
     */
    private JavaObjectSerializer h2Serializer() {
        return new JavaObjectSerializer() {
                @Override public byte[] serialize(Object obj) throws Exception {
                    return U.marshal(marshaller, obj);
                }

                @Override public Object deserialize(byte[] bytes) throws Exception {
                    ClassLoader clsLdr = ctx != null ? U.resolveClassLoader(ctx.config()) : null;

                    return U.unmarshal(marshaller, bytes, clsLdr);
                }
            };
    }

    /**
     * Registers SQL functions.
     *
     * @param schema Schema.
     * @param clss Classes.
     * @throws IgniteCheckedException If failed.
     */
    private void createSqlFunctions(String schema, Class<?>[] clss) throws IgniteCheckedException {
        if (F.isEmpty(clss))
            return;

        for (Class<?> cls : clss) {
            for (Method m : cls.getDeclaredMethods()) {
                QuerySqlFunction ann = m.getAnnotation(QuerySqlFunction.class);

                if (ann != null) {
                    int modifiers = m.getModifiers();

                    if (!Modifier.isStatic(modifiers) || !Modifier.isPublic(modifiers))
                        throw new IgniteCheckedException("Method " + m.getName() + " must be public static.");

                    String alias = ann.alias().isEmpty() ? m.getName() : ann.alias();

                    String clause = "CREATE ALIAS IF NOT EXISTS " + alias + (ann.deterministic() ?
                        " DETERMINISTIC FOR \"" :
                        " FOR \"") +
                        cls.getName() + '.' + m.getName() + '"';

                    executeStatement(schema, clause);
                }
            }
        }
    }

    /** {@inheritDoc} */
    @Override public void stop() throws IgniteCheckedException {
        if (log.isDebugEnabled())
            log.debug("Stopping cache query index...");

//        unregisterMBean(); TODO https://issues.apache.org/jira/browse/IGNITE-2139

        if (ddlProc != null)
            ddlProc.stop();

        for (Schema schema : schemas.values())
            schema.onDrop();

        for (Connection c : conns)
            U.close(c, log);

        conns.clear();
        schemas.clear();
        space2schema.clear();

        try (Connection c = DriverManager.getConnection(dbUrl);
             Statement s = c.createStatement()) {
            s.execute("SHUTDOWN");
        }
        catch (SQLException e) {
            U.error(log, "Failed to shutdown database.", e);
        }

        if (stmtCacheCleanupTask != null)
            stmtCacheCleanupTask.close();

        GridH2QueryContext.clearLocalNodeStop(nodeId);

        if (log.isDebugEnabled())
            log.debug("Cache query index stopped.");
    }

    /** {@inheritDoc} */
    @Override public void registerCache(String spaceName, GridCacheContext<?, ?> cctx, CacheConfiguration<?,?> ccfg)
        throws IgniteCheckedException {
        String schema = schemaNameFromCacheConf(ccfg);

        if (schemas.putIfAbsent(schema, new Schema(spaceName, schema, cctx, ccfg)) != null)
            throw new IgniteCheckedException("Cache already registered: " + U.maskName(spaceName));

        space2schema.put(emptyIfNull(spaceName), schema);

        createSchema(schema);

        createSqlFunctions(schema, ccfg.getSqlFunctionClasses());
    }

    /** {@inheritDoc} */
    @Override public void unregisterCache(String spaceName) {
        String schema = schema(spaceName);
        Schema rmv = schemas.remove(schema);

        if (rmv != null) {
            space2schema.remove(emptyIfNull(rmv.spaceName));
            mapQryExec.onCacheStop(spaceName);

            rmv.onDrop();

            try {
                dropSchema(schema);
            }
            catch (IgniteCheckedException e) {
                U.error(log, "Failed to drop schema on cache stop (will ignore): " + U.maskName(spaceName), e);
            }

            for (Iterator<Map.Entry<TwoStepCachedQueryKey, TwoStepCachedQuery>> it = twoStepCache.entrySet().iterator();
                it.hasNext();) {
                Map.Entry<TwoStepCachedQueryKey, TwoStepCachedQuery> e = it.next();

                if (F.eq(e.getKey().space, spaceName))
                    it.remove();
            }
        }
    }

    /** {@inheritDoc} */
    @Override public IndexingQueryFilter backupFilter(
        @Nullable final AffinityTopologyVersion topVer,
        @Nullable final int[] parts
    ) {
        final AffinityTopologyVersion topVer0 = topVer != null ? topVer : AffinityTopologyVersion.NONE;

        return new IndexingQueryFilter() {
            @Nullable @Override public <K, V> IgniteBiPredicate<K, V> forSpace(String spaceName) {
                final GridCacheAdapter<Object, Object> cache = ctx.cache().internalCache(spaceName);

                if (cache.context().isReplicated())
                    return null;

                final GridCacheAffinityManager aff = cache.context().affinity();

                if (parts != null) {
                    if (parts.length < 64) { // Fast scan for small arrays.
                        return new IgniteBiPredicate<K,V>() {
                            @Override public boolean apply(K k, V v) {
                                int p = aff.partition(k);

                                for (int p0 : parts) {
                                    if (p0 == p)
                                        return true;

                                    if (p0 > p) // Array is sorted.
                                        return false;
                                }

                                return false;
                            }
                        };
                    }

                    return new IgniteBiPredicate<K,V>() {
                        @Override public boolean apply(K k, V v) {
                            int p = aff.partition(k);

                            return Arrays.binarySearch(parts, p) >= 0;
                        }
                    };
                }

                final ClusterNode locNode = ctx.discovery().localNode();

                return new IgniteBiPredicate<K, V>() {
                    @Override public boolean apply(K k, V v) {
                        return aff.primaryByKey(locNode, k, topVer0);
                    }
                };
            }

            @Override public boolean isValueRequired() {
                return false;
            }

            @Override public String toString() {
                return "IndexingQueryFilter [ver=" + topVer + ']';
            }
        };
    }

    /**
     * @return Ready topology version.
     */
    public AffinityTopologyVersion readyTopologyVersion() {
        return ctx.cache().context().exchange().readyAffinityVersion();
    }

    /**
     * @param topVer Topology version.
     * @throws IgniteCheckedException If failed.
     */
    public void awaitForReadyTopologyVersion(AffinityTopologyVersion topVer) throws IgniteCheckedException {
        IgniteInternalFuture<?> fut = ctx.cache().context().exchange().affinityReadyFuture(topVer);

        if (fut != null)
            fut.get();
    }

    /** {@inheritDoc} */
    @Override public void onDisconnected(IgniteFuture<?> reconnectFut) {
        rdcQryExec.onDisconnected(reconnectFut);
    }

    /**
     * Key for cached two-step query.
     */
    private static final class TwoStepCachedQueryKey {
        /** */
        private final String space;

        /** */
        private final String sql;

        /** */
        private final boolean grpByCollocated;

        /** */
        private final boolean distributedJoins;

        /** */
        private final boolean enforceJoinOrder;

        /** */
        private final boolean isLocal;

        /**
         * @param space Space.
         * @param sql Sql.
         * @param grpByCollocated Collocated GROUP BY.
         * @param distributedJoins Distributed joins enabled.
         * @param enforceJoinOrder Enforce join order of tables.
         * @param isLocal Query is local flag.
         */
        private TwoStepCachedQueryKey(String space,
            String sql,
            boolean grpByCollocated,
            boolean distributedJoins,
            boolean enforceJoinOrder,
            boolean isLocal) {
            this.space = space;
            this.sql = sql;
            this.grpByCollocated = grpByCollocated;
            this.distributedJoins = distributedJoins;
            this.enforceJoinOrder = enforceJoinOrder;
            this.isLocal = isLocal;
        }

        /** {@inheritDoc} */
        @Override public boolean equals(Object o) {
            if (this == o)
                return true;

            if (o == null || getClass() != o.getClass())
                return false;

            TwoStepCachedQueryKey that = (TwoStepCachedQueryKey)o;

            if (grpByCollocated != that.grpByCollocated)
                return false;

            if (distributedJoins != that.distributedJoins)
                return false;

            if (enforceJoinOrder != that.enforceJoinOrder)
                return false;

            if (space != null ? !space.equals(that.space) : that.space != null)
                return false;

            return isLocal == that.isLocal && sql.equals(that.sql);
        }

        /** {@inheritDoc} */
        @Override public int hashCode() {
            int res = space != null ? space.hashCode() : 0;
            res = 31 * res + sql.hashCode();
            res = 31 * res + (grpByCollocated ? 1 : 0);
            res = res + (distributedJoins ? 2 : 0);
            res = res + (enforceJoinOrder ? 4 : 0);
            res = res + (isLocal ? 8 : 0);

            return res;
        }
    }

    /**
     * Cached two-step query.
     */
    private static final class TwoStepCachedQuery {
        /** */
        final List<GridQueryFieldMetadata> meta;

        /** */
        final GridCacheTwoStepQuery twoStepQry;

        /**
         * @param meta Fields metadata.
         * @param twoStepQry Query.
         */
        public TwoStepCachedQuery(List<GridQueryFieldMetadata> meta, GridCacheTwoStepQuery twoStepQry) {
            this.meta = meta;
            this.twoStepQry = twoStepQry;
        }

        /** {@inheritDoc} */
        @Override public String toString() {
            return S.toString(TwoStepCachedQuery.class, this);
        }
    }

    /**
     * @param c1 First column.
     * @param c2 Second column.
     * @return {@code true} If they are the same.
     */
    private static boolean equal(IndexColumn c1, IndexColumn c2) {
        return c1.column.getColumnId() == c2.column.getColumnId();
    }

    /**
     * @param cols Columns list.
     * @param col Column to find.
     * @return {@code true} If found.
     */
    private static boolean containsColumn(List<IndexColumn> cols, IndexColumn col) {
        for (int i = cols.size() - 1; i >= 0; i--) {
            if (equal(cols.get(i), col))
                return true;
        }

        return false;
    }

    /**
     * @param cols Columns list.
     * @param keyCol Primary key column.
     * @param affCol Affinity key column.
     * @return The same list back.
     */
    private static List<IndexColumn> treeIndexColumns(List<IndexColumn> cols, IndexColumn keyCol, IndexColumn affCol) {
        assert keyCol != null;

        if (!containsColumn(cols, keyCol))
            cols.add(keyCol);

        if (affCol != null && !containsColumn(cols, affCol))
            cols.add(affCol);

        return cols;
    }


    /** {@inheritDoc} */
    @Override public Collection<GridRunningQueryInfo> runningQueries(long duration) {
        Collection<GridRunningQueryInfo> res = new ArrayList<>();

        res.addAll(runs.values());
        res.addAll(rdcQryExec.longRunningQueries(duration));

        return res;
    }

    /** {@inheritDoc} */
    @Override public void cancelQueries(Collection<Long> queries) {
        if (!F.isEmpty(queries)) {
            for (Long qryId : queries) {
                GridRunningQueryInfo run = runs.get(qryId);

                if (run != null)
                    run.cancel();
            }

            rdcQryExec.cancelQueries(queries);
        }
    }

    /** {@inheritDoc} */
    @Override public void cancelAllQueries() {
        for (Connection conn : conns)
            U.close(conn, log);
    }

    /**
     * Wrapper to store connection and flag is schema set or not.
     */
    private static class ConnectionWrapper {
        /** */
        private Connection conn;

        /** */
        private volatile String schema;

        /**
         * @param conn Connection to use.
         */
        ConnectionWrapper(Connection conn) {
            this.conn = conn;
        }

        /**
         * @return Schema name if schema is set, null otherwise.
         */
        public String schema() {
            return schema;
        }

        /**
         * @param schema Schema name set on this connection.
         */
        public void schema(@Nullable String schema) {
            this.schema = schema;
        }

        /**
         * @return Connection.
         */
        public Connection connection() {
            return conn;
        }

        /** {@inheritDoc} */
        @Override public String toString() {
            return S.toString(ConnectionWrapper.class, this);
        }
    }

    /**
     * Enum that helps to map java types to database types.
     */
    private enum DBTypeEnum {
        /** */
        INT("INT"),

        /** */
        BOOL("BOOL"),

        /** */
        TINYINT("TINYINT"),

        /** */
        SMALLINT("SMALLINT"),

        /** */
        BIGINT("BIGINT"),

        /** */
        DECIMAL("DECIMAL"),

        /** */
        DOUBLE("DOUBLE"),

        /** */
        REAL("REAL"),

        /** */
        TIME("TIME"),

        /** */
        TIMESTAMP("TIMESTAMP"),

        /** */
        DATE("DATE"),

        /** */
        VARCHAR("VARCHAR"),

        /** */
        CHAR("CHAR"),

        /** */
        BINARY("BINARY"),

        /** */
        UUID("UUID"),

        /** */
        ARRAY("ARRAY"),

        /** */
        GEOMETRY("GEOMETRY"),

        /** */
        OTHER("OTHER");

        /** Map of Class to enum. */
        private static final Map<Class<?>, DBTypeEnum> map = new HashMap<>();

        /**
         * Initialize map of DB types.
         */
        static {
            map.put(int.class, INT);
            map.put(Integer.class, INT);
            map.put(boolean.class, BOOL);
            map.put(Boolean.class, BOOL);
            map.put(byte.class, TINYINT);
            map.put(Byte.class, TINYINT);
            map.put(short.class, SMALLINT);
            map.put(Short.class, SMALLINT);
            map.put(long.class, BIGINT);
            map.put(Long.class, BIGINT);
            map.put(BigDecimal.class, DECIMAL);
            map.put(double.class, DOUBLE);
            map.put(Double.class, DOUBLE);
            map.put(float.class, REAL);
            map.put(Float.class, REAL);
            map.put(Time.class, TIME);
            map.put(Timestamp.class, TIMESTAMP);
            map.put(java.util.Date.class, TIMESTAMP);
            map.put(java.sql.Date.class, DATE);
            map.put(String.class, VARCHAR);
            map.put(UUID.class, UUID);
            map.put(byte[].class, BINARY);
        }

        /** */
        private final String dbType;

        /**
         * Constructs new instance.
         *
         * @param dbType DB type name.
         */
        DBTypeEnum(String dbType) {
            this.dbType = dbType;
        }

        /**
         * Resolves enum by class.
         *
         * @param cls Class.
         * @return Enum value.
         */
        public static DBTypeEnum fromClass(Class<?> cls) {
            DBTypeEnum res = map.get(cls);

            if (res != null)
                return res;

            if (DataType.isGeometryClass(cls))
                return GEOMETRY;

            return cls.isArray() && !cls.getComponentType().isPrimitive() ? ARRAY : OTHER;
        }

        /**
         * Gets DB type name.
         *
         * @return DB type name.
         */
        public String dBTypeAsString() {
            return dbType;
        }

        /** {@inheritDoc} */
        @Override public String toString() {
            return S.toString(DBTypeEnum.class, this);
        }
    }

    /**
     * Information about table in database.
     */
    private class TableDescriptor implements GridH2Table.IndexesFactory {
        /** */
        private final String fullTblName;

        /** */
        private final GridQueryTypeDescriptor type;

        /** */
        private final Schema schema;

        /** */
        private GridH2Table tbl;

        /** */
        private GridLuceneIndex luceneIdx;

        /**
         * @param schema Schema.
         * @param type Type descriptor.
         */
        TableDescriptor(Schema schema, GridQueryTypeDescriptor type) {
            this.type = type;
            this.schema = schema;

            String tblName = escapeName(type.tableName() != null ? type.tableName() : type.name(), schema.escapeAll());

            fullTblName = schema.schemaName + "." + tblName;
        }

        /**
         * @return Schema name.
         */
        public String schemaName() {
            return schema.schemaName;
        }

        /**
         * @return Database full table name.
         */
        String fullTableName() {
            return fullTblName;
        }

        /**
         * @return type name.
         */
        String typeName() {
            return type.name();
        }

        /**
         * @return Type.
         */
        GridQueryTypeDescriptor type() {
            return type;
        }

        /** {@inheritDoc} */
        @Override public String toString() {
            return S.toString(TableDescriptor.class, this);
        }

        /** {@inheritDoc} */
        @Override public ArrayList<Index> createIndexes(GridH2Table tbl) {
            this.tbl = tbl;

            ArrayList<Index> idxs = new ArrayList<>();

            IndexColumn keyCol = tbl.indexColumn(KEY_COL, SortOrder.ASCENDING);
            IndexColumn affCol = tbl.getAffinityKeyColumn();

            if (affCol != null && equal(affCol, keyCol))
                affCol = null;

            // Add primary key index.
            idxs.add(createTreeIndex("_key_PK", tbl, true,
                treeIndexColumns(new ArrayList<IndexColumn>(2), keyCol, affCol)));

            if (type().valueClass() == String.class) {
                try {
                    luceneIdx = new GridLuceneIndex(ctx, schema.offheap, schema.spaceName, type);
                }
                catch (IgniteCheckedException e1) {
                    throw new IgniteException(e1);
                }
            }

            boolean affIdxFound = false;

            GridQueryIndexDescriptor textIdx = type.textIndex();

            if (textIdx != null) {
                try {
                    luceneIdx = new GridLuceneIndex(ctx, schema.offheap, schema.spaceName, type);
                }
                catch (IgniteCheckedException e1) {
                    throw new IgniteException(e1);
                }
            }

            for (Map.Entry<String, GridQueryIndexDescriptor> e : type.indexes().entrySet()) {
                String name = e.getKey();
                GridQueryIndexDescriptor idx = e.getValue();

                List<IndexColumn> cols = new ArrayList<>(idx.fields().size() + 2);

                boolean escapeAll = schema.escapeAll();

                for (String field : idx.fields()) {
                    String fieldName = escapeAll ? field : escapeName(field, false).toUpperCase();

                    Column col = tbl.getColumn(fieldName);

                    cols.add(tbl.indexColumn(col.getColumnId(),
                        idx.descending(field) ? SortOrder.DESCENDING : SortOrder.ASCENDING));
                }

                if (idx.type() == QueryIndexType.SORTED) {
                    // We don't care about number of fields in affinity index, just affinity key must be the first.
                    affIdxFound |= affCol != null && equal(cols.get(0), affCol);

                    cols = treeIndexColumns(cols, keyCol, affCol);

<<<<<<< HEAD
                    idxs.add(new GridH2TreeIndex(name, tbl, false, cols));
=======
                        idxs.add(createTreeIndex(name, tbl, false, cols));
                    }
                    else if (idx.type() == QueryIndexType.GEOSPATIAL)
                        idxs.add(createH2SpatialIndex(tbl, name, cols.toArray(new IndexColumn[cols.size()])));
                    else
                        throw new IllegalStateException("Index type: " + idx.type());
>>>>>>> d9d6ff06
                }
                else if (idx.type() == QueryIndexType.GEOSPATIAL)
                    idxs.add(createH2SpatialIndex(tbl, name, cols.toArray(new IndexColumn[cols.size()])));
                else
                    throw new IllegalStateException("Index type: " + idx.type());
            }

            // Add explicit affinity key index if nothing alike was found.
            if (affCol != null && !affIdxFound) {
                idxs.add(createTreeIndex("AFFINITY_KEY", tbl, false,
                    treeIndexColumns(new ArrayList<IndexColumn>(2), affCol, keyCol)));
            }

            return idxs;
        }

        /**
         *
         */
        void onDrop() {
            dataTables.remove(tbl.identifier(), tbl);

            tbl.destroy();

            U.closeQuiet(luceneIdx);
        }

        /**
         * @param tbl Table.
         * @param idxName Index name.
         * @param cols Columns.
         */
        private SpatialIndex createH2SpatialIndex(
            GridH2Table tbl,
            String idxName,
            IndexColumn[] cols
        ) {
            String className = "org.apache.ignite.internal.processors.query.h2.opt.GridH2SpatialIndex";

            try {
                Class<?> cls = Class.forName(className);

                Constructor<?> ctor = cls.getConstructor(
                    GridH2Table.class,
                    String.class,
                    Integer.TYPE,
                    IndexColumn[].class);

                if (!ctor.isAccessible())
                    ctor.setAccessible(true);

                final int segments = tbl.rowDescriptor().configuration().getQueryParallelism();

                return (SpatialIndex)ctor.newInstance(tbl, idxName, segments, cols);
            }
            catch (Exception e) {
                throw new IgniteException("Failed to instantiate: " + className, e);
            }
        }

        /**
         * @param idxName Index name.
         * @param tbl Table.
         * @param pk Primary key flag.
         * @param columns Index column list.
         * @return
         */
        private Index createTreeIndex(String idxName, GridH2Table tbl, boolean pk, List<IndexColumn> columns) {
            final int segments = tbl.rowDescriptor().configuration().getQueryParallelism();

            return new GridH2TreeIndex(idxName, tbl, pk, columns, segments);
        }
    }

    /**
     * Special field set iterator based on database result set.
     */
    public static class FieldsIterator extends GridH2ResultSetIterator<List<?>> {
        /** */
        private static final long serialVersionUID = 0L;

        /**
         * @param data Data.
         * @throws IgniteCheckedException If failed.
         */
        public FieldsIterator(ResultSet data) throws IgniteCheckedException {
            super(data, false, true);
        }

        /** {@inheritDoc} */
        @Override protected List<?> createRow() {
            ArrayList<Object> res = new ArrayList<>(row.length);

            Collections.addAll(res, row);

            return res;
        }
    }

    /**
     * Special key/value iterator based on database result set.
     */
    private static class KeyValIterator<K, V> extends GridH2ResultSetIterator<IgniteBiTuple<K, V>> {
        /** */
        private static final long serialVersionUID = 0L;

        /**
         * @param data Data array.
         * @throws IgniteCheckedException If failed.
         */
        protected KeyValIterator(ResultSet data) throws IgniteCheckedException {
            super(data, false, true);
        }

        /** {@inheritDoc} */
        @SuppressWarnings("unchecked")
        @Override protected IgniteBiTuple<K, V> createRow() {
            K key = (K)row[0];
            V val = (V)row[1];

            return new IgniteBiTuple<>(key, val);
        }
    }

    /**
     * Closeable iterator.
     */
    private interface ClIter<X> extends AutoCloseable, Iterator<X> {
        // No-op.
    }

    /**
     * Field descriptor.
     */
    static class SqlFieldMetadata implements GridQueryFieldMetadata {
        /** */
        private static final long serialVersionUID = 0L;

        /** Schema name. */
        private String schemaName;

        /** Type name. */
        private String typeName;

        /** Name. */
        private String name;

        /** Type. */
        private String type;

        /**
         * Required by {@link Externalizable}.
         */
        public SqlFieldMetadata() {
            // No-op
        }

        /**
         * @param schemaName Schema name.
         * @param typeName Type name.
         * @param name Name.
         * @param type Type.
         */
        SqlFieldMetadata(@Nullable String schemaName, @Nullable String typeName, String name, String type) {
            assert name != null && type != null : schemaName + " | " + typeName + " | " + name + " | " + type;

            this.schemaName = schemaName;
            this.typeName = typeName;
            this.name = name;
            this.type = type;
        }

        /** {@inheritDoc} */
        @Override public String schemaName() {
            return schemaName;
        }

        /** {@inheritDoc} */
        @Override public String typeName() {
            return typeName;
        }

        /** {@inheritDoc} */
        @Override public String fieldName() {
            return name;
        }

        /** {@inheritDoc} */
        @Override public String fieldTypeName() {
            return type;
        }

        /** {@inheritDoc} */
        @Override public void writeExternal(ObjectOutput out) throws IOException {
            U.writeString(out, schemaName);
            U.writeString(out, typeName);
            U.writeString(out, name);
            U.writeString(out, type);
        }

        /** {@inheritDoc} */
        @Override public void readExternal(ObjectInput in) throws IOException, ClassNotFoundException {
            schemaName = U.readString(in);
            typeName = U.readString(in);
            name = U.readString(in);
            type = U.readString(in);
        }

        /** {@inheritDoc} */
        @Override public String toString() {
            return S.toString(SqlFieldMetadata.class, this);
        }
    }

    /**
     * Database schema object.
     */
    private class Schema {
        /** */
        private final String spaceName;

        /** */
        private final String schemaName;

        /** */
        private final GridUnsafeMemory offheap;

        /** */
        private final ConcurrentMap<String, TableDescriptor> tbls = new ConcurrentHashMap8<>();

        /** Cache for deserialized offheap rows. */
        private final CacheLongKeyLIRS<GridH2KeyValueRowOffheap> rowCache;

        /** */
        private final GridCacheContext<?,?> cctx;

        /** */
        private final CacheConfiguration<?,?> ccfg;

        /**
         * @param spaceName Space name.
         * @param schemaName Schema name.
         * @param cctx Cache context.
         * @param ccfg Cache configuration.
         */
        private Schema(String spaceName, String schemaName, GridCacheContext<?,?> cctx, CacheConfiguration<?,?> ccfg) {
            this.spaceName = spaceName;
            this.cctx = cctx;
            this.schemaName = schemaName;
            this.ccfg = ccfg;

            offheap = ccfg.getOffHeapMaxMemory() >= 0 || ccfg.getMemoryMode() == CacheMemoryMode.OFFHEAP_TIERED ?
                new GridUnsafeMemory(0) : null;

            if (offheap != null) {
                CacheLongKeyLIRS.Config lirsCfg = new CacheLongKeyLIRS.Config();

                lirsCfg.maxMemory = ccfg.getSqlOnheapRowCacheSize();

                rowCache = new CacheLongKeyLIRS<>(lirsCfg);
            } else
                rowCache = null;
        }

        /**
         * @param tbl Table descriptor.
         */
        public void add(TableDescriptor tbl) {
            if (tbls.putIfAbsent(tbl.typeName(), tbl) != null)
                throw new IllegalStateException("Table already registered: " + tbl.fullTableName());
        }

        /**
         * @return Escape all.
         */
        public boolean escapeAll() {
            return ccfg.isSqlEscapeAll();
        }

        /**
         * Called after the schema was dropped.
         */
        public void onDrop() {
            for (TableDescriptor tblDesc : tbls.values())
                tblDesc.onDrop();
        }
    }

    /**
     * Row descriptor.
     */
    private class RowDescriptor implements GridH2RowDescriptor {
        /** */
        private final GridQueryTypeDescriptor type;

        /** */
        private final String[] fields;

        /** */
        private final int[] fieldTypes;

        /** */
        private final int keyType;

        /** */
        private final int valType;

        /** */
        private final Schema schema;

        /** */
        private final GridUnsafeGuard guard;

        /** */
        private final boolean preferSwapVal;

        /** */
        private final boolean snapshotableIdx;

        /** */
        private final GridQueryProperty[] props;

        /**
         * @param type Type descriptor.
         * @param schema Schema.
         */
        RowDescriptor(GridQueryTypeDescriptor type, Schema schema) {
            assert type != null;
            assert schema != null;

            this.type = type;
            this.schema = schema;

            guard = schema.offheap == null ? null : new GridUnsafeGuard();

            Map<String, Class<?>> allFields = new LinkedHashMap<>();

            allFields.putAll(type.fields());

            fields = allFields.keySet().toArray(new String[allFields.size()]);

            fieldTypes = new int[fields.length];

            Class[] classes = allFields.values().toArray(new Class[fields.length]);

            for (int i = 0; i < fieldTypes.length; i++)
                fieldTypes[i] = DataType.getTypeFromClass(classes[i]);

            keyType = DataType.getTypeFromClass(type.keyClass());
            valType = DataType.getTypeFromClass(type.valueClass());

            props = new GridQueryProperty[fields.length];

            for (int i = 0; i < fields.length; i++) {
                GridQueryProperty p = type.property(fields[i]);

                assert p != null : fields[i];

                props[i] = p;
            }

            preferSwapVal = schema.ccfg.getMemoryMode() == CacheMemoryMode.OFFHEAP_TIERED;
            snapshotableIdx = schema.ccfg.isSnapshotableIndex() || schema.offheap != null;
        }

        /** {@inheritDoc} */
        @Override public IgniteH2Indexing indexing() {
            return IgniteH2Indexing.this;
        }

        /** {@inheritDoc} */
        @Override public GridQueryTypeDescriptor type() {
            return type;
        }

        /** {@inheritDoc} */
        @Override public GridCacheContext<?,?> context() {
            return schema.cctx;
        }

        /** {@inheritDoc} */
        @Override public CacheConfiguration configuration() {
            return schema.ccfg;
        }

        /** {@inheritDoc} */
        @Override public GridUnsafeGuard guard() {
            return guard;
        }

        /** {@inheritDoc} */
        @Override public void cache(GridH2KeyValueRowOffheap row) {
            long ptr = row.pointer();

            assert ptr > 0 : ptr;

            schema.rowCache.put(ptr, row);
        }

        /** {@inheritDoc} */
        @Override public void uncache(long ptr) {
            schema.rowCache.remove(ptr);
        }

        /** {@inheritDoc} */
        @Override public GridUnsafeMemory memory() {
            return schema.offheap;
        }

        /** {@inheritDoc} */
        @Override public Value wrap(Object obj, int type) throws IgniteCheckedException {
            assert obj != null;

            if (obj instanceof CacheObject) { // Handle cache object.
                CacheObject co = (CacheObject)obj;

                if (type == Value.JAVA_OBJECT)
                    return new GridH2ValueCacheObject(cacheContext(schema.spaceName), co);

                obj = co.value(objectContext(schema.spaceName), false);
            }

            switch (type) {
                case Value.BOOLEAN:
                    return ValueBoolean.get((Boolean)obj);
                case Value.BYTE:
                    return ValueByte.get((Byte)obj);
                case Value.SHORT:
                    return ValueShort.get((Short)obj);
                case Value.INT:
                    return ValueInt.get((Integer)obj);
                case Value.FLOAT:
                    return ValueFloat.get((Float)obj);
                case Value.LONG:
                    return ValueLong.get((Long)obj);
                case Value.DOUBLE:
                    return ValueDouble.get((Double)obj);
                case Value.UUID:
                    UUID uuid = (UUID)obj;
                    return ValueUuid.get(uuid.getMostSignificantBits(), uuid.getLeastSignificantBits());
                case Value.DATE:
                    return ValueDate.get((Date)obj);
                case Value.TIME:
                    return ValueTime.get((Time)obj);
                case Value.TIMESTAMP:
                    if (obj instanceof java.util.Date && !(obj instanceof Timestamp))
                        obj = new Timestamp(((java.util.Date) obj).getTime());

                    return ValueTimestamp.get((Timestamp)obj);
                case Value.DECIMAL:
                    return ValueDecimal.get((BigDecimal)obj);
                case Value.STRING:
                    return ValueString.get(obj.toString());
                case Value.BYTES:
                    return ValueBytes.get((byte[])obj);
                case Value.JAVA_OBJECT:
                    return ValueJavaObject.getNoCopy(obj, null, null);
                case Value.ARRAY:
                    Object[] arr = (Object[])obj;

                    Value[] valArr = new Value[arr.length];

                    for (int i = 0; i < arr.length; i++) {
                        Object o = arr[i];

                        valArr[i] = o == null ? ValueNull.INSTANCE : wrap(o, DataType.getTypeFromClass(o.getClass()));
                    }

                    return ValueArray.get(valArr);

                case Value.GEOMETRY:
                    return ValueGeometry.getFromGeometry(obj);
            }

            throw new IgniteCheckedException("Failed to wrap value[type=" + type + ", value=" + obj + "]");
        }

        /** {@inheritDoc} */
        @Override public GridH2Row createRow(CacheObject key, @Nullable CacheObject val, long expirationTime)
            throws IgniteCheckedException {
            try {
                if (val == null) // Only can happen for remove operation, can create simple search row.
                    return GridH2RowFactory.create(wrap(key, keyType));

                return schema.offheap == null ?
                    new GridH2KeyValueRowOnheap(this, key, keyType, val, valType, expirationTime) :
                    new GridH2KeyValueRowOffheap(this, key, keyType, val, valType, expirationTime);
            }
            catch (ClassCastException e) {
                throw new IgniteCheckedException("Failed to convert key to SQL type. " +
                    "Please make sure that you always store each value type with the same key type " +
                    "or configure key type as common super class for all actual keys for this value type.", e);
            }
        }

        /** {@inheritDoc} */
        @SuppressWarnings("unchecked")
        @Override public Object readFromSwap(Object key) throws IgniteCheckedException {
            IgniteInternalCache<Object, ?> cache = ctx.cache().cache(schema.spaceName);

            GridCacheContext cctx = cache.context();

            if (cctx.isNear())
                cctx = cctx.near().dht().context();

            CacheObject v = cctx.swap().readValue(cctx.toCacheKeyObject(key), true, true);

            if (v == null)
                return null;

            return v;
        }

        /** {@inheritDoc} */
        @Override public int valueType() {
            return valType;
        }

        /** {@inheritDoc} */
        @Override public int fieldsCount() {
            return fields.length;
        }

        /** {@inheritDoc} */
        @Override public int fieldType(int col) {
            return fieldTypes[col];
        }

        /** {@inheritDoc} */
        @Override public Object columnValue(Object key, Object val, int col) {
            try {
                return props[col].value(key, val);
            }
            catch (IgniteCheckedException e) {
                throw DbException.convert(e);
            }
        }

        /** {@inheritDoc} */
        @Override public void setColumnValue(Object key, Object val, Object colVal, int col) {
            try {
                props[col].setValue(key, val, colVal);
            }
            catch (IgniteCheckedException e) {
                throw DbException.convert(e);
            }
        }

        /** {@inheritDoc} */
        @Override public boolean isColumnKeyProperty(int col) {
            return props[col].key();
        }

        /** {@inheritDoc} */
        @Override public GridH2KeyValueRowOffheap createPointer(long ptr) {
            GridH2KeyValueRowOffheap row = schema.rowCache.get(ptr);

            if (row != null) {
                assert row.pointer() == ptr : ptr + " " + row.pointer();

                return row;
            }

            return new GridH2KeyValueRowOffheap(this, ptr);
        }

        /** {@inheritDoc} */
        @Override public boolean preferSwapValue() {
            return preferSwapVal;
        }

        /** {@inheritDoc} */
        @Override public boolean snapshotableIndex() {
            return snapshotableIdx;
        }
    }

    /**
     * Statement cache.
     */
    private static class StatementCache extends LinkedHashMap<String, PreparedStatement> {
        /** */
        private int size;

        /** Last usage. */
        private volatile long lastUsage;

        /**
         * @param size Size.
         */
        private StatementCache(int size) {
            super(size, (float)0.75, true);

            this.size = size;
        }

        /** {@inheritDoc} */
        @Override protected boolean removeEldestEntry(Map.Entry<String, PreparedStatement> eldest) {
            boolean rmv = size() > size;

            if (rmv) {
                PreparedStatement stmt = eldest.getValue();

                U.closeQuiet(stmt);
            }

            return rmv;
        }

        /**
         * The timestamp of the last usage of the cache. Used by {@link #cleanupStatementCache()} to remove unused caches.
         * @return last usage timestamp
         */
        private long lastUsage() {
            return lastUsage;
        }

        /**
         * Updates the {@link #lastUsage} timestamp by current time.
         */
        private void updateLastUsage() {
            lastUsage = U.currentTimeMillis();
        }
    }
}<|MERGE_RESOLUTION|>--- conflicted
+++ resolved
@@ -85,11 +85,8 @@
 import org.apache.ignite.internal.processors.cache.query.GridCacheQueryMarshallable;
 import org.apache.ignite.internal.processors.cache.query.GridCacheTwoStepQuery;
 import org.apache.ignite.internal.processors.cache.query.IgniteQueryErrorCode;
-<<<<<<< HEAD
-=======
 import org.apache.ignite.internal.processors.query.GridQueryCacheObjectsIterator;
 import org.apache.ignite.internal.processors.query.GridRunningQueryInfo;
->>>>>>> d9d6ff06
 import org.apache.ignite.internal.processors.query.GridQueryCancel;
 import org.apache.ignite.internal.processors.query.GridQueryFieldMetadata;
 import org.apache.ignite.internal.processors.query.GridQueryFieldsResult;
@@ -100,11 +97,8 @@
 import org.apache.ignite.internal.processors.query.GridQueryTypeDescriptor;
 import org.apache.ignite.internal.processors.query.GridRunningQueryInfo;
 import org.apache.ignite.internal.processors.query.IgniteSQLException;
-<<<<<<< HEAD
+import org.apache.ignite.internal.processors.query.h2.opt.DistributedJoinMode;
 import org.apache.ignite.internal.processors.query.h2.ddl.DdlStatementsProcessor;
-=======
-import org.apache.ignite.internal.processors.query.h2.opt.DistributedJoinMode;
->>>>>>> d9d6ff06
 import org.apache.ignite.internal.processors.query.h2.opt.GridH2DefaultTableEngine;
 import org.apache.ignite.internal.processors.query.h2.opt.GridH2KeyValueRowOffheap;
 import org.apache.ignite.internal.processors.query.h2.opt.GridH2KeyValueRowOnheap;
@@ -224,14 +218,12 @@
         ";ROW_FACTORY=\"" + GridH2RowFactory.class.getName() + "\"" +
         ";DEFAULT_TABLE_ENGINE=" + GridH2DefaultTableEngine.class.getName();
 
-<<<<<<< HEAD
+        // Uncomment this setting to get debug output from H2 to sysout.
+//        ";TRACE_LEVEL_SYSTEM_OUT=3";
+
     /** Dummy metadata for update result. */
     static final List<GridQueryFieldMetadata> UPDATE_RESULT_META = Collections.<GridQueryFieldMetadata>
         singletonList(new SqlFieldMetadata(null, null, "UPDATED", Long.class.getName()));
-=======
-        // Uncomment this setting to get debug output from H2 to sysout.
-//        ";TRACE_LEVEL_SYSTEM_OUT=3";
->>>>>>> d9d6ff06
 
     /** */
     private static final int PREPARED_STMT_CACHE_SIZE = 256;
@@ -466,12 +458,8 @@
     }
 
     /** {@inheritDoc} */
-<<<<<<< HEAD
     @Override public PreparedStatement prepareNativeStatement(String space, String sql) throws SQLException {
         return prepareStatement(connectionForSpace(space), sql, true);
-=======
-    @Override public PreparedStatement prepareNativeStatement(String schema, String sql) throws SQLException {
-        return prepareStatement(connectionForSpace(space(schema)), sql, true);
     }
 
     /** {@inheritDoc} */
@@ -497,7 +485,6 @@
             streamer.perNodeParallelOperations(nodeParOps);
 
         return streamer;
->>>>>>> d9d6ff06
     }
 
     /**
@@ -881,16 +868,10 @@
      * @throws IgniteCheckedException If failed.
      */
     @SuppressWarnings("unchecked")
-<<<<<<< HEAD
-    @Override public GridQueryFieldsResult queryLocalSqlFields(@Nullable final String spaceName, final String qry,
-        @Nullable final Collection<Object> params, final IndexingQueryFilter filters, boolean enforceJoinOrder,
-        final int timeout, final GridQueryCancel cancel) throws IgniteCheckedException {
-=======
     public GridQueryFieldsResult queryLocalSqlFields(@Nullable final String spaceName, final String qry,
         @Nullable final Collection<Object> params, final IndexingQueryFilter filter, boolean enforceJoinOrder,
         final int timeout, final GridQueryCancel cancel)
         throws IgniteCheckedException {
->>>>>>> d9d6ff06
         final Connection conn = connectionForSpace(spaceName);
 
         setupConnection(conn, false, enforceJoinOrder);
@@ -908,17 +889,7 @@
             fldsQry.setEnforceJoinOrder(enforceJoinOrder);
             fldsQry.setTimeout(timeout, TimeUnit.MILLISECONDS);
 
-<<<<<<< HEAD
-            try {
-                return dmlProc.updateLocalSqlFields(spaceName, stmt, fldsQry, filters, cancel);
-            }
-            catch (IgniteCheckedException e) {
-                throw new IgniteSQLException("Failed to execute DML statement [stmt=" + qry + ", params=" +
-                    Arrays.deepToString(fldsQry.getArgs()) + "]", e);
-            }
-=======
             return dmlProc.updateLocalSqlFields(spaceName, stmt, fldsQry, filter, cancel);
->>>>>>> d9d6ff06
         }
         else if (DdlStatementsProcessor.isDdlStatement(p))
             throw new IgniteSQLException("DDL statements are supported for the whole cluster only",
@@ -1495,26 +1466,6 @@
 
                     Prepared prepared = GridSqlQueryParser.prepared(stmt);
 
-<<<<<<< HEAD
-            if (!prepared.isQuery()) {
-                if (DmlStatementsProcessor.isDmlStatement(prepared)) {
-                    try {
-                        return dmlProc.updateSqlFieldsTwoStep(cctx.namexx(), stmt, qry, cancel);
-                    }
-                    catch (IgniteCheckedException e) {
-                        throw new IgniteSQLException("Failed to execute DML statement [stmt=" + sqlQry + ", params=" +
-                            Arrays.deepToString(qry.getArgs()) + "]", e);
-                    }
-                }
-
-                if (DdlStatementsProcessor.isDdlStatement(prepared)) {
-                    try {
-                        return ddlProc.runDdlStatement(stmt);
-                    }
-                    catch (IgniteCheckedException e) {
-                        throw new IgniteSQLException("Failed to execute DDL statement [stmt=" + sqlQry + ']', e);
-                    }
-=======
                     if (qry instanceof JdbcSqlFieldsQuery && ((JdbcSqlFieldsQuery) qry).isQuery() != prepared.isQuery())
                         throw new IgniteSQLException("Given statement type does not match that declared by JDBC driver",
                             IgniteQueryErrorCode.STMT_TYPE_MISMATCH);
@@ -1530,17 +1481,27 @@
                 }
                 finally {
                     GridH2QueryContext.clearThreadLocal();
->>>>>>> d9d6ff06
                 }
 
                 // It is a DML statement if we did not create a twoStepQuery.
                 if (twoStepQry == null) {
-                    try {
-                        return dmlProc.updateSqlFieldsTwoStep(cctx.namexx(), stmt, qry, cancel);
+                    if (DmlStatementsProcessor.isDmlStatement(prepared)) {
+                        try {
+                            return dmlProc.updateSqlFieldsTwoStep(cctx.namexx(), stmt, qry, cancel);
+                        }
+                        catch (IgniteCheckedException e) {
+                            throw new IgniteSQLException("Failed to execute DML statement [stmt=" + sqlQry + ", params=" +
+                                Arrays.deepToString(qry.getArgs()) + "]", e);
+                        }
                     }
-                    catch (IgniteCheckedException e) {
-                        throw new IgniteSQLException("Failed to execute DML statement [qry=" + sqlQry + ", params=" +
-                            Arrays.deepToString(qry.getArgs()) + "]", e);
+
+                    if (DdlStatementsProcessor.isDdlStatement(prepared)) {
+                        try {
+                            return ddlProc.runDdlStatement(stmt);
+                        }
+                        catch (IgniteCheckedException e) {
+                            throw new IgniteSQLException("Failed to execute DDL statement [stmt=" + sqlQry + ']', e);
+                        }
                     }
                 }
 
@@ -2891,21 +2852,13 @@
 
                     cols = treeIndexColumns(cols, keyCol, affCol);
 
-<<<<<<< HEAD
-                    idxs.add(new GridH2TreeIndex(name, tbl, false, cols));
-=======
                         idxs.add(createTreeIndex(name, tbl, false, cols));
                     }
                     else if (idx.type() == QueryIndexType.GEOSPATIAL)
                         idxs.add(createH2SpatialIndex(tbl, name, cols.toArray(new IndexColumn[cols.size()])));
                     else
                         throw new IllegalStateException("Index type: " + idx.type());
->>>>>>> d9d6ff06
                 }
-                else if (idx.type() == QueryIndexType.GEOSPATIAL)
-                    idxs.add(createH2SpatialIndex(tbl, name, cols.toArray(new IndexColumn[cols.size()])));
-                else
-                    throw new IllegalStateException("Index type: " + idx.type());
             }
 
             // Add explicit affinity key index if nothing alike was found.
