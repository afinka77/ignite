--- conflicted
+++ resolved
@@ -115,19 +115,7 @@
             throw new IgniteCheckedException(e);
         }
 
-<<<<<<< HEAD
         GridQueryIndexDescriptor idx = type.textIndex();
-=======
-        GridQueryIndexDescriptor idx = null;
-
-        for (GridQueryIndexDescriptor descriptor : type.indexes().values()) {
-            if (descriptor.type() == QueryIndexType.FULLTEXT) {
-                idx = descriptor;
-
-                break;
-            }
-        }
->>>>>>> 0ea88cd4
 
         if (idx != null) {
             Collection<String> fields = idx.fields();
