/*
 * Licensed to the Apache Software Foundation (ASF) under one or more
 * contributor license agreements.  See the NOTICE file distributed with
 * this work for additional information regarding copyright ownership.
 * The ASF licenses this file to You under the Apache License, Version 2.0
 * (the "License"); you may not use this file except in compliance with
 * the License.  You may obtain a copy of the License at
 *
 *      http://www.apache.org/licenses/LICENSE-2.0
 *
 * Unless required by applicable law or agreed to in writing, software
 * distributed under the License is distributed on an "AS IS" BASIS,
 * WITHOUT WARRANTIES OR CONDITIONS OF ANY KIND, either express or implied.
 * See the License for the specific language governing permissions and
 * limitations under the License.
 */

package org.apache.ignite.internal.processors.query.h2;

import java.lang.reflect.Array;
import java.sql.PreparedStatement;
import java.sql.SQLException;
import java.util.ArrayList;
import java.util.Collections;
import java.util.Date;
import java.util.HashMap;
import java.util.Iterator;
import java.util.LinkedHashMap;
import java.util.LinkedHashSet;
import java.util.List;
import java.util.Map;
import java.util.Set;
import java.util.concurrent.ConcurrentHashMap;
import java.util.concurrent.ConcurrentMap;
import java.util.concurrent.TimeUnit;
import javax.cache.processor.EntryProcessor;
import javax.cache.processor.EntryProcessorException;
import javax.cache.processor.EntryProcessorResult;
import javax.cache.processor.MutableEntry;
import org.apache.ignite.IgniteCache;
import org.apache.ignite.IgniteCheckedException;
import org.apache.ignite.IgniteDataStreamer;
import org.apache.ignite.IgniteException;
import org.apache.ignite.IgniteLogger;
import org.apache.ignite.binary.BinaryArrayIdentityResolver;
import org.apache.ignite.binary.BinaryObject;
import org.apache.ignite.binary.BinaryObjectBuilder;
import org.apache.ignite.cache.query.SqlFieldsQuery;
import org.apache.ignite.internal.GridKernalContext;
import org.apache.ignite.internal.processors.cache.CacheOperationContext;
import org.apache.ignite.internal.processors.cache.GridCacheAdapter;
import org.apache.ignite.internal.processors.cache.GridCacheContext;
import org.apache.ignite.internal.processors.cache.QueryCursorImpl;
import org.apache.ignite.internal.processors.cache.query.IgniteQueryErrorCode;
import org.apache.ignite.internal.processors.query.GridQueryCacheObjectsIterator;
import org.apache.ignite.internal.processors.query.GridQueryCancel;
import org.apache.ignite.internal.processors.query.GridQueryFieldsResult;
import org.apache.ignite.internal.processors.query.GridQueryFieldsResultAdapter;
import org.apache.ignite.internal.processors.query.GridQueryProperty;
import org.apache.ignite.internal.processors.query.GridQueryTypeDescriptor;
import org.apache.ignite.internal.processors.query.IgniteSQLException;
import org.apache.ignite.internal.processors.query.QueryUtils;
import org.apache.ignite.internal.processors.query.h2.dml.FastUpdateArguments;
import org.apache.ignite.internal.processors.query.h2.dml.UpdateMode;
import org.apache.ignite.internal.processors.query.h2.dml.UpdatePlan;
import org.apache.ignite.internal.processors.query.h2.dml.UpdatePlanBuilder;
import org.apache.ignite.internal.processors.query.h2.opt.GridH2RowDescriptor;
import org.apache.ignite.internal.processors.query.h2.sql.GridSqlQueryParser;
import org.apache.ignite.internal.util.GridBoundedConcurrentLinkedHashMap;
import org.apache.ignite.internal.util.lang.IgniteSingletonIterator;
import org.apache.ignite.internal.util.typedef.F;
import org.apache.ignite.internal.util.typedef.X;
import org.apache.ignite.internal.util.typedef.internal.U;
import org.apache.ignite.lang.IgniteBiTuple;
import org.apache.ignite.lang.IgniteInClosure;
import org.apache.ignite.spi.indexing.IndexingQueryFilter;
import org.h2.command.Prepared;
<<<<<<< HEAD
import org.h2.command.dml.Delete;
import org.h2.command.dml.Insert;
import org.h2.command.dml.Merge;
import org.h2.command.dml.Update;
import org.h2.jdbc.JdbcPreparedStatement;
=======
>>>>>>> d9d6ff06
import org.h2.table.Column;
import org.h2.value.DataType;
import org.h2.value.Value;
import org.jetbrains.annotations.NotNull;
import org.jetbrains.annotations.Nullable;
import org.jsr166.ConcurrentHashMap8;

import static org.apache.ignite.internal.processors.cache.query.IgniteQueryErrorCode.createJdbcSqlException;

/**
 *
 */
public class DmlStatementsProcessor {
    /** Default number of attempts to re-run DELETE and UPDATE queries in case of concurrent modifications of values. */
    private final static int DFLT_DML_RERUN_ATTEMPTS = 4;

    /** Indexing. */
    private IgniteH2Indexing idx;

    /** Logger. */
    private IgniteLogger log;

    /** Set of binary type ids for which warning about missing identity in configuration has been printed. */
    private final static Set<Integer> WARNED_TYPES =
        Collections.newSetFromMap(new ConcurrentHashMap8<Integer, Boolean>());

    /** Default size for update plan cache. */
    private static final int PLAN_CACHE_SIZE = 1024;

    /** Update plans cache. */
    private final ConcurrentMap<String, ConcurrentMap<String, UpdatePlan>> planCache = new ConcurrentHashMap<>();

    /**
     * Constructor.
     *
     * @param ctx Kernal context.
     * @param idx indexing.
     */
    public void start(GridKernalContext ctx, IgniteH2Indexing idx) {
        this.idx = idx;

        log = ctx.log(DmlStatementsProcessor.class);
    }

    /**
     * Execute DML statement, possibly with few re-attempts in case of concurrent data modifications.
     *
     * @param spaceName Space name.
     * @param stmt JDBC statement.
     * @param fieldsQry Original query.
     * @param loc Query locality flag.
     * @param filters Space name and key filter.
     * @param cancel Cancel.
     * @return Update result (modified items count and failed keys).
     * @throws IgniteCheckedException if failed.
     */
    private UpdateResult updateSqlFields(String spaceName, PreparedStatement stmt, SqlFieldsQuery fieldsQry,
        boolean loc, IndexingQueryFilter filters, GridQueryCancel cancel) throws IgniteCheckedException {
        Object[] errKeys = null;

        long items = 0;

        UpdatePlan plan = getPlanForStatement(spaceName, stmt, null);

        GridCacheContext<?, ?> cctx = plan.tbl.rowDescriptor().context();

        for (int i = 0; i < DFLT_DML_RERUN_ATTEMPTS; i++) {
            CacheOperationContext opCtx = cctx.operationContextPerCall();

            // Force keepBinary for operation context to avoid binary deserialization inside entry processor
            if (cctx.binaryMarshaller()) {
                CacheOperationContext newOpCtx = null;

                if (opCtx == null)
                    // Mimics behavior of GridCacheAdapter#keepBinary and GridCacheProxyImpl#keepBinary
                    newOpCtx = new CacheOperationContext(false, null, true, null, false, null);
                else if (!opCtx.isKeepBinary())
                    newOpCtx = opCtx.keepBinary();

                if (newOpCtx != null)
                    cctx.operationContextPerCall(newOpCtx);
            }

            UpdateResult r;

            try {
                r = executeUpdateStatement(cctx, stmt, fieldsQry, loc, filters, cancel, errKeys);
            }
            finally {
                cctx.operationContextPerCall(opCtx);
            }

            items += r.cnt;
            errKeys = r.errKeys;

            if (F.isEmpty(errKeys))
                break;
        }

        if (F.isEmpty(errKeys)) {
            if (items == 1L)
                return UpdateResult.ONE;
            else if (items == 0L)
                return UpdateResult.ZERO;
        }

        return new UpdateResult(items, errKeys);
    }

    /**
     * @param spaceName Space name.
     * @param stmt Prepared statement.
     * @param fieldsQry Initial query.
     * @param cancel Query cancel.
     * @return Update result wrapped into {@link GridQueryFieldsResult}
     * @throws IgniteCheckedException if failed.
     */
    @SuppressWarnings("unchecked")
    QueryCursorImpl<List<?>> updateSqlFieldsTwoStep(String spaceName, PreparedStatement stmt,
        SqlFieldsQuery fieldsQry, GridQueryCancel cancel) throws IgniteCheckedException {
        UpdateResult res = updateSqlFields(spaceName, stmt, fieldsQry, false, null, cancel);

        QueryCursorImpl<List<?>> resCur = (QueryCursorImpl<List<?>>)new QueryCursorImpl(Collections.singletonList
            (Collections.singletonList(res.cnt)), null, false);

        resCur.fieldsMeta(UPDATE_RESULT_META);

        return resCur;
    }

    /**
     * Execute DML statement on local cache.
     * @param spaceName Space name.
     * @param stmt Prepared statement.
     * @param filters Space name and key filter.
     * @param cancel Query cancel.
     * @return Update result wrapped into {@link GridQueryFieldsResult}
     * @throws IgniteCheckedException if failed.
     */
    @SuppressWarnings("unchecked")
    GridQueryFieldsResult updateLocalSqlFields(String spaceName, PreparedStatement stmt,
        SqlFieldsQuery fieldsQry, IndexingQueryFilter filters, GridQueryCancel cancel) throws IgniteCheckedException {
        UpdateResult res = updateSqlFields(spaceName, stmt, fieldsQry, true, filters, cancel);

<<<<<<< HEAD
        return new GridQueryFieldsResultAdapter(IgniteH2Indexing.UPDATE_RESULT_META,
            new IgniteSingletonIterator(Collections.singletonList(res)));
=======
        return new GridQueryFieldsResultAdapter(UPDATE_RESULT_META,
            new IgniteSingletonIterator(Collections.singletonList(res.cnt)));
    }

    /**
     * Perform given statement against given data streamer. Only rows based INSERT and MERGE are supported
     * as well as key bound UPDATE and DELETE (ones with filter {@code WHERE _key = ?}).
     *
     * @param streamer Streamer to feed data to.
     * @param stmt Statement.
     * @param args Statement arguments.
     * @return Number of rows in given statement for INSERT and MERGE, {@code 1} otherwise.
     * @throws IgniteCheckedException if failed.
     */
    @SuppressWarnings({"unchecked", "ConstantConditions"})
    long streamUpdateQuery(IgniteDataStreamer streamer, PreparedStatement stmt, Object[] args)
        throws IgniteCheckedException {
        args = U.firstNotNull(args, X.EMPTY_OBJECT_ARRAY);

        Prepared p = GridSqlQueryParser.prepared(stmt);

        assert p != null;

        UpdatePlan plan = UpdatePlanBuilder.planForStatement(p, null);

        if (!F.eq(streamer.cacheName(), plan.tbl.rowDescriptor().context().namex()))
            throw new IgniteSQLException("Cross cache streaming is not supported, please specify cache explicitly" +
                " in connection options", IgniteQueryErrorCode.UNSUPPORTED_OPERATION);

        if (plan.mode == UpdateMode.INSERT && plan.rowsNum > 0) {
            assert plan.isLocSubqry;

            final GridCacheContext cctx = plan.tbl.rowDescriptor().context();

            QueryCursorImpl<List<?>> cur;

            final ArrayList<List<?>> data = new ArrayList<>(plan.rowsNum);

            final GridQueryFieldsResult res = indexing.queryLocalSqlFields(cctx.name(), plan.selectQry,
                F.asList(args), null, false, 0, null);

            QueryCursorImpl<List<?>> stepCur = new QueryCursorImpl<>(new Iterable<List<?>>() {
                @Override public Iterator<List<?>> iterator() {
                    try {
                        return new GridQueryCacheObjectsIterator(res.iterator(), cctx, cctx.keepBinary());
                    }
                    catch (IgniteCheckedException e) {
                        throw new IgniteException(e);
                    }
                }
            }, null);

            data.addAll(stepCur.getAll());

            cur = new QueryCursorImpl<>(new Iterable<List<?>>() {
                @Override public Iterator<List<?>> iterator() {
                    return data.iterator();
                }
            }, null);

            if (plan.rowsNum == 1) {
                IgniteBiTuple t = rowToKeyValue(cctx, cur.iterator().next(), plan);

                streamer.addData(t.getKey(), t.getValue());

                return 1;
            }

            Map<Object, Object> rows = new LinkedHashMap<>(plan.rowsNum);

            for (List<?> row : cur) {
                final IgniteBiTuple t = rowToKeyValue(cctx, row, plan);

                rows.put(t.getKey(), t.getValue());
            }

            streamer.addData(rows);

            return rows.size();
        }
        else
            throw new IgniteSQLException("Only tuple based INSERT statements are supported in streaming mode",
                IgniteQueryErrorCode.UNSUPPORTED_OPERATION);
>>>>>>> d9d6ff06
    }

    /**
     * Actually perform SQL DML operation locally.
     * @param cctx Cache context.
     * @param prepStmt Prepared statement for DML query.
     * @param filters Space name and key filter.
     * @param failedKeys Keys to restrict UPDATE and DELETE operations with. Null or empty array means no restriction.   @return Pair [number of successfully processed items; keys that have failed to be processed]
     * @throws IgniteCheckedException if failed.
     */
    @SuppressWarnings({"ConstantConditions", "unchecked"})
    private UpdateResult executeUpdateStatement(final GridCacheContext cctx, PreparedStatement prepStmt,
        SqlFieldsQuery fieldsQry, boolean loc, IndexingQueryFilter filters, GridQueryCancel cancel,
        Object[] failedKeys) throws IgniteCheckedException {
        Integer errKeysPos = null;

        UpdatePlan plan = getPlanForStatement(cctx.name(), prepStmt, errKeysPos);

        if (plan.fastUpdateArgs != null) {
            assert F.isEmpty(failedKeys) && errKeysPos == null;

            return doFastUpdate(plan, fieldsQry.getArgs());
        }

        assert !F.isEmpty(plan.selectQry);

        QueryCursorImpl<List<?>> cur;

        // Do a two-step query only if locality flag is not set AND if plan's SELECT corresponds to an actual
        // subquery and not some dummy stuff like "select 1, 2, 3;"
        if (!loc && !plan.isLocSubqry) {
            SqlFieldsQuery newFieldsQry = new SqlFieldsQuery(plan.selectQry, fieldsQry.isCollocated())
                .setArgs(fieldsQry.getArgs())
                .setDistributedJoins(fieldsQry.isDistributedJoins())
                .setEnforceJoinOrder(fieldsQry.isEnforceJoinOrder())
                .setLocal(fieldsQry.isLocal())
                .setPageSize(fieldsQry.getPageSize())
                .setTimeout(fieldsQry.getTimeout(), TimeUnit.MILLISECONDS);

            cur = (QueryCursorImpl<List<?>>) idx.queryTwoStep(cctx, newFieldsQry, cancel);
        }
        else {
<<<<<<< HEAD
            final GridQueryFieldsResult res = idx.queryLocalSqlFields(cctx.name(), plan.selectQry, F.asList(params),
                filters, fieldsQry.isEnforceJoinOrder(), fieldsQry.getTimeout(), cancel);
=======
            final GridQueryFieldsResult res = indexing.queryLocalSqlFields(cctx.name(), plan.selectQry,
                F.asList(fieldsQry.getArgs()), filters, fieldsQry.isEnforceJoinOrder(), fieldsQry.getTimeout(), cancel);
>>>>>>> d9d6ff06

            cur = new QueryCursorImpl<>(new Iterable<List<?>>() {
                @Override public Iterator<List<?>> iterator() {
                    try {
                        return new GridQueryCacheObjectsIterator(res.iterator(), cctx, cctx.keepBinary());
                    }
                    catch (IgniteCheckedException e) {
                        throw new IgniteException(e);
                    }
                }
            }, cancel);
        }

        int pageSize = loc ? 0 : fieldsQry.getPageSize();

        switch (plan.mode) {
            case MERGE:
                return new UpdateResult(doMerge(plan, cur, pageSize), X.EMPTY_OBJECT_ARRAY);

            case INSERT:
                return new UpdateResult(doInsert(plan, cur, pageSize), X.EMPTY_OBJECT_ARRAY);

            case UPDATE:
                return doUpdate(plan, cur, pageSize);

            case DELETE:
                return doDelete(cctx, cur, pageSize);

            default:
                throw new IgniteSQLException("Unexpected DML operation [mode=" + plan.mode + ']',
                    IgniteQueryErrorCode.UNEXPECTED_OPERATION);
        }
    }

    /**
     * Generate SELECT statements to retrieve data for modifications from and find fast UPDATE or DELETE args,
     * if available.
     * @param spaceName Space name.
     * @param prepStmt JDBC statement.
     * @return Update plan.
     */
    @SuppressWarnings({"unchecked", "ConstantConditions"})
    private UpdatePlan getPlanForStatement(String spaceName, PreparedStatement prepStmt,
        @Nullable Integer errKeysPos) throws IgniteCheckedException {
        Prepared p = GridSqlQueryParser.prepared(prepStmt);

        spaceName = F.isEmpty(spaceName) ? "default" : spaceName;

        ConcurrentMap<String, UpdatePlan> spacePlans = planCache.get(spaceName);

        if (spacePlans == null) {
            spacePlans = new GridBoundedConcurrentLinkedHashMap<>(PLAN_CACHE_SIZE);

            spacePlans = U.firstNotNull(planCache.putIfAbsent(spaceName, spacePlans), spacePlans);
        }

        // getSQL returns field value, so it's fast
        // Don't look for re-runs in cache, we don't cache them
        UpdatePlan res = (errKeysPos == null ? spacePlans.get(p.getSQL()) : null);

        if (res != null)
            return res;

        res = UpdatePlanBuilder.planForStatement(p, errKeysPos);

        // Don't cache re-runs
        if (errKeysPos == null)
            return U.firstNotNull(spacePlans.putIfAbsent(p.getSQL(), res), res);
        else
            return res;
    }

    /**
     * Perform single cache operation based on given args.
     * @param args Query parameters.
     * @return 1 if an item was affected, 0 otherwise.
     * @throws IgniteCheckedException if failed.
     */
    @SuppressWarnings({"unchecked", "ConstantConditions"})
    private static UpdateResult doFastUpdate(UpdatePlan plan, Object[] args) throws IgniteCheckedException {
        GridCacheContext cctx = plan.tbl.rowDescriptor().context();

        FastUpdateArguments singleUpdate = plan.fastUpdateArgs;

        assert singleUpdate != null;

        boolean valBounded = (singleUpdate.val != FastUpdateArguments.NULL_ARGUMENT);

        if (singleUpdate.newVal != FastUpdateArguments.NULL_ARGUMENT) { // Single item UPDATE
            Object key = singleUpdate.key.apply(args);
            Object newVal = singleUpdate.newVal.apply(args);

            if (valBounded) {
                Object val = singleUpdate.val.apply(args);

                return (cctx.cache().replace(key, val, newVal) ? UpdateResult.ONE : UpdateResult.ZERO);
            }
            else
                return (cctx.cache().replace(key, newVal) ? UpdateResult.ONE : UpdateResult.ZERO);
        }
        else { // Single item DELETE
            Object key = singleUpdate.key.apply(args);
            Object val = singleUpdate.val.apply(args);

            if (singleUpdate.val == FastUpdateArguments.NULL_ARGUMENT) // No _val bound in source query
                return cctx.cache().remove(key) ? UpdateResult.ONE : UpdateResult.ZERO;
            else
                return cctx.cache().remove(key, val) ? UpdateResult.ONE : UpdateResult.ZERO;
        }
    }

    /**
     * Perform DELETE operation on top of results of SELECT.
     * @param cctx Cache context.
     * @param cursor SELECT results.
     * @param pageSize Batch size for streaming, anything <= 0 for single page operations.
     * @return Results of DELETE (number of items affected AND keys that failed to be updated).
     */
    @SuppressWarnings({"unchecked", "ConstantConditions", "ThrowableResultOfMethodCallIgnored"})
    private UpdateResult doDelete(GridCacheContext cctx, Iterable<List<?>> cursor, int pageSize)
        throws IgniteCheckedException {
        // With DELETE, we have only two columns - key and value.
        long res = 0;

        // Keys that failed to DELETE due to concurrent updates.
        List<Object> failedKeys = new ArrayList<>();

        SQLException resEx = null;


        Iterator<List<?>> it = cursor.iterator();
        Map<Object, EntryProcessor<Object, Object, Boolean>> rows = new LinkedHashMap<>();

        while (it.hasNext()) {
            List<?> e = it.next();
            if (e.size() != 2) {
                U.warn(log, "Invalid row size on DELETE - expected 2, got " + e.size());
                continue;
            }

            rows.put(e.get(0), new ModifyingEntryProcessor(e.get(1), RMV));

            if ((pageSize > 0 && rows.size() == pageSize) || (!it.hasNext())) {
                PageProcessingResult pageRes = processPage(cctx, rows);

                res += pageRes.cnt;

                failedKeys.addAll(F.asList(pageRes.errKeys));

                if (pageRes.ex != null) {
                    if (resEx == null)
                        resEx = pageRes.ex;
                    else
                        resEx.setNextException(pageRes.ex);
                }

                if (it.hasNext())
                    rows.clear(); // No need to clear after the last batch.
            }
        }

        if (resEx != null) {
            if (!F.isEmpty(failedKeys)) {
                // Don't go for a re-run if processing of some keys yielded exceptions and report keys that
                // had been modified concurrently right away.
                String msg = "Failed to DELETE some keys because they had been modified concurrently " +
                    "[keys=" + failedKeys + ']';

                SQLException conEx = createJdbcSqlException(msg, IgniteQueryErrorCode.CONCURRENT_UPDATE);

                conEx.setNextException(resEx);

                resEx = conEx;
            }

            throw new IgniteSQLException(resEx);
        }

        return new UpdateResult(res, failedKeys.toArray());
    }

    /**
     * Perform UPDATE operation on top of results of SELECT.
     * @param cursor SELECT results.
     * @param pageSize Batch size for streaming, anything <= 0 for single page operations.
     * @return Pair [cursor corresponding to results of UPDATE (contains number of items affected); keys whose values
     *     had been modified concurrently (arguments for a re-run)].
     */
    @SuppressWarnings({"unchecked", "ThrowableResultOfMethodCallIgnored"})
    private UpdateResult doUpdate(UpdatePlan plan, Iterable<List<?>> cursor, int pageSize)
        throws IgniteCheckedException {
        GridH2RowDescriptor desc = plan.tbl.rowDescriptor();

        GridCacheContext cctx = desc.context();

        boolean bin = cctx.binaryMarshaller();

        String[] updatedColNames = plan.colNames;

        int valColIdx = plan.valColIdx;

        boolean hasNewVal = (valColIdx != -1);

        // Statement updates distinct properties if it does not have _val in updated columns list
        // or if its list of updated columns includes only _val, i.e. is single element.
        boolean hasProps = !hasNewVal || updatedColNames.length > 1;

        long res = 0;

        Map<Object, EntryProcessor<Object, Object, Boolean>> rows = new LinkedHashMap<>();

        // Keys that failed to UPDATE due to concurrent updates.
        List<Object> failedKeys = new ArrayList<>();

        SQLException resEx = null;

        Iterator<List<?>> it = cursor.iterator();

        while (it.hasNext()) {
            List<?> e = it.next();
            Object key = e.get(0);

            Object newVal;

            Map<String, Object> newColVals = new HashMap<>();

            for (int i = 0; i < plan.colNames.length; i++) {
                if (hasNewVal && i == valColIdx - 2)
                    continue;

                GridQueryProperty prop = plan.tbl.rowDescriptor().type().property(plan.colNames[i]);

                assert prop != null;

                newColVals.put(plan.colNames[i], convert(e.get(i + 2), desc, prop.type(), plan.colTypes[i]));
            }

            newVal = plan.valSupplier.apply(e);

            if (newVal == null)
                throw new IgniteSQLException("New value for UPDATE must not be null", IgniteQueryErrorCode.NULL_VALUE);

            // Skip key and value - that's why we start off with 2nd column
            for (int i = 0; i < plan.tbl.getColumns().length - 2; i++) {
                Column c = plan.tbl.getColumn(i + 2);

                GridQueryProperty prop = desc.type().property(c.getName());

                if (prop.key())
                    continue; // Don't get values of key's columns - we won't use them anyway

                boolean hasNewColVal = newColVals.containsKey(c.getName());

                if (!hasNewColVal)
                    continue;

                Object colVal = newColVals.get(c.getName());

                // UPDATE currently does not allow to modify key or its fields, so we must be safe to pass null as key.
                desc.setColumnValue(null, newVal, colVal, i);
            }

            if (bin && hasProps) {
                assert newVal instanceof BinaryObjectBuilder;

                newVal = ((BinaryObjectBuilder) newVal).build();
            }

            Object srcVal = e.get(1);

            if (bin && !(srcVal instanceof BinaryObject))
                srcVal = cctx.grid().binary().toBinary(srcVal);

            rows.put(key, new ModifyingEntryProcessor(srcVal, new EntryValueUpdater(newVal)));

            if ((pageSize > 0 && rows.size() == pageSize) || (!it.hasNext())) {
                PageProcessingResult pageRes = processPage(cctx, rows);

                res += pageRes.cnt;

                failedKeys.addAll(F.asList(pageRes.errKeys));

                if (pageRes.ex != null) {
                    if (resEx == null)
                        resEx = pageRes.ex;
                    else
                        resEx.setNextException(pageRes.ex);
                }

                if (it.hasNext())
                    rows.clear(); // No need to clear after the last batch.
            }
        }

        if (resEx != null) {
            if (!F.isEmpty(failedKeys)) {
                // Don't go for a re-run if processing of some keys yielded exceptions and report keys that
                // had been modified concurrently right away.
                String msg = "Failed to UPDATE some keys because they had been modified concurrently " +
                    "[keys=" + failedKeys + ']';

                SQLException dupEx = createJdbcSqlException(msg, IgniteQueryErrorCode.CONCURRENT_UPDATE);

                dupEx.setNextException(resEx);

                resEx = dupEx;
            }

            throw new IgniteSQLException(resEx);
        }

        return new UpdateResult(res, failedKeys.toArray());
    }

    /**
     * Convert value to column's expected type by means of H2.
     *
     * @param val Source value.
     * @param desc Row descriptor.
     * @param expCls Expected value class.
     * @param type Expected column type to convert to.
     * @return Converted object.
     * @throws IgniteCheckedException if failed.
     */
    @SuppressWarnings({"ConstantConditions", "SuspiciousSystemArraycopy"})
    private static Object convert(Object val, GridH2RowDescriptor desc, Class<?> expCls, int type)
        throws IgniteCheckedException {
        if (val == null)
            return null;

        Class<?> currCls = val.getClass();

        if (val instanceof Date && currCls != Date.class && expCls == Date.class) {
            // H2 thinks that java.util.Date is always a Timestamp, while binary marshaller expects
            // precise Date instance. Let's satisfy it.
            return new Date(((Date) val).getTime());
        }

        // User-given UUID is always serialized by H2 to byte array, so we have to deserialize manually
        if (type == Value.UUID && currCls == byte[].class)
            return U.unmarshal(desc.context().marshaller(), (byte[]) val,
                U.resolveClassLoader(desc.context().gridConfig()));

        // We have to convert arrays of reference types manually - see https://issues.apache.org/jira/browse/IGNITE-4327
        // Still, we only can convert from Object[] to something more precise.
        if (type == Value.ARRAY && currCls != expCls) {
            if (currCls != Object[].class)
                throw new IgniteCheckedException("Unexpected array type - only conversion from Object[] is assumed");

            // Why would otherwise type be Value.ARRAY?
            assert expCls.isArray();

            Object[] curr = (Object[]) val;

            Object newArr = Array.newInstance(expCls.getComponentType(), curr.length);

            System.arraycopy(curr, 0, newArr, 0, curr.length);

            return newArr;
        }

        int objType = DataType.getTypeFromClass(val.getClass());

        if (objType == type)
            return val;

        Value h2Val = desc.wrap(val, objType);

        return h2Val.convertTo(type).getObject();
    }

    /**
     * Process errors of entry processor - split the keys into duplicated/concurrently modified and those whose
     * processing yielded an exception.
     *
     * @param res Result of {@link GridCacheAdapter#invokeAll)}
     * @return pair [array of duplicated/concurrently modified keys, SQL exception for erroneous keys] (exception is
     * null if all keys are duplicates/concurrently modified ones).
     */
    private static PageProcessingErrorResult splitErrors(Map<Object, EntryProcessorResult<Boolean>> res) {
        Set<Object> errKeys = new LinkedHashSet<>(res.keySet());

        SQLException currSqlEx = null;

        SQLException firstSqlEx = null;

        int errors = 0;

        // Let's form a chain of SQL exceptions
        for (Map.Entry<Object, EntryProcessorResult<Boolean>> e : res.entrySet()) {
            try {
                e.getValue().get();
            }
            catch (EntryProcessorException ex) {
                SQLException next = createJdbcSqlException("Failed to process key '" + e.getKey() + '\'',
                    IgniteQueryErrorCode.ENTRY_PROCESSING);

                next.initCause(ex);

                if (currSqlEx != null)
                    currSqlEx.setNextException(next);
                else
                    firstSqlEx = next;

                currSqlEx = next;

                errKeys.remove(e.getKey());

                errors++;
            }
        }

        return new PageProcessingErrorResult(errKeys.toArray(), firstSqlEx, errors);
    }

    /**
     * Execute MERGE statement plan.
     * @param cursor Cursor to take inserted data from.
     * @param pageSize Batch size to stream data from {@code cursor}, anything <= 0 for single page operations.
     * @return Number of items affected.
     * @throws IgniteCheckedException if failed.
     */
    @SuppressWarnings("unchecked")
    private long doMerge(UpdatePlan plan, Iterable<List<?>> cursor, int pageSize) throws IgniteCheckedException {
        GridH2RowDescriptor desc = plan.tbl.rowDescriptor();

        GridCacheContext cctx = desc.context();

        // If we have just one item to put, just do so
        if (plan.rowsNum == 1) {
            IgniteBiTuple t = rowToKeyValue(cctx, cursor.iterator().next(),
                plan);

            cctx.cache().put(t.getKey(), t.getValue());
            return 1;
        }
        else {
            int resCnt = 0;
            Map<Object, Object> rows = new LinkedHashMap<>();

            for (Iterator<List<?>> it = cursor.iterator(); it.hasNext();) {
                List<?> row = it.next();

                IgniteBiTuple t = rowToKeyValue(cctx, row, plan);

                rows.put(t.getKey(), t.getValue());

                if ((pageSize > 0 && rows.size() == pageSize) || !it.hasNext()) {
                    cctx.cache().putAll(rows);
                    resCnt += rows.size();

                    if (it.hasNext())
                        rows.clear();
                }
            }

            return resCnt;
        }
    }

    /**
     * Execute INSERT statement plan.
     * @param cursor Cursor to take inserted data from.
     * @param pageSize Batch size for streaming, anything <= 0 for single page operations.
     * @return Number of items affected.
     * @throws IgniteCheckedException if failed, particularly in case of duplicate keys.
     */
    @SuppressWarnings({"unchecked", "ConstantConditions"})
    private long doInsert(UpdatePlan plan, Iterable<List<?>> cursor, int pageSize) throws IgniteCheckedException {
        GridH2RowDescriptor desc = plan.tbl.rowDescriptor();

        GridCacheContext cctx = desc.context();

        // If we have just one item to put, just do so
        if (plan.rowsNum == 1) {
            IgniteBiTuple t = rowToKeyValue(cctx, cursor.iterator().next(), plan);

            if (cctx.cache().putIfAbsent(t.getKey(), t.getValue()))
                return 1;
            else
                throw new IgniteSQLException("Duplicate key during INSERT [key=" + t.getKey() + ']',
                    IgniteQueryErrorCode.DUPLICATE_KEY);
        }
        else {
            Map<Object, EntryProcessor<Object, Object, Boolean>> rows = plan.isLocSubqry ?
                new LinkedHashMap<Object, EntryProcessor<Object, Object, Boolean>>(plan.rowsNum) :
                new LinkedHashMap<Object, EntryProcessor<Object, Object, Boolean>>();

            // Keys that failed to INSERT due to duplication.
            List<Object> duplicateKeys = new ArrayList<>();

            int resCnt = 0;

            SQLException resEx = null;

            Iterator<List<?>> it = cursor.iterator();

            while (it.hasNext()) {
                List<?> row = it.next();

                final IgniteBiTuple t = rowToKeyValue(cctx, row, plan);

                rows.put(t.getKey(), new InsertEntryProcessor(t.getValue()));

                if (!it.hasNext() || (pageSize > 0 && rows.size() == pageSize)) {
                    PageProcessingResult pageRes = processPage(cctx, rows);

                    resCnt += pageRes.cnt;

                    duplicateKeys.addAll(F.asList(pageRes.errKeys));

                    if (pageRes.ex != null) {
                        if (resEx == null)
                            resEx = pageRes.ex;
                        else
                            resEx.setNextException(pageRes.ex);
                    }

                    rows.clear();
                }
            }

            if (!F.isEmpty(duplicateKeys)) {
                String msg = "Failed to INSERT some keys because they are already in cache " +
                    "[keys=" + duplicateKeys + ']';

                SQLException dupEx = new SQLException(msg, null, IgniteQueryErrorCode.DUPLICATE_KEY);

                if (resEx == null)
                    resEx = dupEx;
                else
                    resEx.setNextException(dupEx);
            }

            if (resEx != null)
                throw new IgniteSQLException(resEx);

            return resCnt;
        }
    }

    /**
     * Execute given entry processors and collect errors, if any.
     * @param cctx Cache context.
     * @param rows Rows to process.
     * @return Triple [number of rows actually changed; keys that failed to update (duplicates or concurrently
     *     updated ones); chain of exceptions for all keys whose processing resulted in error, or null for no errors].
     * @throws IgniteCheckedException If failed.
     */
    @SuppressWarnings({"unchecked", "ConstantConditions"})
    private static PageProcessingResult processPage(GridCacheContext cctx,
        Map<Object, EntryProcessor<Object, Object, Boolean>> rows) throws IgniteCheckedException {
        Map<Object, EntryProcessorResult<Boolean>> res = cctx.cache().invokeAll(rows);

        if (F.isEmpty(res))
            return new PageProcessingResult(rows.size(), null, null);

        PageProcessingErrorResult splitRes = splitErrors(res);

        int keysCnt = splitRes.errKeys.length;

        return new PageProcessingResult(rows.size() - keysCnt - splitRes.cnt, splitRes.errKeys, splitRes.ex);
    }

    /**
     * Convert row presented as an array of Objects into key-value pair to be inserted to cache.
     * @param cctx Cache context.
     * @param row Row to process.
     * @param plan Update plan.
     * @throws IgniteCheckedException if failed.
     */
    @SuppressWarnings({"unchecked", "ConstantConditions", "ResultOfMethodCallIgnored"})
    private IgniteBiTuple<?, ?> rowToKeyValue(GridCacheContext cctx, List<?> row, UpdatePlan plan)
        throws IgniteCheckedException {
        GridH2RowDescriptor rowDesc = plan.tbl.rowDescriptor();
        GridQueryTypeDescriptor desc = rowDesc.type();

        Object key = plan.keySupplier.apply(row);

        if (QueryUtils.isSqlType(desc.keyClass())) {
            assert plan.keyColIdx != -1;

            key = convert(key, rowDesc, desc.keyClass(), plan.colTypes[plan.keyColIdx]);
        }

        Object val = plan.valSupplier.apply(row);

        if (QueryUtils.isSqlType(desc.valueClass())) {
            assert plan.valColIdx != -1;

            val = convert(val, rowDesc, desc.valueClass(), plan.colTypes[plan.valColIdx]);
        }

        if (key == null)
            throw new IgniteSQLException("Key for INSERT or MERGE must not be null",  IgniteQueryErrorCode.NULL_KEY);

        if (val == null)
            throw new IgniteSQLException("Value for INSERT or MERGE must not be null", IgniteQueryErrorCode.NULL_VALUE);

        Map<String, Object> newColVals = new HashMap<>();

        for (int i = 0; i < plan.colNames.length; i++) {
            if (i == plan.keyColIdx || i == plan.valColIdx)
                continue;

            String colName = plan.colNames[i];

            GridQueryProperty prop = desc.property(colName);

            assert prop != null;

            Class<?> expCls = prop.type();

            newColVals.put(colName, convert(row.get(i), rowDesc, expCls, plan.colTypes[i]));
        }

        // We update columns in the order specified by the table for a reason - table's
        // column order preserves their precedence for correct update of nested properties.
        Column[] cols = plan.tbl.getColumns();

        // First 2 columns are _key and _val, skip 'em.
        for (int i = 2; i < cols.length; i++) {
            String colName = cols[i].getName();

            if (!newColVals.containsKey(colName))
                continue;

            Object colVal = newColVals.get(colName);

            desc.setValue(colName, key, val, colVal);
        }

        if (cctx.binaryMarshaller()) {
            if (key instanceof BinaryObjectBuilder)
                key = ((BinaryObjectBuilder) key).build();

            if (val instanceof BinaryObjectBuilder)
                val = ((BinaryObjectBuilder) val).build();

            if (key instanceof BinaryObject)
                key = updateHashCodeIfNeeded(cctx, (BinaryObject) key);

            if (val instanceof BinaryObject)
                val = updateHashCodeIfNeeded(cctx, (BinaryObject) val);
        }

        return new IgniteBiTuple<>(key, val);
    }

    /**
     * Set hash code to binary object if it does not have one.
     *
     * @param cctx Cache context.
     * @param binObj Binary object.
     * @return Binary object with hash code set.
     */
    private BinaryObject updateHashCodeIfNeeded(GridCacheContext cctx, BinaryObject binObj) {
        if (U.isHashCodeEmpty(binObj)) {
            if (WARNED_TYPES.add(binObj.type().typeId()))
                U.warn(log, "Binary object's type does not have identity resolver explicitly set, therefore " +
                    "BinaryArrayIdentityResolver is used to generate hash codes for its instances, and therefore " +
                    "hash code of this binary object will most likely not match that of its non serialized form. " +
                    "For finer control over identity of this type, please update your BinaryConfiguration accordingly." +
                    " [typeId=" + binObj.type().typeId() + ", typeName=" + binObj.type().typeName() + ']');

            int hash = BinaryArrayIdentityResolver.instance().hashCode(binObj);

            // Empty hash code means no identity set for the type, therefore, we can safely set hash code
            // via this Builder as it won't be overwritten.
            return cctx.grid().binary().builder(binObj)
                .hashCode(hash)
                .build();
        }
        else
            return binObj;
    }

    /** */
    private final static class InsertEntryProcessor implements EntryProcessor<Object, Object, Boolean> {
        /** Value to set. */
        private final Object val;

        /** */
        private InsertEntryProcessor(Object val) {
            this.val = val;
        }

        /** {@inheritDoc} */
        @Override public Boolean process(MutableEntry<Object, Object> entry, Object... arguments) throws EntryProcessorException {
            if (entry.exists())
                return false;

            entry.setValue(val);
            return null; // To leave out only erroneous keys - nulls are skipped on results' processing.
        }
    }

    /**
     * Entry processor invoked by UPDATE and DELETE operations.
     */
    private final static class ModifyingEntryProcessor implements EntryProcessor<Object, Object, Boolean> {
        /** Value to expect. */
        private final Object val;

        /** Action to perform on entry. */
        private final IgniteInClosure<MutableEntry<Object, Object>> entryModifier;

        /** */
        private ModifyingEntryProcessor(Object val, IgniteInClosure<MutableEntry<Object, Object>> entryModifier) {
            assert val != null;

            this.val = val;
            this.entryModifier = entryModifier;
        }

        /** {@inheritDoc} */
        @Override public Boolean process(MutableEntry<Object, Object> entry, Object... arguments) throws EntryProcessorException {
            if (!entry.exists())
                return null; // Someone got ahead of us and removed this entry, let's skip it.

            Object entryVal = entry.getValue();

            if (entryVal == null)
                return null;

            // Something happened to the cache while we were performing map-reduce.
            if (!F.eq(entryVal, val))
                return false;

            entryModifier.apply(entry);

            return null; // To leave out only erroneous keys - nulls are skipped on results' processing.
        }
    }

    /** */
    private static IgniteInClosure<MutableEntry<Object, Object>> RMV = new IgniteInClosure<MutableEntry<Object, Object>>() {
        /** {@inheritDoc} */
        @Override public void apply(MutableEntry<Object, Object> e) {
            e.remove();
        }
    };

    /**
     *
     */
    private static final class EntryValueUpdater implements IgniteInClosure<MutableEntry<Object, Object>> {
        /** Value to set. */
        private final Object val;

        /** */
        private EntryValueUpdater(Object val) {
            assert val != null;

            this.val = val;
        }

        /** {@inheritDoc} */
        @Override public void apply(MutableEntry<Object, Object> e) {
            e.setValue(val);
        }
    }

<<<<<<< HEAD
    /**
     * Wrap result of DML operation (number of items affected) to Iterable suitable to be wrapped by cursor.
     *
     * @param itemsCnt Update result to wrap.
     * @return Resulting Iterable.
     */
    @SuppressWarnings("unchecked")
    public static QueryCursorImpl<List<?>> cursorForUpdateResult(long itemsCnt) {
        QueryCursorImpl<List<?>> res =
            new QueryCursorImpl(Collections.singletonList(Collections.singletonList(itemsCnt)), null, false);

        res.fieldsMeta(IgniteH2Indexing.UPDATE_RESULT_META);

        return res;
    }

    /**
     * Check whether statement is DML statement.
     *
     * @param stmt Statement.
     * @return {@code True} if this is DML.
     */
    static boolean isDmlStatement(Prepared stmt) {
        return stmt instanceof Merge || stmt instanceof Insert || stmt instanceof Update || stmt instanceof Delete;
    }

=======
>>>>>>> d9d6ff06
    /** Update result - modifications count and keys to re-run query with, if needed. */
    private final static class UpdateResult {
        /** Result to return for operations that affected 1 item - mostly to be used for fast updates and deletes. */
        final static UpdateResult ONE = new UpdateResult(1, X.EMPTY_OBJECT_ARRAY);

        /** Result to return for operations that affected 0 items - mostly to be used for fast updates and deletes. */
        final static UpdateResult ZERO = new UpdateResult(0, X.EMPTY_OBJECT_ARRAY);

        /** Number of processed items. */
        final long cnt;

        /** Keys that failed to be UPDATEd or DELETEd due to concurrent modification of values. */
        @NotNull
        final Object[] errKeys;

        /** */
        @SuppressWarnings("ConstantConditions")
        private UpdateResult(long cnt, Object[] errKeys) {
            this.cnt = cnt;
            this.errKeys = U.firstNotNull(errKeys, X.EMPTY_OBJECT_ARRAY);
        }
    }

    /** Result of processing an individual page with {@link IgniteCache#invokeAll} including error details, if any. */
    private final static class PageProcessingResult {
        /** Number of successfully processed items. */
        final long cnt;

        /** Keys that failed to be UPDATEd or DELETEd due to concurrent modification of values. */
        @NotNull
        final Object[] errKeys;

        /** Chain of exceptions corresponding to failed keys. Null if no keys yielded an exception. */
        final SQLException ex;

        /** */
        @SuppressWarnings("ConstantConditions")
        private PageProcessingResult(long cnt, Object[] errKeys, SQLException ex) {
            this.cnt = cnt;
            this.errKeys = U.firstNotNull(errKeys, X.EMPTY_OBJECT_ARRAY);
            this.ex = ex;
        }
    }

    /** Result of splitting keys whose processing resulted into an exception from those skipped by
     * logic of {@link EntryProcessor}s (most likely INSERT duplicates, or UPDATE/DELETE keys whose values
     * had been modified concurrently), counting and collecting entry processor exceptions.
     */
    private final static class PageProcessingErrorResult {
        /** Keys that failed to be processed by {@link EntryProcessor} (not due to an exception). */
        @NotNull
        final Object[] errKeys;

        /** Number of entries whose processing resulted into an exception. */
        final int cnt;

        /** Chain of exceptions corresponding to failed keys. Null if no keys yielded an exception. */
        final SQLException ex;

        /** */
        @SuppressWarnings("ConstantConditions")
        private PageProcessingErrorResult(@NotNull Object[] errKeys, SQLException ex, int exCnt) {
            errKeys = U.firstNotNull(errKeys, X.EMPTY_OBJECT_ARRAY);
            // When exceptions count must be zero, exceptions chain must be not null, and vice versa.
            assert exCnt == 0 ^ ex != null;

            this.errKeys = errKeys;
            this.cnt = exCnt;
            this.ex = ex;
        }
    }
}<|MERGE_RESOLUTION|>--- conflicted
+++ resolved
@@ -75,14 +75,10 @@
 import org.apache.ignite.lang.IgniteInClosure;
 import org.apache.ignite.spi.indexing.IndexingQueryFilter;
 import org.h2.command.Prepared;
-<<<<<<< HEAD
 import org.h2.command.dml.Delete;
 import org.h2.command.dml.Insert;
 import org.h2.command.dml.Merge;
 import org.h2.command.dml.Update;
-import org.h2.jdbc.JdbcPreparedStatement;
-=======
->>>>>>> d9d6ff06
 import org.h2.table.Column;
 import org.h2.value.DataType;
 import org.h2.value.Value;
@@ -227,11 +223,7 @@
         SqlFieldsQuery fieldsQry, IndexingQueryFilter filters, GridQueryCancel cancel) throws IgniteCheckedException {
         UpdateResult res = updateSqlFields(spaceName, stmt, fieldsQry, true, filters, cancel);
 
-<<<<<<< HEAD
         return new GridQueryFieldsResultAdapter(IgniteH2Indexing.UPDATE_RESULT_META,
-            new IgniteSingletonIterator(Collections.singletonList(res)));
-=======
-        return new GridQueryFieldsResultAdapter(UPDATE_RESULT_META,
             new IgniteSingletonIterator(Collections.singletonList(res.cnt)));
     }
 
@@ -314,7 +306,6 @@
         else
             throw new IgniteSQLException("Only tuple based INSERT statements are supported in streaming mode",
                 IgniteQueryErrorCode.UNSUPPORTED_OPERATION);
->>>>>>> d9d6ff06
     }
 
     /**
@@ -357,13 +348,8 @@
             cur = (QueryCursorImpl<List<?>>) idx.queryTwoStep(cctx, newFieldsQry, cancel);
         }
         else {
-<<<<<<< HEAD
-            final GridQueryFieldsResult res = idx.queryLocalSqlFields(cctx.name(), plan.selectQry, F.asList(params),
-                filters, fieldsQry.isEnforceJoinOrder(), fieldsQry.getTimeout(), cancel);
-=======
-            final GridQueryFieldsResult res = indexing.queryLocalSqlFields(cctx.name(), plan.selectQry,
+            final GridQueryFieldsResult res = idx.queryLocalSqlFields(cctx.name(), plan.selectQry,
                 F.asList(fieldsQry.getArgs()), filters, fieldsQry.isEnforceJoinOrder(), fieldsQry.getTimeout(), cancel);
->>>>>>> d9d6ff06
 
             cur = new QueryCursorImpl<>(new Iterable<List<?>>() {
                 @Override public Iterator<List<?>> iterator() {
@@ -1127,23 +1113,6 @@
         }
     }
 
-<<<<<<< HEAD
-    /**
-     * Wrap result of DML operation (number of items affected) to Iterable suitable to be wrapped by cursor.
-     *
-     * @param itemsCnt Update result to wrap.
-     * @return Resulting Iterable.
-     */
-    @SuppressWarnings("unchecked")
-    public static QueryCursorImpl<List<?>> cursorForUpdateResult(long itemsCnt) {
-        QueryCursorImpl<List<?>> res =
-            new QueryCursorImpl(Collections.singletonList(Collections.singletonList(itemsCnt)), null, false);
-
-        res.fieldsMeta(IgniteH2Indexing.UPDATE_RESULT_META);
-
-        return res;
-    }
-
     /**
      * Check whether statement is DML statement.
      *
@@ -1154,8 +1123,6 @@
         return stmt instanceof Merge || stmt instanceof Insert || stmt instanceof Update || stmt instanceof Delete;
     }
 
-=======
->>>>>>> d9d6ff06
     /** Update result - modifications count and keys to re-run query with, if needed. */
     private final static class UpdateResult {
         /** Result to return for operations that affected 1 item - mostly to be used for fast updates and deletes. */
