--- conflicted
+++ resolved
@@ -68,13 +68,11 @@
     /** IP finder. */
     private static final TcpDiscoveryIpFinder IP_FINDER = new TcpDiscoveryVmIpFinder(true);
 
-<<<<<<< HEAD
     /** */
     private static IgniteCache<String, Organization> orgCache;
-=======
+
     /** Cache name. */
     protected static final String CACHE = "cache";
->>>>>>> ecc734c2
 
     /** */
     private static IgniteCache<AffinityKey<String>, Person> personCache;
