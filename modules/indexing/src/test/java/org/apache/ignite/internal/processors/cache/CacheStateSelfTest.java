--- conflicted
+++ resolved
@@ -275,7 +275,6 @@
         assert !cache3.containsKey(2);
     }
 
-<<<<<<< HEAD
     /**
      * Test that during rebalancing all nodes receive partition with the greatest counter value.
      * @throws Exception If fails.
@@ -316,7 +315,8 @@
         assert ignite1.cachex().context().topology().localPartition(0, true).updateCounter() == 20;
         assert ignite2.cachex().context().topology().localPartition(0, true).updateCounter() == 20;
         assert ignite3.cachex().context().topology().localPartition(0, true).updateCounter() == 20;
-=======
+    }
+
     public void testLostPartitions() throws Exception {
         final IgniteEx ignite1 = (IgniteEx)G.start(getConfiguration("test1"));
         final IgniteEx ignite2 = (IgniteEx)G.start(getConfiguration("test2"));
@@ -364,6 +364,5 @@
         cache2.put(partition, 2);
 
         assert cache2.get(partition).equals(2);
->>>>>>> 0c657c24
     }
 }