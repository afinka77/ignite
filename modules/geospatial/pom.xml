<?xml version="1.0" encoding="UTF-8"?>

<!--
  Licensed to the Apache Software Foundation (ASF) under one or more
  contributor license agreements.  See the NOTICE file distributed with
  this work for additional information regarding copyright ownership.
  The ASF licenses this file to You under the Apache License, Version 2.0
  (the "License"); you may not use this file except in compliance with
  the License.  You may obtain a copy of the License at

       http://www.apache.org/licenses/LICENSE-2.0

  Unless required by applicable law or agreed to in writing, software
  distributed under the License is distributed on an "AS IS" BASIS,
  WITHOUT WARRANTIES OR CONDITIONS OF ANY KIND, either express or implied.
  See the License for the specific language governing permissions and
  limitations under the License.
-->

<!--
    POM file.
-->
<project xmlns="http://maven.apache.org/POM/4.0.0" xmlns:xsi="http://www.w3.org/2001/XMLSchema-instance" xsi:schemaLocation="http://maven.apache.org/POM/4.0.0 http://maven.apache.org/xsd/maven-4.0.0.xsd">
    <modelVersion>4.0.0</modelVersion>

    <parent>
        <groupId>org.apache.ignite</groupId>
        <artifactId>ignite-parent</artifactId>
        <version>1</version>
        <relativePath>../../parent</relativePath>
    </parent>

    <artifactId>ignite-geospatial</artifactId>
<<<<<<< HEAD
    <version>1.5.0-b1-SNAPSHOT</version>
=======
    <version>1.5.1-b2-SNAPSHOT</version>
>>>>>>> 250aa4f9
    <url>http://ignite.apache.org</url>

    <dependencies>
        <dependency>
            <groupId>org.apache.ignite</groupId>
            <artifactId>ignite-indexing</artifactId>
            <version>${project.version}</version>
        </dependency>

        <dependency>
            <groupId>com.vividsolutions</groupId>
            <artifactId>jts</artifactId>
            <version>1.13</version>
        </dependency>

        <dependency>
            <groupId>org.apache.ignite</groupId>
            <artifactId>ignite-core</artifactId>
            <version>${project.version}</version>
            <type>test-jar</type>
            <scope>test</scope>
        </dependency>

        <dependency>
            <groupId>log4j</groupId>
            <artifactId>log4j</artifactId>
            <scope>test</scope>
        </dependency>

        <dependency>
            <groupId>org.springframework</groupId>
            <artifactId>spring-beans</artifactId>
            <version>${spring.version}</version>
            <scope>test</scope>
        </dependency>

        <dependency>
            <groupId>org.springframework</groupId>
            <artifactId>spring-core</artifactId>
            <version>${spring.version}</version>
            <scope>test</scope>
        </dependency>

        <dependency>
            <groupId>org.springframework</groupId>
            <artifactId>spring-context</artifactId>
            <version>${spring.version}</version>
            <scope>test</scope>
        </dependency>
    </dependencies>

    <build>
        <plugins>
            <!-- Generate the OSGi MANIFEST.MF for this bundle. 
                 This bundle is a fragment attached to the ignite-core bundle, as it contains and exports classes in 
                 the org.apache.ignite.internal.processors.query.h2.opt in the same manner as ignite-indexing, thus 
                 leading to a split package situation in OSGi.
            -->
            <plugin>
                <groupId>org.apache.felix</groupId>
                <artifactId>maven-bundle-plugin</artifactId>
                <configuration>
                    <instructions>
                        <Fragment-Host>org.apache.ignite.ignite-core</Fragment-Host>
                    </instructions>
                </configuration>
            </plugin>
        </plugins>
    </build>
    
</project><|MERGE_RESOLUTION|>--- conflicted
+++ resolved
@@ -31,11 +31,7 @@
     </parent>
 
     <artifactId>ignite-geospatial</artifactId>
-<<<<<<< HEAD
-    <version>1.5.0-b1-SNAPSHOT</version>
-=======
     <version>1.5.1-b2-SNAPSHOT</version>
->>>>>>> 250aa4f9
     <url>http://ignite.apache.org</url>
 
     <dependencies>
@@ -86,24 +82,4 @@
             <scope>test</scope>
         </dependency>
     </dependencies>
-
-    <build>
-        <plugins>
-            <!-- Generate the OSGi MANIFEST.MF for this bundle. 
-                 This bundle is a fragment attached to the ignite-core bundle, as it contains and exports classes in 
-                 the org.apache.ignite.internal.processors.query.h2.opt in the same manner as ignite-indexing, thus 
-                 leading to a split package situation in OSGi.
-            -->
-            <plugin>
-                <groupId>org.apache.felix</groupId>
-                <artifactId>maven-bundle-plugin</artifactId>
-                <configuration>
-                    <instructions>
-                        <Fragment-Host>org.apache.ignite.ignite-core</Fragment-Host>
-                    </instructions>
-                </configuration>
-            </plugin>
-        </plugins>
-    </build>
-    
 </project>