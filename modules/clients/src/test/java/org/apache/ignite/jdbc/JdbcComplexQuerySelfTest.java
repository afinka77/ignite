--- conflicted
+++ resolved
@@ -68,11 +68,7 @@
 
         cfg.setDiscoverySpi(disco);
 
-<<<<<<< HEAD
         cfg.setConnectorConfiguration(new ConnectorConfiguration());
-=======
-        cfg.setClientConnectionConfiguration(new ClientConnectionConfiguration());
->>>>>>> a0210455
 
         return cfg;
     }
