--- conflicted
+++ resolved
@@ -757,11 +757,7 @@
                                         </group>
                                         <group>
                                             <title>SPI: Indexing</title>
-<<<<<<< HEAD
-                                            <packages>org.apache.ignite.spi.indexing:org.apache.ignite.spi.indexing.h2:org.apache.ignite.spi.indexing.noop</packages>
-=======
                                             <packages>org.apache.ignite.spi.indexing:org.apache.ignite.spi.indexing.noop</packages>
->>>>>>> b4cb17ca
                                         </group>
                                         <group>
                                             <title>SPI: Load Balancing</title>
@@ -956,11 +952,7 @@
                                         </group>
                                         <group>
                                             <title>SPI: Indexing</title>
-<<<<<<< HEAD
-                                            <packages>org.apache.ignite.spi.indexing:org.apache.ignite.spi.indexing.h2:org.apache.ignite.spi.indexing.noop</packages>
-=======
                                             <packages>org.apache.ignite.spi.indexing:org.apache.ignite.spi.indexing.noop</packages>
->>>>>>> b4cb17ca
                                         </group>
                                         <group>
                                             <title>SPI: Load Balancing</title>
